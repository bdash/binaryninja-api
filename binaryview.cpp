// Copyright (c) 2015-2017 Vector 35 LLC
//
// Permission is hereby granted, free of charge, to any person obtaining a copy
// of this software and associated documentation files (the "Software"), to
// deal in the Software without restriction, including without limitation the
// rights to use, copy, modify, merge, publish, distribute, sublicense, and/or
// sell copies of the Software, and to permit persons to whom the Software is
// furnished to do so, subject to the following conditions:
//
// The above copyright notice and this permission notice shall be included in
// all copies or substantial portions of the Software.
//
// THE SOFTWARE IS PROVIDED "AS IS", WITHOUT WARRANTY OF ANY KIND, EXPRESS OR
// IMPLIED, INCLUDING BUT NOT LIMITED TO THE WARRANTIES OF MERCHANTABILITY,
// FITNESS FOR A PARTICULAR PURPOSE AND NONINFRINGEMENT. IN NO EVENT SHALL THE
// AUTHORS OR COPYRIGHT HOLDERS BE LIABLE FOR ANY CLAIM, DAMAGES OR OTHER
// LIABILITY, WHETHER IN AN ACTION OF CONTRACT, TORT OR OTHERWISE, ARISING
// FROM, OUT OF OR IN CONNECTION WITH THE SOFTWARE OR THE USE OR OTHER DEALINGS
// IN THE SOFTWARE.

#include <algorithm>
#include <iterator>
#include <memory>
#include "binaryninjaapi.h"

using namespace BinaryNinja;
using namespace std;


void BinaryDataNotification::DataWrittenCallback(void* ctxt, BNBinaryView* object, uint64_t offset, size_t len)
{
	BinaryDataNotification* notify = (BinaryDataNotification*)ctxt;
	Ref<BinaryView> view = new BinaryView(BNNewViewReference(object));
	notify->OnBinaryDataWritten(view, offset, len);
}


void BinaryDataNotification::DataInsertedCallback(void* ctxt, BNBinaryView* object, uint64_t offset, size_t len)
{
	BinaryDataNotification* notify = (BinaryDataNotification*)ctxt;
	Ref<BinaryView> view = new BinaryView(BNNewViewReference(object));
	notify->OnBinaryDataInserted(view, offset, len);
}


void BinaryDataNotification::DataRemovedCallback(void* ctxt, BNBinaryView* object, uint64_t offset, uint64_t len)
{
	BinaryDataNotification* notify = (BinaryDataNotification*)ctxt;
	Ref<BinaryView> view = new BinaryView(BNNewViewReference(object));
	notify->OnBinaryDataRemoved(view, offset, len);
}


void BinaryDataNotification::FunctionAddedCallback(void* ctxt, BNBinaryView* object, BNFunction* func)
{
	BinaryDataNotification* notify = (BinaryDataNotification*)ctxt;
	Ref<BinaryView> view = new BinaryView(BNNewViewReference(object));
	Ref<Function> funcObj = new Function(BNNewFunctionReference(func));
	notify->OnAnalysisFunctionAdded(view, funcObj);
}


void BinaryDataNotification::FunctionRemovedCallback(void* ctxt, BNBinaryView* object, BNFunction* func)
{
	BinaryDataNotification* notify = (BinaryDataNotification*)ctxt;
	Ref<BinaryView> view = new BinaryView(BNNewViewReference(object));
	Ref<Function> funcObj = new Function(BNNewFunctionReference(func));
	notify->OnAnalysisFunctionRemoved(view, funcObj);
}


void BinaryDataNotification::FunctionUpdatedCallback(void* ctxt, BNBinaryView* object, BNFunction* func)
{
	BinaryDataNotification* notify = (BinaryDataNotification*)ctxt;
	Ref<BinaryView> view = new BinaryView(BNNewViewReference(object));
	Ref<Function> funcObj = new Function(BNNewFunctionReference(func));
	notify->OnAnalysisFunctionUpdated(view, funcObj);
}


void BinaryDataNotification::FunctionUpdateRequestedCallback(void* ctxt, BNBinaryView* object, BNFunction* func)
{
	BinaryDataNotification* notify = (BinaryDataNotification*)ctxt;
	Ref<BinaryView> view = new BinaryView(BNNewViewReference(object));
	Ref<Function> funcObj = new Function(BNNewFunctionReference(func));
	notify->OnAnalysisFunctionUpdateRequested(view, funcObj);
}


void BinaryDataNotification::DataVariableAddedCallback(void* ctxt, BNBinaryView* object, BNDataVariable* var)
{
	BinaryDataNotification* notify = (BinaryDataNotification*)ctxt;
	Ref<BinaryView> view = new BinaryView(BNNewViewReference(object));
	DataVariable varObj(var->address, Confidence<Ref<Type>>(new Type(BNNewTypeReference(var->type)), var->typeConfidence), var->autoDiscovered);
	notify->OnDataVariableAdded(view, varObj);
}


void BinaryDataNotification::DataVariableRemovedCallback(void* ctxt, BNBinaryView* object, BNDataVariable* var)
{
	BinaryDataNotification* notify = (BinaryDataNotification*)ctxt;
	Ref<BinaryView> view = new BinaryView(BNNewViewReference(object));
	DataVariable varObj(var->address, Confidence<Ref<Type>>(new Type(BNNewTypeReference(var->type)), var->typeConfidence), var->autoDiscovered);
	notify->OnDataVariableRemoved(view, varObj);
}


void BinaryDataNotification::DataVariableUpdatedCallback(void* ctxt, BNBinaryView* object, BNDataVariable* var)
{
	BinaryDataNotification* notify = (BinaryDataNotification*)ctxt;
	Ref<BinaryView> view = new BinaryView(BNNewViewReference(object));
	DataVariable varObj(var->address, Confidence<Ref<Type>>(new Type(BNNewTypeReference(var->type)), var->typeConfidence), var->autoDiscovered);
	notify->OnDataVariableUpdated(view, varObj);
}


void BinaryDataNotification::StringFoundCallback(void* ctxt, BNBinaryView* object, BNStringType type, uint64_t offset, size_t len)
{
	BinaryDataNotification* notify = (BinaryDataNotification*)ctxt;
	Ref<BinaryView> view = new BinaryView(BNNewViewReference(object));
	notify->OnStringFound(view, type, offset, len);
}


void BinaryDataNotification::StringRemovedCallback(void* ctxt, BNBinaryView* object, BNStringType type, uint64_t offset, size_t len)
{
	BinaryDataNotification* notify = (BinaryDataNotification*)ctxt;
	Ref<BinaryView> view = new BinaryView(BNNewViewReference(object));
	notify->OnStringRemoved(view, type, offset, len);
}


void BinaryDataNotification::TypeDefinedCallback(void* ctxt, BNBinaryView* data, BNQualifiedName* name, BNType* type)
{
	BinaryDataNotification* notify = (BinaryDataNotification*)ctxt;
	Ref<BinaryView> view = new BinaryView(BNNewViewReference(data));
	Ref<Type> typeObj = new Type(BNNewTypeReference(type));
	notify->OnTypeDefined(view, QualifiedName::FromAPIObject(name), typeObj);
}


void BinaryDataNotification::TypeUndefinedCallback(void* ctxt, BNBinaryView* data, BNQualifiedName* name, BNType* type)
{
	BinaryDataNotification* notify = (BinaryDataNotification*)ctxt;
	Ref<BinaryView> view = new BinaryView(BNNewViewReference(data));
	Ref<Type> typeObj = new Type(BNNewTypeReference(type));
	notify->OnTypeUndefined(view, QualifiedName::FromAPIObject(name), typeObj);
}


BinaryDataNotification::BinaryDataNotification()
{
	m_callbacks.context = this;
	m_callbacks.dataWritten = DataWrittenCallback;
	m_callbacks.dataInserted = DataInsertedCallback;
	m_callbacks.dataRemoved = DataRemovedCallback;
	m_callbacks.functionAdded = FunctionAddedCallback;
	m_callbacks.functionRemoved = FunctionRemovedCallback;
	m_callbacks.functionUpdated = FunctionUpdatedCallback;
	m_callbacks.functionUpdateRequested = FunctionUpdateRequestedCallback;
	m_callbacks.dataVariableAdded = DataVariableAddedCallback;
	m_callbacks.dataVariableRemoved = DataVariableRemovedCallback;
	m_callbacks.dataVariableUpdated = DataVariableUpdatedCallback;
	m_callbacks.stringFound = StringFoundCallback;
	m_callbacks.stringRemoved = StringRemovedCallback;
	m_callbacks.typeDefined = TypeDefinedCallback;
	m_callbacks.typeUndefined = TypeUndefinedCallback;
}


Symbol::Symbol(BNSymbolType type, const string& shortName, const string& fullName, const string& rawName, uint64_t addr)
{
	m_object = BNCreateSymbol(type, shortName.c_str(), fullName.c_str(), rawName.c_str(), addr);
}


Symbol::Symbol(BNSymbolType type, const std::string& name, uint64_t addr)
{
	m_object = BNCreateSymbol(type, name.c_str(), name.c_str(), name.c_str(), addr);
}


Symbol::Symbol(BNSymbol* sym)
{
	m_object = sym;
}


BNSymbolType Symbol::GetType() const
{
	return BNGetSymbolType(m_object);
}


string Symbol::GetShortName() const
{
	char* name = BNGetSymbolShortName(m_object);
	string result = name;
	BNFreeString(name);
	return result;
}


string Symbol::GetFullName() const
{
	char* name = BNGetSymbolFullName(m_object);
	string result = name;
	BNFreeString(name);
	return result;
}


string Symbol::GetRawName() const
{
	char* name = BNGetSymbolRawName(m_object);
	string result = name;
	BNFreeString(name);
	return result;
}


uint64_t Symbol::GetAddress() const
{
	return BNGetSymbolAddress(m_object);
}


bool Symbol::IsAutoDefined() const
{
	return BNIsSymbolAutoDefined(m_object);
}


void Symbol::SetAutoDefined(bool val)
{
	BNSetSymbolAutoDefined(m_object, val);
}


Ref<Symbol> Symbol::ImportedFunctionFromImportAddressSymbol(Symbol* sym, uint64_t addr)
{
	return new Symbol(BNImportedFunctionFromImportAddressSymbol(sym->GetObject(), addr));
}


AnalysisCompletionEvent::AnalysisCompletionEvent(BinaryView* view, const std::function<void()>& callback):
	m_callback(callback)
{
	m_object = BNAddAnalysisCompletionEvent(view->GetObject(), this, CompletionCallback);
}


void AnalysisCompletionEvent::CompletionCallback(void* ctxt)
{
	AnalysisCompletionEvent* event = (AnalysisCompletionEvent*)ctxt;

	unique_lock<recursive_mutex> lock(event->m_mutex);
	event->m_callback();
	event->m_callback = []() {};
}


void AnalysisCompletionEvent::Cancel()
{
	unique_lock<recursive_mutex> lock(m_mutex);
	m_callback = []() {};
}


Segment::Segment(BNSegment* seg)
{
	m_object = seg;
}


uint64_t Segment::GetStart() const
{
	return BNSegmentGetStart(m_object);
}


uint64_t Segment::GetLength() const
{
	return BNSegmentGetLength(m_object);
}


uint64_t Segment::GetEnd() const
{
	return BNSegmentGetEnd(m_object);
}


uint64_t Segment::GetDataEnd() const
{
	return BNSegmentGetDataEnd(m_object);
}


uint64_t Segment::GetDataOffset() const
{
	return BNSegmentGetDataOffset(m_object);
}


uint64_t Segment::GetDataLength() const
{
	return BNSegmentGetDataLength(m_object);
}


uint32_t Segment::GetFlags() const
{
	return BNSegmentGetFlags(m_object);
}


bool Segment::IsAutoDefined() const
{
	return BNSegmentIsAutoDefined(m_object);
}


void Segment::SetLength(uint64_t length)
{
	BNSegmentSetLength(m_object, length);
}


void Segment::SetDataOffset(uint64_t dataOffset)
{
	BNSegmentSetDataOffset(m_object, dataOffset);
}


void Segment::SetDataLength(uint64_t dataLength)
{
	BNSegmentSetDataLength(m_object, dataLength);
}


void Segment::SetFlags(uint64_t flags)
{
	BNSegmentSetFlags(m_object, flags);
}


size_t Segment::Read(BinaryView* view, uint8_t* dest, uint64_t offset, size_t len)
{
	return BNSegmentRead(m_object, view->GetObject(), dest, offset, len);
}


Section::Section(BNSection* sec)
{
	m_object = sec;
}


std::string Section::GetName() const
{
	return BNSectionGetName(m_object);
}


std::string Section::GetType() const
{
	return BNSectionGetType(m_object);
}


uint64_t Section::GetStart() const
{
	return BNSectionGetStart(m_object);
}


uint64_t Section::GetLength() const
{
	return BNSectionGetLength(m_object);
}


uint64_t Section::GetInfoData() const
{
	return BNSectionGetInfoData(m_object);
}


uint64_t Section::GetAlignment() const
{
	return BNSectionGetAlign(m_object);
}


uint64_t Section::GetEntrySize() const
{
	return BNSectionGetEntrySize(m_object);
}


std::string Section::GetLinkedSection() const
{
	return BNSectionGetLinkedSection(m_object);
}


std::string Section::GetInfoSection() const
{
	return BNSectionGetInfoSection(m_object);
}


BNSectionSemantics Section::GetSemantics() const
{
	return BNSectionGetSemantics(m_object);
}


bool Section::AutoDefined() const
{
	return BNSectionIsAutoDefined(m_object);
}





BinaryView::BinaryView(const std::string& typeName, FileMetadata* file, BinaryView* parentView)
{
	BNCustomBinaryView view;
	view.context = this;
	view.init = InitCallback;
	view.freeObject = FreeCallback;
	view.read = ReadCallback;
	view.write = WriteCallback;
	view.insert = InsertCallback;
	view.remove = RemoveCallback;
	view.getModification = GetModificationCallback;
	view.isValidOffset = IsValidOffsetCallback;
	view.isOffsetReadable = IsOffsetReadableCallback;
	view.isOffsetWritable = IsOffsetWritableCallback;
	view.isOffsetExecutable = IsOffsetExecutableCallback;
	view.isOffsetBackedByFile = IsOffsetBackedByFileCallback;
	view.getNextValidOffset = GetNextValidOffsetCallback;
	view.getStart = GetStartCallback;
	view.getLength = GetLengthCallback;
	view.getEntryPoint = GetEntryPointCallback;
	view.isExecutable = IsExecutableCallback;
	view.getDefaultEndianness = GetDefaultEndiannessCallback;
	view.isRelocatable = IsRelocatableCallback;
	view.getAddressSize = GetAddressSizeCallback;
	view.save = SaveCallback;
	view.defineRelocation = DefineRelocationCallback;
	view.defineSectionRelocation = DefineSectionRelocationCallback;
	m_file = file;
	AddRefForRegistration();
	m_object = BNCreateCustomBinaryView(typeName.c_str(), m_file->GetObject(),
		parentView ? parentView->GetObject() : nullptr, &view);
}


BinaryView::BinaryView(BNBinaryView* view)
{
	m_object = view;
	m_file = new FileMetadata(BNGetFileForView(m_object));
}


bool BinaryView::InitCallback(void* ctxt)
{
	BinaryView* view = (BinaryView*)ctxt;
	return view->Init();
}


void BinaryView::FreeCallback(void* ctxt)
{
	BinaryView* view = (BinaryView*)ctxt;
	view->ReleaseForRegistration();
}


size_t BinaryView::ReadCallback(void* ctxt, void* dest, uint64_t offset, size_t len)
{
	BinaryView* view = (BinaryView*)ctxt;
	return view->PerformRead(dest, offset, len);
}


size_t BinaryView::WriteCallback(void* ctxt, uint64_t offset, const void* src, size_t len)
{
	BinaryView* view = (BinaryView*)ctxt;
	return view->PerformWrite(offset, src, len);
}


size_t BinaryView::InsertCallback(void* ctxt, uint64_t offset, const void* src, size_t len)
{
	BinaryView* view = (BinaryView*)ctxt;
	return view->PerformInsert(offset, src, len);
}


size_t BinaryView::RemoveCallback(void* ctxt, uint64_t offset, uint64_t len)
{
	BinaryView* view = (BinaryView*)ctxt;
	return view->PerformRemove(offset, len);
}


BNModificationStatus BinaryView::GetModificationCallback(void* ctxt, uint64_t offset)
{
	BinaryView* view = (BinaryView*)ctxt;
	return view->PerformGetModification(offset);
}


bool BinaryView::IsValidOffsetCallback(void* ctxt, uint64_t offset)
{
	BinaryView* view = (BinaryView*)ctxt;
	return view->PerformIsValidOffset(offset);
}


bool BinaryView::IsOffsetReadableCallback(void* ctxt, uint64_t offset)
{
	BinaryView* view = (BinaryView*)ctxt;
	return view->PerformIsOffsetReadable(offset);
}


bool BinaryView::IsOffsetWritableCallback(void* ctxt, uint64_t offset)
{
	BinaryView* view = (BinaryView*)ctxt;
	return view->PerformIsOffsetWritable(offset);
}


bool BinaryView::IsOffsetExecutableCallback(void* ctxt, uint64_t offset)
{
	BinaryView* view = (BinaryView*)ctxt;
	return view->PerformIsOffsetExecutable(offset);
}


bool BinaryView::IsOffsetBackedByFileCallback(void* ctxt, uint64_t offset)
{
	BinaryView* view = (BinaryView*)ctxt;
	return view->PerformIsOffsetBackedByFile(offset);
}


uint64_t BinaryView::GetNextValidOffsetCallback(void* ctxt, uint64_t offset)
{
	BinaryView* view = (BinaryView*)ctxt;
	return view->PerformGetNextValidOffset(offset);
}


uint64_t BinaryView::GetStartCallback(void* ctxt)
{
	BinaryView* view = (BinaryView*)ctxt;
	return view->PerformGetStart();
}


uint64_t BinaryView::GetLengthCallback(void* ctxt)
{
	BinaryView* view = (BinaryView*)ctxt;
	return view->PerformGetLength();
}


uint64_t BinaryView::GetEntryPointCallback(void* ctxt)
{
	BinaryView* view = (BinaryView*)ctxt;
	return view->PerformGetEntryPoint();
}


bool BinaryView::IsExecutableCallback(void* ctxt)
{
	BinaryView* view = (BinaryView*)ctxt;
	return view->PerformIsExecutable();
}


BNEndianness BinaryView::GetDefaultEndiannessCallback(void* ctxt)
{
	BinaryView* view = (BinaryView*)ctxt;
	return view->GetDefaultEndianness();
}


bool BinaryView::IsRelocatableCallback(void* ctxt)
{
	BinaryView* view = (BinaryView*)ctxt;
	return view->PerformIsRelocatable();
}


size_t BinaryView::GetAddressSizeCallback(void* ctxt)
{
	BinaryView* view = (BinaryView*)ctxt;
	return view->GetAddressSize();
}


bool BinaryView::SaveCallback(void* ctxt, BNFileAccessor* file)
{
	BinaryView* view = (BinaryView*)ctxt;
	CoreFileAccessor accessor(file);
	return view->PerformSave(&accessor);
}


void BinaryView::DefineRelocationCallback(void* ctxt, BNArchitecture* arch, BNRelocationInfo* info, BNSymbol* sym,
	uint64_t symOffset, BNSegment* seg, uint64_t segOffset)
{
	BinaryView* view = (BinaryView*)ctxt;
	Architecture* curArch = new CoreArchitecture(arch);
	BNRelocationInfo curInfo = *info;
	Ref<Symbol> curSym = new Symbol(sym);
	Ref<Segment> curSeg = new Segment(seg);
	return view->PerformDefineRelocation(curArch, curInfo, curSym, symOffset, curSeg, segOffset);
}


void BinaryView::DefineSectionRelocationCallback(void* ctxt, BNArchitecture* arch, BNRelocationInfo* info, BNSection* sec,
	uint64_t secOffset, BNSegment* seg, uint64_t segOffset)
{
	BinaryView* view = (BinaryView*)ctxt;
	Architecture* curArch = new CoreArchitecture(arch);
	BNRelocationInfo curInfo = *info;
	Ref<Section> curSec = new Section(sec);
	Ref<Segment> curSeg = new Segment(seg);
	return view->PerformDefineRelocation(curArch, curInfo, curSec, secOffset, curSeg, segOffset);
}


bool BinaryView::PerformIsValidOffset(uint64_t offset)
{
	uint8_t val;
	return PerformRead(&val, offset, 1) == 1;
}


bool BinaryView::PerformIsOffsetReadable(uint64_t offset)
{
	return PerformIsValidOffset(offset);
}


bool BinaryView::PerformIsOffsetWritable(uint64_t offset)
{
	return PerformIsValidOffset(offset);
}


bool BinaryView::PerformIsOffsetExecutable(uint64_t offset)
{
	return PerformIsValidOffset(offset);
}


bool BinaryView::PerformIsOffsetBackedByFile(uint64_t offset)
{
	return PerformIsValidOffset(offset);
}


uint64_t BinaryView::PerformGetNextValidOffset(uint64_t offset)
{
	if (offset < PerformGetStart())
		return PerformGetStart();
	return offset;
}


BNEndianness BinaryView::PerformGetDefaultEndianness() const
{
	Ref<Architecture> arch = GetDefaultArchitecture();
	if (arch)
		return arch->GetEndianness();
	return LittleEndian;
}


bool BinaryView::PerformIsRelocatable() const
{
	return false;
}

size_t BinaryView::PerformGetAddressSize() const
{
	Ref<Architecture> arch = GetDefaultArchitecture();
	if (arch)
		return arch->GetAddressSize();
	if (GetEnd() > (1LL << 32))
		return 8;
	return 4;
}


bool BinaryView::PerformSave(FileAccessor* file)
{
	Ref<BinaryView> parent = GetParentView();
	if (parent)
		return parent->Save(file);
	return false;
}


void BinaryView::PerformDefineRelocation(Architecture* arch, BNRelocationInfo& info, const Ref<Symbol> sym,
	uint64_t symOffset, const Ref<Segment> seg, uint64_t segOffset)
{
	Ref<BinaryView> parent = GetParentView();
	if (parent)
		parent->DefineRelocation(arch, info, sym, symOffset, seg, segOffset);
	return;
}


void BinaryView::PerformDefineRelocation(Architecture* arch, BNRelocationInfo& info, const Ref<Section> sec,
	uint64_t secOffset, const Ref<Segment> seg, uint64_t segOffset)
{
	Ref<BinaryView> parent = GetParentView();
	if (parent)
		parent->DefineRelocation(arch, info, sec, secOffset, seg, segOffset);
	return;
}


void BinaryView::NotifyDataWritten(uint64_t offset, size_t len)
{
	BNNotifyDataWritten(m_object, offset, len);
}


void BinaryView::NotifyDataInserted(uint64_t offset, size_t len)
{
	BNNotifyDataInserted(m_object, offset, len);
}


void BinaryView::NotifyDataRemoved(uint64_t offset, uint64_t len)
{
	BNNotifyDataRemoved(m_object, offset, len);
}


Ref<BinaryView> BinaryView::GetParentView() const
{
	BNBinaryView* view = BNGetParentView(m_object);
	if (!view)
		return nullptr;
	return new BinaryView(view);
}


string BinaryView::GetTypeName() const
{
	char* str = BNGetViewType(m_object);
	string result = str;
	BNFreeString(str);
	return result;
}


bool BinaryView::IsModified() const
{
	return BNIsViewModified(m_object);
}


bool BinaryView::IsAnalysisChanged() const
{
	return m_file->IsAnalysisChanged();
}


bool BinaryView::IsBackedByDatabase() const
{
	return m_file->IsBackedByDatabase();
}


bool BinaryView::CreateDatabase(const string& path)
{
	auto parent = GetParentView();
	if (parent)
		return parent->CreateDatabase(path);
	return m_file->CreateDatabase(path, this);
}


bool BinaryView::CreateDatabase(const string& path,
	const function<void(size_t progress, size_t total)>& progressCallback)
{
	auto parent = GetParentView();
	if (parent)
		return parent->CreateDatabase(path);
	return m_file->CreateDatabase(path, this, progressCallback);
}


bool BinaryView::SaveAutoSnapshot()
{
	return m_file->SaveAutoSnapshot(this);
}


bool BinaryView::SaveAutoSnapshot(const function<void(size_t progress, size_t total)>& progressCallback)
{
	return m_file->SaveAutoSnapshot(this, progressCallback);
}


void BinaryView::BeginUndoActions()
{
	m_file->BeginUndoActions();
}


void BinaryView::AddUndoAction(UndoAction* action)
{
	action->Add(m_object);
}


void BinaryView::CommitUndoActions()
{
	m_file->CommitUndoActions();
}


bool BinaryView::Undo()
{
	return m_file->Undo();
}


bool BinaryView::Redo()
{
	return m_file->Redo();
}


string BinaryView::GetCurrentView()
{
	return m_file->GetCurrentView();
}


uint64_t BinaryView::GetCurrentOffset()
{
	return m_file->GetCurrentOffset();
}


bool BinaryView::Navigate(const string& view, uint64_t offset)
{
	return m_file->Navigate(view, offset);
}


DataBuffer BinaryView::ReadBuffer(uint64_t offset, size_t len)
{
	BNDataBuffer* result = BNReadViewBuffer(m_object, offset, len);
	return DataBuffer(result);
}


size_t BinaryView::WriteBuffer(uint64_t offset, const DataBuffer& data)
{
	return BNWriteViewBuffer(m_object, offset, data.GetBufferObject());
}


size_t BinaryView::InsertBuffer(uint64_t offset, const DataBuffer& data)
{
	return BNInsertViewBuffer(m_object, offset, data.GetBufferObject());
}


vector<BNModificationStatus> BinaryView::GetModification(uint64_t offset, size_t len)
{
	BNModificationStatus* mod = new BNModificationStatus[len];
	len = BNGetModificationArray(m_object, offset, mod, len);

	vector<BNModificationStatus> result;
	result.reserve(len);
	for (size_t i = 0; i < len; i++)
		result.push_back(mod[i]);

	delete[] mod;
	return result;
}


uint64_t BinaryView::GetEnd() const
{
	return BNGetEndOffset(m_object);
}


bool BinaryView::Save(const string& path)
{
	return BNSaveToFilename(m_object, path.c_str());
}


void BinaryView::DefineRelocation(Architecture* arch, BNRelocationInfo& info, const Ref<Symbol> sym,
	uint64_t symOffset, const Ref<Segment> seg, uint64_t segOffset)
{
	BNDefineRelocation(m_object, arch->GetObject(), &info, sym->GetObject(), symOffset, seg->GetObject(), segOffset);
}


void BinaryView::DefineRelocation(Architecture* arch, BNRelocationInfo& info, const Ref<Section> sec,
	uint64_t secOffset, const Ref<Segment> seg, uint64_t segOffset)
{
	BNDefineSectionRelocation(m_object, arch->GetObject(), &info, sec->GetObject(), secOffset, seg->GetObject(), segOffset);
}


void BinaryView::RegisterNotification(BinaryDataNotification* notify)
{
	BNRegisterDataNotification(m_object, notify->GetCallbacks());
}


void BinaryView::UnregisterNotification(BinaryDataNotification* notify)
{
	BNUnregisterDataNotification(m_object, notify->GetCallbacks());
}


size_t BinaryView::Read(void* dest, uint64_t offset, size_t len)
{
	return BNReadViewData(m_object, dest, offset, len);
}


size_t BinaryView::Write(uint64_t offset, const void* data, size_t len)
{
	return BNWriteViewData(m_object, offset, data, len);
}


size_t BinaryView::Insert(uint64_t offset, const void* data, size_t len)
{
	return BNInsertViewData(m_object, offset, data, len);
}


size_t BinaryView::Remove(uint64_t offset, uint64_t len)
{
	return BNRemoveViewData(m_object, offset, len);
}


BNModificationStatus BinaryView::GetModification(uint64_t offset)
{
	return BNGetModification(m_object, offset);
}


bool BinaryView::IsValidOffset(uint64_t offset) const
{
	return BNIsValidOffset(m_object, offset);
}


bool BinaryView::IsOffsetReadable(uint64_t offset) const
{
	return BNIsOffsetReadable(m_object, offset);
}


bool BinaryView::IsOffsetWritable(uint64_t offset) const
{
	return BNIsOffsetWritable(m_object, offset);
}


bool BinaryView::IsOffsetExecutable(uint64_t offset) const
{
	return BNIsOffsetExecutable(m_object, offset);
}


bool BinaryView::IsOffsetBackedByFile(uint64_t offset) const
{
	return BNIsOffsetBackedByFile(m_object, offset);
}


bool BinaryView::IsOffsetCodeSemantics(uint64_t offset) const
{
	return BNIsOffsetCodeSemantics(m_object, offset);
}


bool BinaryView::IsOffsetExternSemantics(uint64_t offset) const
{
	return BNIsOffsetExternSemantics(m_object, offset);
}


bool BinaryView::IsOffsetWritableSemantics(uint64_t offset) const
{
	return BNIsOffsetWritableSemantics(m_object, offset);
}


uint64_t BinaryView::GetNextValidOffset(uint64_t offset) const
{
	return BNGetNextValidOffset(m_object, offset);
}


uint64_t BinaryView::GetStart() const
{
	return BNGetStartOffset(m_object);
}


uint64_t BinaryView::GetLength() const
{
	return BNGetViewLength(m_object);
}


uint64_t BinaryView::GetEntryPoint() const
{
	return BNGetEntryPoint(m_object);
}


Ref<Architecture> BinaryView::GetDefaultArchitecture() const
{
	BNArchitecture* arch = BNGetDefaultArchitecture(m_object);
	if (!arch)
		return nullptr;
	return new CoreArchitecture(arch);
}


void BinaryView::SetDefaultArchitecture(Architecture* arch)
{
	if (arch)
		BNSetDefaultArchitecture(m_object, arch->GetObject());
	else
		BNSetDefaultArchitecture(m_object, nullptr);
}


Ref<Platform> BinaryView::GetDefaultPlatform() const
{
	BNPlatform* platform = BNGetDefaultPlatform(m_object);
	if (!platform)
		return nullptr;
	return new Platform(platform);
}


void BinaryView::SetDefaultPlatform(Platform* platform)
{
	if (platform)
		BNSetDefaultPlatform(m_object, platform->GetObject());
	else
		BNSetDefaultPlatform(m_object, nullptr);
}


BNEndianness BinaryView::GetDefaultEndianness() const
{
	return BNGetDefaultEndianness(m_object);
}


bool BinaryView::IsRelocatable() const
{
	return BNIsRelocatable(m_object);
}


size_t BinaryView::GetAddressSize() const
{
	return BNGetViewAddressSize(m_object);
}


bool BinaryView::IsExecutable() const
{
	return BNIsExecutableView(m_object);
}


bool BinaryView::Save(FileAccessor* file)
{
	return BNSaveToFile(m_object, file->GetCallbacks());
}


void BinaryView::AddAnalysisOption(const string& name)
{
	BNAddAnalysisOption(m_object, name.c_str());
}


void BinaryView::AddFunctionForAnalysis(Platform* platform, uint64_t addr)
{
	BNAddFunctionForAnalysis(m_object, platform->GetObject(), addr);
}


void BinaryView::AddEntryPointForAnalysis(Platform* platform, uint64_t addr)
{
	BNAddEntryPointForAnalysis(m_object, platform->GetObject(), addr);
}


void BinaryView::RemoveAnalysisFunction(Function* func)
{
	BNRemoveAnalysisFunction(m_object, func->GetObject());
}


void BinaryView::CreateUserFunction(Platform* platform, uint64_t start)
{
	BNCreateUserFunction(m_object, platform->GetObject(), start);
}


void BinaryView::RemoveUserFunction(Function* func)
{
	BNRemoveUserFunction(m_object, func->GetObject());
}


void BinaryView::UpdateAnalysisAndWait()
{
	BNUpdateAnalysisAndWait(m_object);
}


void BinaryView::UpdateAnalysis()
{
	BNUpdateAnalysis(m_object);
}


void BinaryView::AbortAnalysis()
{
	BNAbortAnalysis(m_object);
}


void BinaryView::DefineDataVariable(uint64_t addr, const Confidence<Ref<Type>>& type)
{
	BNTypeWithConfidence tc;
	tc.type = type->GetObject();
	tc.confidence = type.GetConfidence();
	BNDefineDataVariable(m_object, addr, &tc);
}


void BinaryView::DefineUserDataVariable(uint64_t addr, const Confidence<Ref<Type>>& type)
{
	BNTypeWithConfidence tc;
	tc.type = type->GetObject();
	tc.confidence = type.GetConfidence();
	BNDefineUserDataVariable(m_object, addr, &tc);
}


void BinaryView::UndefineDataVariable(uint64_t addr)
{
	BNUndefineDataVariable(m_object, addr);
}


void BinaryView::UndefineUserDataVariable(uint64_t addr)
{
	BNUndefineUserDataVariable(m_object, addr);
}


map<uint64_t, DataVariable> BinaryView::GetDataVariables()
{
	size_t count;
	BNDataVariable* vars = BNGetDataVariables(m_object, &count);

	map<uint64_t, DataVariable> result;
	for (size_t i = 0; i < count; i++)
	{
		result.emplace(piecewise_construct, forward_as_tuple(vars[i].address),
			forward_as_tuple(vars[i].address, Confidence<Ref<Type>>(new Type(BNNewTypeReference(vars[i].type)), vars[i].typeConfidence), vars[i].autoDiscovered));
	}

	BNFreeDataVariables(vars, count);
	return result;
}


bool BinaryView::GetDataVariableAtAddress(uint64_t addr, DataVariable& var)
{
	var.address = 0;
	var.type = Confidence<Ref<Type>>(nullptr, 0);
	var.autoDiscovered = false;

	BNDataVariable result;
	if (!BNGetDataVariableAtAddress(m_object, addr, &result))
		return false;

	var.address = result.address;
	var.type = Confidence<Ref<Type>>(new Type(result.type), result.typeConfidence);
	var.autoDiscovered = result.autoDiscovered;
	return true;
}


vector<Ref<Function>> BinaryView::GetAnalysisFunctionList()
{
	size_t count;
	BNFunction** list = BNGetAnalysisFunctionList(m_object, &count);

	vector<Ref<Function>> result;
	result.reserve(count);
	for (size_t i = 0; i < count; i++)
		result.push_back(new Function(BNNewFunctionReference(list[i])));

	BNFreeFunctionList(list, count);
	return result;
}


bool BinaryView::HasFunctions() const
{
	return BNHasFunctions(m_object);
}


Ref<Function> BinaryView::GetAnalysisFunction(Platform* platform, uint64_t addr)
{
	BNFunction* func = BNGetAnalysisFunction(m_object, platform->GetObject(), addr);
	if (!func)
		return nullptr;
	return new Function(func);
}


Ref<Function> BinaryView::GetRecentAnalysisFunctionForAddress(uint64_t addr)
{
	BNFunction* func = BNGetRecentAnalysisFunctionForAddress(m_object, addr);
	if (!func)
		return nullptr;
	return new Function(func);
}


vector<Ref<Function>> BinaryView::GetAnalysisFunctionsForAddress(uint64_t addr)
{
	size_t count;
	BNFunction** list = BNGetAnalysisFunctionsForAddress(m_object, addr, &count);

	vector<Ref<Function>> result;
	result.reserve(count);
	for (size_t i = 0; i < count; i++)
		result.push_back(new Function(BNNewFunctionReference(list[i])));

	BNFreeFunctionList(list, count);
	return result;
}


Ref<Function> BinaryView::GetAnalysisEntryPoint()
{
	BNFunction* func = BNGetAnalysisEntryPoint(m_object);
	if (!func)
		return nullptr;
	return new Function(func);
}


Ref<BasicBlock> BinaryView::GetRecentBasicBlockForAddress(uint64_t addr)
{
	BNBasicBlock* block = BNGetRecentBasicBlockForAddress(m_object, addr);
	if (!block)
		return nullptr;
	return new BasicBlock(block);
}


vector<Ref<BasicBlock>> BinaryView::GetBasicBlocksForAddress(uint64_t addr)
{
	size_t count;
	BNBasicBlock** blocks = BNGetBasicBlocksForAddress(m_object, addr, &count);

	vector<Ref<BasicBlock>> result;
	result.reserve(count);
	for (size_t i = 0; i < count; i++)
		result.push_back(new BasicBlock(BNNewBasicBlockReference(blocks[i])));

	BNFreeBasicBlockList(blocks, count);
	return result;
}


vector<Ref<BasicBlock>> BinaryView::GetBasicBlocksStartingAtAddress(uint64_t addr)
{
	size_t count;
	BNBasicBlock** blocks = BNGetBasicBlocksStartingAtAddress(m_object, addr, &count);

	vector<Ref<BasicBlock>> result;
	result.reserve(count);
	for (size_t i = 0; i < count; i++)
		result.push_back(new BasicBlock(BNNewBasicBlockReference(blocks[i])));

	BNFreeBasicBlockList(blocks, count);
	return result;
}


vector<ReferenceSource> BinaryView::GetCodeReferences(uint64_t addr)
{
	size_t count;
	BNReferenceSource* refs = BNGetCodeReferences(m_object, addr, &count);

	vector<ReferenceSource> result;
	result.reserve(count);
	for (size_t i = 0; i < count; i++)
	{
		ReferenceSource src;
		src.func = new Function(BNNewFunctionReference(refs[i].func));
		src.arch = new CoreArchitecture(refs[i].arch);
		src.addr = refs[i].addr;
		result.push_back(src);
	}

	BNFreeCodeReferences(refs, count);
	return result;
}


vector<ReferenceSource> BinaryView::GetCodeReferences(uint64_t addr, uint64_t len)
{
	size_t count;
	BNReferenceSource* refs = BNGetCodeReferencesInRange(m_object, addr, len, &count);

	vector<ReferenceSource> result;
	result.reserve(count);
	for (size_t i = 0; i < count; i++)
	{
		ReferenceSource src;
		src.func = new Function(BNNewFunctionReference(refs[i].func));
		src.arch = new CoreArchitecture(refs[i].arch);
		src.addr = refs[i].addr;
		result.push_back(src);
	}

	BNFreeCodeReferences(refs, count);
	return result;
}


Ref<Symbol> BinaryView::GetSymbolByAddress(uint64_t addr)
{
	BNSymbol* sym = BNGetSymbolByAddress(m_object, addr);
	if (!sym)
		return nullptr;
	return new Symbol(sym);
}


Ref<Symbol> BinaryView::GetSymbolByRawName(const string& name)
{
	BNSymbol* sym = BNGetSymbolByRawName(m_object, name.c_str());
	if (!sym)
		return nullptr;
	return new Symbol(sym);
}


vector<Ref<Symbol>> BinaryView::GetSymbolsByName(const string& name)
{
	size_t count;
	BNSymbol** syms = BNGetSymbolsByName(m_object, name.c_str(), &count);

	vector<Ref<Symbol>> result;
	result.reserve(count);
	for (size_t i = 0; i < count; i++)
		result.push_back(new Symbol(BNNewSymbolReference(syms[i])));

	BNFreeSymbolList(syms, count);
	return result;
}


vector<Ref<Symbol>> BinaryView::GetSymbols()
{
	size_t count;
	BNSymbol** syms = BNGetSymbols(m_object, &count);

	vector<Ref<Symbol>> result;
	result.reserve(count);
	for (size_t i = 0; i < count; i++)
		result.push_back(new Symbol(BNNewSymbolReference(syms[i])));

	BNFreeSymbolList(syms, count);
	return result;
}


vector<Ref<Symbol>> BinaryView::GetSymbols(uint64_t start, uint64_t len)
{
	size_t count;
	BNSymbol** syms = BNGetSymbolsInRange(m_object, start, len, &count);

	vector<Ref<Symbol>> result;
	result.reserve(count);
	for (size_t i = 0; i < count; i++)
		result.push_back(new Symbol(BNNewSymbolReference(syms[i])));

	BNFreeSymbolList(syms, count);
	return result;
}


vector<Ref<Symbol>> BinaryView::GetSymbolsOfType(BNSymbolType type)
{
	size_t count;
	BNSymbol** syms = BNGetSymbolsOfType(m_object, type, &count);

	vector<Ref<Symbol>> result;
	result.reserve(count);
	for (size_t i = 0; i < count; i++)
		result.push_back(new Symbol(BNNewSymbolReference(syms[i])));

	BNFreeSymbolList(syms, count);
	return result;
}


vector<Ref<Symbol>> BinaryView::GetSymbolsOfType(BNSymbolType type, uint64_t start, uint64_t len)
{
	size_t count;
	BNSymbol** syms = BNGetSymbolsOfTypeInRange(m_object, type, start, len, &count);

	vector<Ref<Symbol>> result;
	result.reserve(count);
	for (size_t i = 0; i < count; i++)
		result.push_back(new Symbol(BNNewSymbolReference(syms[i])));

	BNFreeSymbolList(syms, count);
	return result;
}


void BinaryView::DefineAutoSymbol(Ref<Symbol> sym)
{
	BNDefineAutoSymbol(m_object, sym->GetObject());
}


void BinaryView::DefineAutoSymbolAndVariableOrFunction(Ref<Platform> platform, Ref<Symbol> sym, Ref<Type> type)
{
	BNDefineAutoSymbolAndVariableOrFunction(m_object, platform ? platform->GetObject() : nullptr, sym->GetObject(),
		type ? type->GetObject() : nullptr);
}


void BinaryView::UndefineAutoSymbol(Ref<Symbol> sym)
{
	BNUndefineAutoSymbol(m_object, sym->GetObject());
}


void BinaryView::DefineUserSymbol(Ref<Symbol> sym)
{
	BNDefineUserSymbol(m_object, sym->GetObject());
}


void BinaryView::UndefineUserSymbol(Ref<Symbol> sym)
{
	BNUndefineUserSymbol(m_object, sym->GetObject());
}


void BinaryView::DefineImportedFunction(Ref<Symbol> importAddressSym, Ref<Function> func)
{
	BNDefineImportedFunction(m_object, importAddressSym->GetObject(), func->GetObject());
}


bool BinaryView::IsNeverBranchPatchAvailable(Architecture* arch, uint64_t addr)
{
	return BNIsNeverBranchPatchAvailable(m_object, arch->GetObject(), addr);
}


bool BinaryView::IsAlwaysBranchPatchAvailable(Architecture* arch, uint64_t addr)
{
	return BNIsAlwaysBranchPatchAvailable(m_object, arch->GetObject(), addr);
}


bool BinaryView::IsInvertBranchPatchAvailable(Architecture* arch, uint64_t addr)
{
	return BNIsInvertBranchPatchAvailable(m_object, arch->GetObject(), addr);
}


bool BinaryView::IsSkipAndReturnZeroPatchAvailable(Architecture* arch, uint64_t addr)
{
	return BNIsSkipAndReturnZeroPatchAvailable(m_object, arch->GetObject(), addr);
}


bool BinaryView::IsSkipAndReturnValuePatchAvailable(Architecture* arch, uint64_t addr)
{
	return BNIsSkipAndReturnValuePatchAvailable(m_object, arch->GetObject(), addr);
}


bool BinaryView::ConvertToNop(Architecture* arch, uint64_t addr)
{
	return BNConvertToNop(m_object, arch->GetObject(), addr);
}


bool BinaryView::AlwaysBranch(Architecture* arch, uint64_t addr)
{
	return BNAlwaysBranch(m_object, arch->GetObject(), addr);
}


bool BinaryView::InvertBranch(Architecture* arch, uint64_t addr)
{
	return BNInvertBranch(m_object, arch->GetObject(), addr);
}


bool BinaryView::SkipAndReturnValue(Architecture* arch, uint64_t addr, uint64_t value)
{
	return BNSkipAndReturnValue(m_object, arch->GetObject(), addr, value);
}


size_t BinaryView::GetInstructionLength(Architecture* arch, uint64_t addr)
{
	return BNGetInstructionLength(m_object, arch->GetObject(), addr);
}


vector<BNStringReference> BinaryView::GetStrings()
{
	size_t count;
	BNStringReference* strings = BNGetStrings(m_object, &count);
	vector<BNStringReference> result;
	result.insert(result.end(), strings, strings + count);
	BNFreeStringReferenceList(strings);
	return result;
}


vector<BNStringReference> BinaryView::GetStrings(uint64_t start, uint64_t len)
{
	size_t count;
	BNStringReference* strings = BNGetStringsInRange(m_object, start, len, &count);
	vector<BNStringReference> result;
	result.insert(result.end(), strings, strings + count);
	BNFreeStringReferenceList(strings);
	return result;
}


Ref<AnalysisCompletionEvent> BinaryView::AddAnalysisCompletionEvent(const function<void()>& callback)
{
	return new AnalysisCompletionEvent(this, callback);
}


BNAnalysisProgress BinaryView::GetAnalysisProgress()
{
	return BNGetAnalysisProgress(m_object);
}


Ref<BackgroundTask> BinaryView::GetBackgroundAnalysisTask()
{
	BNBackgroundTask* task = BNGetBackgroundAnalysisTask(m_object);
	if (!task)
		return nullptr;

	return new BackgroundTask(BNNewBackgroundTaskReference(task));
}


uint64_t BinaryView::GetNextFunctionStartAfterAddress(uint64_t addr)
{
	return BNGetNextFunctionStartAfterAddress(m_object, addr);
}


uint64_t BinaryView::GetNextBasicBlockStartAfterAddress(uint64_t addr)
{
	return BNGetNextBasicBlockStartAfterAddress(m_object, addr);
}


uint64_t BinaryView::GetNextDataAfterAddress(uint64_t addr)
{
	return BNGetNextDataAfterAddress(m_object, addr);
}

uint64_t BinaryView::GetNextDataVariableAfterAddress(uint64_t addr)
{
	return BNGetNextDataVariableAfterAddress(m_object, addr);
}

uint64_t BinaryView::GetPreviousFunctionStartBeforeAddress(uint64_t addr)
{
	return BNGetPreviousFunctionStartBeforeAddress(m_object, addr);
}


uint64_t BinaryView::GetPreviousBasicBlockStartBeforeAddress(uint64_t addr)
{
	return BNGetPreviousBasicBlockStartBeforeAddress(m_object, addr);
}


uint64_t BinaryView::GetPreviousBasicBlockEndBeforeAddress(uint64_t addr)
{
	return BNGetPreviousBasicBlockEndBeforeAddress(m_object, addr);
}


uint64_t BinaryView::GetPreviousDataBeforeAddress(uint64_t addr)
{
	return BNGetPreviousDataBeforeAddress(m_object, addr);
}


LinearDisassemblyPosition BinaryView::GetLinearDisassemblyPositionForAddress(uint64_t addr,
	DisassemblySettings* settings)
{
	BNLinearDisassemblyPosition pos = BNGetLinearDisassemblyPositionForAddress(m_object, addr,
		settings ? settings->GetObject() : nullptr);

	LinearDisassemblyPosition result;
	result.function = pos.function ? new Function(pos.function) : nullptr;
	result.block = pos.block ? new BasicBlock(pos.block) : nullptr;
	result.address = pos.address;
	return result;
}


vector<LinearDisassemblyLine> BinaryView::GetPreviousLinearDisassemblyLines(LinearDisassemblyPosition& pos,
	DisassemblySettings* settings)
{
	BNLinearDisassemblyPosition linearPos;
	linearPos.function = pos.function ? BNNewFunctionReference(pos.function->GetObject()) : nullptr;
	linearPos.block = pos.block ? BNNewBasicBlockReference(pos.block->GetObject()) : nullptr;
	linearPos.address = pos.address;

	size_t count;
	BNLinearDisassemblyLine* lines = BNGetPreviousLinearDisassemblyLines(m_object, &linearPos,
		settings ? settings->GetObject() : nullptr, &count);

	vector<LinearDisassemblyLine> result;
	result.reserve(count);
	for (size_t i = 0; i < count; i++)
	{
		LinearDisassemblyLine line;
		line.type = lines[i].type;
		line.function = lines[i].function ? new Function(BNNewFunctionReference(lines[i].function)) : nullptr;
		line.block = lines[i].block ? new BasicBlock(BNNewBasicBlockReference(lines[i].block)) : nullptr;
		line.lineOffset = lines[i].lineOffset;
		line.contents.addr = lines[i].contents.addr;
		line.contents.instrIndex = lines[i].contents.instrIndex;
		line.contents.tokens.reserve(lines[i].contents.count);
		for (size_t j = 0; j < lines[i].contents.count; j++)
		{
			InstructionTextToken token;
			token.type = lines[i].contents.tokens[j].type;
			token.text = lines[i].contents.tokens[j].text;
			token.value = lines[i].contents.tokens[j].value;
			token.size = lines[i].contents.tokens[j].size;
			token.operand = lines[i].contents.tokens[j].operand;
			token.context = lines[i].contents.tokens[j].context;
			token.confidence = lines[i].contents.tokens[j].confidence;
			token.address = lines[i].contents.tokens[j].address;
			line.contents.tokens.push_back(token);
		}
		result.push_back(line);
	}

	pos.function = linearPos.function ? new Function(linearPos.function) : nullptr;
	pos.block = linearPos.block ? new BasicBlock(linearPos.block) : nullptr;
	pos.address = linearPos.address;

	BNFreeLinearDisassemblyLines(lines, count);
	return result;
}


vector<LinearDisassemblyLine> BinaryView::GetNextLinearDisassemblyLines(LinearDisassemblyPosition& pos,
	DisassemblySettings* settings)
{
	BNLinearDisassemblyPosition linearPos;
	linearPos.function = pos.function ? BNNewFunctionReference(pos.function->GetObject()) : nullptr;
	linearPos.block = pos.block ? BNNewBasicBlockReference(pos.block->GetObject()) : nullptr;
	linearPos.address = pos.address;

	size_t count;
	BNLinearDisassemblyLine* lines = BNGetNextLinearDisassemblyLines(m_object, &linearPos,
		settings ? settings->GetObject() : nullptr, &count);

	vector<LinearDisassemblyLine> result;
	result.reserve(count);
	for (size_t i = 0; i < count; i++)
	{
		LinearDisassemblyLine line;
		line.type = lines[i].type;
		line.function = lines[i].function ? new Function(BNNewFunctionReference(lines[i].function)) : nullptr;
		line.block = lines[i].block ? new BasicBlock(BNNewBasicBlockReference(lines[i].block)) : nullptr;
		line.lineOffset = lines[i].lineOffset;
		line.contents.addr = lines[i].contents.addr;
		line.contents.instrIndex = lines[i].contents.instrIndex;
		line.contents.tokens.reserve(lines[i].contents.count);
		for (size_t j = 0; j < lines[i].contents.count; j++)
		{
			InstructionTextToken token;
			token.type = lines[i].contents.tokens[j].type;
			token.text = lines[i].contents.tokens[j].text;
			token.value = lines[i].contents.tokens[j].value;
			token.size = lines[i].contents.tokens[j].size;
			token.operand = lines[i].contents.tokens[j].operand;
			token.context = lines[i].contents.tokens[j].context;
			token.confidence = lines[i].contents.tokens[j].confidence;
			token.address = lines[i].contents.tokens[j].address;
			line.contents.tokens.push_back(token);
		}
		result.push_back(line);
	}

	pos.function = linearPos.function ? new Function(linearPos.function) : nullptr;
	pos.block = linearPos.block ? new BasicBlock(linearPos.block) : nullptr;
	pos.address = linearPos.address;

	BNFreeLinearDisassemblyLines(lines, count);
	return result;
}


bool BinaryView::ParseTypeString(const string& text, QualifiedNameAndType& result, string& errors)
{
	BNQualifiedNameAndType nt;
	char* errorStr;

	if (!BNParseTypeString(m_object, text.c_str(), &nt, &errorStr))
	{
		errors = errorStr;
		BNFreeString(errorStr);
		return false;
	}

	result.name = QualifiedName::FromAPIObject(&nt.name);
	result.type = new Type(BNNewTypeReference(nt.type));
	errors = "";
	BNFreeQualifiedNameAndType(&nt);
	return true;
}


map<QualifiedName, Ref<Type>> BinaryView::GetTypes()
{
	size_t count;
	BNQualifiedNameAndType* types = BNGetAnalysisTypeList(m_object, &count);

	map<QualifiedName, Ref<Type>> result;
	for (size_t i = 0; i < count; i++)
	{
		QualifiedName name = QualifiedName::FromAPIObject(&types[i].name);
		result[name] = new Type(BNNewTypeReference(types[i].type));
	}

	BNFreeTypeList(types, count);
	return result;
}


Ref<Type> BinaryView::GetTypeByName(const QualifiedName& name)
{
	BNQualifiedName nameObj = name.GetAPIObject();
	BNType* type = BNGetAnalysisTypeByName(m_object, &nameObj);
	QualifiedName::FreeAPIObject(&nameObj);

	if (!type)
		return nullptr;
	return new Type(type);
}


Ref<Type> BinaryView::GetTypeById(const string& id)
{
	BNType* type = BNGetAnalysisTypeById(m_object, id.c_str());
	if (!type)
		return nullptr;
	return new Type(type);
}


QualifiedName BinaryView::GetTypeNameById(const string& id)
{
	BNQualifiedName name = BNGetAnalysisTypeNameById(m_object, id.c_str());
	QualifiedName result = QualifiedName::FromAPIObject(&name);
	BNFreeQualifiedName(&name);
	return result;
}


string BinaryView::GetTypeId(const QualifiedName& name)
{
	BNQualifiedName nameObj = name.GetAPIObject();
	char* id = BNGetAnalysisTypeId(m_object, &nameObj);
	QualifiedName::FreeAPIObject(&nameObj);
	string result = id;
	BNFreeString(id);
	return result;
}


bool BinaryView::IsTypeAutoDefined(const QualifiedName& name)
{
	BNQualifiedName nameObj = name.GetAPIObject();
	bool result = BNIsAnalysisTypeAutoDefined(m_object, &nameObj);
	QualifiedName::FreeAPIObject(&nameObj);
	return result;
}


QualifiedName BinaryView::DefineType(const string& id, const QualifiedName& defaultName, Ref<Type> type)
{
	BNQualifiedName nameObj = defaultName.GetAPIObject();
	BNQualifiedName regName = BNDefineAnalysisType(m_object, id.c_str(), &nameObj, type->GetObject());
	QualifiedName::FreeAPIObject(&nameObj);
	QualifiedName result = QualifiedName::FromAPIObject(&regName);
	BNFreeQualifiedName(&regName);
	return result;
}


void BinaryView::DefineUserType(const QualifiedName& name, Ref<Type> type)
{
	BNQualifiedName nameObj = name.GetAPIObject();
	BNDefineUserAnalysisType(m_object, &nameObj, type->GetObject());
	QualifiedName::FreeAPIObject(&nameObj);
}


void BinaryView::UndefineType(const string& id)
{
	BNUndefineAnalysisType(m_object, id.c_str());
}


void BinaryView::UndefineUserType(const QualifiedName& name)
{
	BNQualifiedName nameObj = name.GetAPIObject();
	BNUndefineUserAnalysisType(m_object, &nameObj);
	QualifiedName::FreeAPIObject(&nameObj);
}


void BinaryView::RenameType(const QualifiedName& oldName, const QualifiedName& newName)
{
	BNQualifiedName oldNameObj = oldName.GetAPIObject();
	BNQualifiedName newNameObj = newName.GetAPIObject();
	BNRenameAnalysisType(m_object, &oldNameObj, &newNameObj);
	QualifiedName::FreeAPIObject(&oldNameObj);
	QualifiedName::FreeAPIObject(&newNameObj);
}


void BinaryView::RegisterPlatformTypes(Platform* platform)
{
	BNRegisterPlatformTypes(m_object, platform->GetObject());
}


bool BinaryView::FindNextData(uint64_t start, const DataBuffer& data, uint64_t& result, BNFindFlag flags)
{
	return BNFindNextData(m_object, start, data.GetBufferObject(), &result, flags);
}


void BinaryView::Reanalyze()
{
	BNReanalyzeAllFunctions(m_object);
}


void BinaryView::ShowPlainTextReport(const string& title, const string& contents)
{
	BNShowPlainTextReport(m_object, title.c_str(), contents.c_str());
}


void BinaryView::ShowMarkdownReport(const string& title, const string& contents, const string& plainText)
{
	BNShowMarkdownReport(m_object, title.c_str(), contents.c_str(), plainText.c_str());
}


void BinaryView::ShowHTMLReport(const string& title, const string& contents, const string& plainText)
{
	BNShowHTMLReport(m_object, title.c_str(), contents.c_str(), plainText.c_str());
}


bool BinaryView::GetAddressInput(uint64_t& result, const string& prompt, const string& title)
{
	uint64_t currentAddress = 0;
	if (m_file)
		currentAddress = m_file->GetCurrentOffset();
	return BNGetAddressInput(&result, prompt.c_str(), title.c_str(), m_object, currentAddress);
}


bool BinaryView::GetAddressInput(uint64_t& result, const string& prompt, const string& title, uint64_t currentAddress)
{
	return BNGetAddressInput(&result, prompt.c_str(), title.c_str(), m_object, currentAddress);
}


void BinaryView::AddAutoSegment(uint64_t start, uint64_t length, uint64_t dataOffset, uint64_t dataLength,
	uint32_t flags)
{
	BNAddAutoSegment(m_object, start, length, dataOffset, dataLength, flags);
}


void BinaryView::RemoveAutoSegment(uint64_t start, uint64_t length)
{
	BNRemoveAutoSegment(m_object, start, length);
}


void BinaryView::AddUserSegment(uint64_t start, uint64_t length, uint64_t dataOffset, uint64_t dataLength,
	uint32_t flags)
{
	BNAddUserSegment(m_object, start, length, dataOffset, dataLength, flags);
}


void BinaryView::RemoveUserSegment(uint64_t start, uint64_t length)
{
	BNRemoveUserSegment(m_object, start, length);
}


vector<Ref<Segment>> BinaryView::GetSegments()
{
	size_t count;
	BNSegment** segments = BNGetSegments(m_object, &count);

<<<<<<< HEAD
	vector<Ref<Segment>> result;
=======
	vector<Segment> result;
	result.reserve(count);
>>>>>>> fa716fe2
	for (size_t i = 0; i < count; i++)
		result.push_back(new Segment(BNNewSegmentReference(segments[i])));

	BNFreeSegmentList(segments, count);
	return result;
}


Ref<Segment> BinaryView::GetSegmentAt(uint64_t addr)
{
	BNSegment* segment = BNGetSegmentAt(m_object, addr);
	if (!segment)
		return nullptr;

	return new Segment(BNNewSegmentReference(segment));
}


bool BinaryView::GetAddressForDataOffset(uint64_t offset, uint64_t& addr)
{
	return BNGetAddressForDataOffset(m_object, offset, &addr);
}


void BinaryView::AddAutoSection(const string& name, uint64_t start, uint64_t length, BNSectionSemantics semantics,
	const string& type, uint64_t align, uint64_t entrySize, const string& linkedSection,
	const string& infoSection, uint64_t infoData)
{
	BNAddAutoSection(m_object, name.c_str(), start, length, semantics, type.c_str(), align, entrySize,
		linkedSection.c_str(), infoSection.c_str(), infoData);
}


void BinaryView::RemoveAutoSection(const string& name)
{
	BNRemoveAutoSection(m_object, name.c_str());
}


void BinaryView::AddUserSection(const string& name, uint64_t start, uint64_t length, BNSectionSemantics semantics,
	const string& type, uint64_t align, uint64_t entrySize, const string& linkedSection,
	const string& infoSection, uint64_t infoData)
{
	BNAddUserSection(m_object, name.c_str(), start, length, semantics, type.c_str(), align, entrySize,
		linkedSection.c_str(), infoSection.c_str(), infoData);
}


void BinaryView::RemoveUserSection(const string& name)
{
	BNRemoveUserSection(m_object, name.c_str());
}


vector<Ref<Section>> BinaryView::GetSections()
{
	size_t count;
	BNSection** sections = BNGetSections(m_object, &count);

<<<<<<< HEAD
	vector<Ref<Section>> result;
=======
	vector<Section> result;
	result.reserve(count);
>>>>>>> fa716fe2
	for (size_t i = 0; i < count; i++)
		result.push_back(new Section(BNNewSectionReference(sections[i])));

	BNFreeSectionList(sections, count);
	return result;
}


vector<Ref<Section>> BinaryView::GetSectionsAt(uint64_t addr)
{
	size_t count;
	BNSection** sections = BNGetSectionsAt(m_object, addr, &count);

<<<<<<< HEAD
	vector<Ref<Section>> result;
=======
	vector<Section> result;
	result.reserve(count);
>>>>>>> fa716fe2
	for (size_t i = 0; i < count; i++)
	{
		result.push_back(new Section(BNNewSectionReference(sections[i])));
	}

	BNFreeSectionList(sections, count);
	return result;
}


Ref<Section> BinaryView::GetSectionByName(const string& name)
{
	return new Section(BNGetSectionByName(m_object, name.c_str()));
}


vector<string> BinaryView::GetUniqueSectionNames(const vector<string>& names)
{
	const char** incomingNames = new const char*[names.size()];
	for (size_t i = 0; i < names.size(); i++)
		incomingNames[i] = names[i].c_str();

	char** outgoingNames = BNGetUniqueSectionNames(m_object, incomingNames, names.size());
	vector<string> result;
	result.reserve(names.size());
	for (size_t i = 0; i < names.size(); i++)
		result.push_back(outgoingNames[i]);

	BNFreeStringList(outgoingNames, names.size());
	return result;
}


vector<BNAddressRange> BinaryView::GetAllocatedRanges()
{
	size_t count;
	BNAddressRange* ranges = BNGetAllocatedRanges(m_object, &count);

	vector<BNAddressRange> result;
	copy(&ranges[0], &ranges[count], back_inserter(result));
	BNFreeAddressRanges(ranges);
	return result;
}


void BinaryView::StoreMetadata(const std::string& key, Ref<Metadata> inValue)
{
	if (!inValue)
		return;
	BNBinaryViewStoreMetadata(m_object, key.c_str(), inValue->GetObject());
}

Ref<Metadata> BinaryView::QueryMetadata(const std::string& key)
{
	BNMetadata* value = BNBinaryViewQueryMetadata(m_object, key.c_str());
	if (!value)
		return nullptr;
	return new Metadata(value);
}

void BinaryView::RemoveMetadata(const std::string& key)
{
	BNBinaryViewRemoveMetadata(m_object, key.c_str());
}

string BinaryView::GetStringMetadata(const string& key)
{
	auto data = QueryMetadata(key);
	if (!data || !data->IsString())
		throw QueryMetadataException("Failed to find key: " + key);
	return data->GetString();
}

vector<uint8_t> BinaryView::GetRawMetadata(const string& key)
{
	auto data = QueryMetadata(key);
	if (!data || !data->IsRaw())
		throw QueryMetadataException("Failed to find key: " + key);
	return data->GetRaw();
}

uint64_t BinaryView::GetUIntMetadata(const string& key)
{
	auto data = QueryMetadata(key);
	if (!data || !data->IsUnsignedInteger())
		throw QueryMetadataException("Failed to find key: " + key);
	return data->GetUnsignedInteger();
}


<<<<<<< HEAD
=======
uint64_t BinaryView::GetMaxFunctionSizeForAnalysis()
{
	return BNGetMaxFunctionSizeForAnalysis(m_object);
}


void BinaryView::SetMaxFunctionSizeForAnalysis(uint64_t size)
{
	BNSetMaxFunctionSizeForAnalysis(m_object, size);
}


>>>>>>> fa716fe2
BinaryData::BinaryData(FileMetadata* file): BinaryView(BNCreateBinaryDataView(file->GetObject()))
{
}


BinaryData::BinaryData(FileMetadata* file, const DataBuffer& data):
	BinaryView(BNCreateBinaryDataViewFromBuffer(file->GetObject(), data.GetBufferObject()))
{
}


BinaryData::BinaryData(FileMetadata* file, const void* data, size_t len):
	BinaryView(BNCreateBinaryDataViewFromData(file->GetObject(), data, len))
{
}


BinaryData::BinaryData(FileMetadata* file, const string& path):
	BinaryView(BNCreateBinaryDataViewFromFilename(file->GetObject(), path.c_str()))
{
}


BinaryData::BinaryData(FileMetadata* file, FileAccessor* accessor):
	BinaryView(BNCreateBinaryDataViewFromFile(file->GetObject(), accessor->GetCallbacks()))
{
}<|MERGE_RESOLUTION|>--- conflicted
+++ resolved
@@ -1971,12 +1971,8 @@
 	size_t count;
 	BNSegment** segments = BNGetSegments(m_object, &count);
 
-<<<<<<< HEAD
-	vector<Ref<Segment>> result;
-=======
 	vector<Segment> result;
 	result.reserve(count);
->>>>>>> fa716fe2
 	for (size_t i = 0; i < count; i++)
 		result.push_back(new Segment(BNNewSegmentReference(segments[i])));
 
@@ -2036,12 +2032,8 @@
 	size_t count;
 	BNSection** sections = BNGetSections(m_object, &count);
 
-<<<<<<< HEAD
 	vector<Ref<Section>> result;
-=======
-	vector<Section> result;
-	result.reserve(count);
->>>>>>> fa716fe2
+    result.reserve(count);
 	for (size_t i = 0; i < count; i++)
 		result.push_back(new Section(BNNewSectionReference(sections[i])));
 
@@ -2055,12 +2047,8 @@
 	size_t count;
 	BNSection** sections = BNGetSectionsAt(m_object, addr, &count);
 
-<<<<<<< HEAD
 	vector<Ref<Section>> result;
-=======
-	vector<Section> result;
-	result.reserve(count);
->>>>>>> fa716fe2
+    result.reserve(count);
 	for (size_t i = 0; i < count; i++)
 	{
 		result.push_back(new Section(BNNewSectionReference(sections[i])));
@@ -2151,8 +2139,6 @@
 }
 
 
-<<<<<<< HEAD
-=======
 uint64_t BinaryView::GetMaxFunctionSizeForAnalysis()
 {
 	return BNGetMaxFunctionSizeForAnalysis(m_object);
@@ -2165,7 +2151,6 @@
 }
 
 
->>>>>>> fa716fe2
 BinaryData::BinaryData(FileMetadata* file): BinaryView(BNCreateBinaryDataView(file->GetObject()))
 {
 }
