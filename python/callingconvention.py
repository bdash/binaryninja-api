# Copyright (c) 2015-2017 Vector 35 LLC
#
# Permission is hereby granted, free of charge, to any person obtaining a copy
# of this software and associated documentation files (the "Software"), to
# deal in the Software without restriction, including without limitation the
# rights to use, copy, modify, merge, publish, distribute, sublicense, and/or
# sell copies of the Software, and to permit persons to whom the Software is
# furnished to do so, subject to the following conditions:
#
# The above copyright notice and this permission notice shall be included in
# all copies or substantial portions of the Software.
#
# THE SOFTWARE IS PROVIDED "AS IS", WITHOUT WARRANTY OF ANY KIND, EXPRESS OR
# IMPLIED, INCLUDING BUT NOT LIMITED TO THE WARRANTIES OF MERCHANTABILITY,
# FITNESS FOR A PARTICULAR PURPOSE AND NONINFRINGEMENT. IN NO EVENT SHALL THE
# AUTHORS OR COPYRIGHT HOLDERS BE LIABLE FOR ANY CLAIM, DAMAGES OR OTHER
# LIABILITY, WHETHER IN AN ACTION OF CONTRACT, TORT OR OTHERWISE, ARISING
# FROM, OUT OF OR IN CONNECTION WITH THE SOFTWARE OR THE USE OR OTHER DEALINGS
# IN THE SOFTWARE.

import traceback
import ctypes

# Binary Ninja components
import _binaryninjacore as core
import architecture
import log
import types


class CallingConvention(object):
	name = None
	caller_saved_regs = []
	int_arg_regs = []
	float_arg_regs = []
	arg_regs_share_index = False
	stack_reserved_for_arg_regs = False
	int_return_reg = None
	high_int_return_reg = None
	float_return_reg = None

	_registered_calling_conventions = []

<<<<<<< HEAD
	def __init__(self, arch=None, name=None, handle=None):
=======
	def __init__(self, arch, handle = None, confidence = types.max_confidence):
>>>>>>> 24b09049
		if handle is None:
			if arch is None or name is None:
				raise ValueError("Must specify either handle or architecture and name")
			self.arch = arch
			self._pending_reg_lists = {}
			self._cb = core.BNCustomCallingConvention()
			self._cb.context = 0
			self._cb.getCallerSavedRegisters = self._cb.getCallerSavedRegisters.__class__(self._get_caller_saved_regs)
			self._cb.getIntegerArgumentRegisters = self._cb.getIntegerArgumentRegisters.__class__(self._get_int_arg_regs)
			self._cb.getFloatArgumentRegisters = self._cb.getFloatArgumentRegisters.__class__(self._get_float_arg_regs)
			self._cb.freeRegisterList = self._cb.freeRegisterList.__class__(self._free_register_list)
			self._cb.areArgumentRegistersSharedIndex = self._cb.areArgumentRegistersSharedIndex.__class__(self._arg_regs_share_index)
			self._cb.isStackReservedForArgumentRegisters = self._cb.isStackReservedForArgumentRegisters.__class__(self._stack_reserved_for_arg_regs)
			self._cb.getIntegerReturnValueRegister = self._cb.getIntegerReturnValueRegister.__class__(self._get_int_return_reg)
			self._cb.getHighIntegerReturnValueRegister = self._cb.getHighIntegerReturnValueRegister.__class__(self._get_high_int_return_reg)
			self._cb.getFloatReturnValueRegister = self._cb.getFloatReturnValueRegister.__class__(self._get_float_return_reg)
			self.handle = core.BNCreateCallingConvention(arch.handle, name, self._cb)
			self.__class__._registered_calling_conventions.append(self)
		else:
			self.handle = handle
			self.arch = architecture.Architecture(core.BNGetCallingConventionArchitecture(self.handle))
			self.__dict__["name"] = core.BNGetCallingConventionName(self.handle)
			self.__dict__["arg_regs_share_index"] = core.BNAreArgumentRegistersSharedIndex(self.handle)
			self.__dict__["stack_reserved_for_arg_regs"] = core.BNIsStackReservedForArgumentRegisters(self.handle)

			count = ctypes.c_ulonglong()
			regs = core.BNGetCallerSavedRegisters(self.handle, count)
			result = []
			arch = self.arch
			for i in xrange(0, count.value):
				result.append(arch.get_reg_name(regs[i]))
			core.BNFreeRegisterList(regs, count.value)
			self.__dict__["caller_saved_regs"] = result

			count = ctypes.c_ulonglong()
			regs = core.BNGetIntegerArgumentRegisters(self.handle, count)
			result = []
			arch = self.arch
			for i in xrange(0, count.value):
				result.append(arch.get_reg_name(regs[i]))
			core.BNFreeRegisterList(regs, count.value)
			self.__dict__["int_arg_regs"] = result

			count = ctypes.c_ulonglong()
			regs = core.BNGetFloatArgumentRegisters(self.handle, count)
			result = []
			arch = self.arch
			for i in xrange(0, count.value):
				result.append(arch.get_reg_name(regs[i]))
			core.BNFreeRegisterList(regs, count.value)
			self.__dict__["float_arg_regs"] = result

			reg = core.BNGetIntegerReturnValueRegister(self.handle)
			if reg == 0xffffffff:
				self.__dict__["int_return_reg"] = None
			else:
				self.__dict__["int_return_reg"] = self.arch.get_reg_name(reg)

			reg = core.BNGetHighIntegerReturnValueRegister(self.handle)
			if reg == 0xffffffff:
				self.__dict__["high_int_return_reg"] = None
			else:
				self.__dict__["high_int_return_reg"] = self.arch.get_reg_name(reg)

			reg = core.BNGetFloatReturnValueRegister(self.handle)
			if reg == 0xffffffff:
				self.__dict__["float_return_reg"] = None
			else:
				self.__dict__["float_return_reg"] = self.arch.get_reg_name(reg)

		self.confidence = confidence

	def __del__(self):
		core.BNFreeCallingConvention(self.handle)

	def __eq__(self, value):
		if not isinstance(value, CallingConvention):
			return False
		return ctypes.addressof(self.handle.contents) == ctypes.addressof(value.handle.contents)

	def __ne__(self, value):
		if not isinstance(value, CallingConvention):
			return True
		return ctypes.addressof(self.handle.contents) != ctypes.addressof(value.handle.contents)

	def _get_caller_saved_regs(self, ctxt, count):
		try:
			regs = self.__class__.caller_saved_regs
			count[0] = len(regs)
			reg_buf = (ctypes.c_uint * len(regs))()
			for i in xrange(0, len(regs)):
				reg_buf[i] = self.arch.regs[regs[i]].index
			result = ctypes.cast(reg_buf, ctypes.c_void_p)
			self._pending_reg_lists[result.value] = (result, reg_buf)
			return result.value
		except:
			log.log_error(traceback.format_exc())
			count[0] = 0
			return None

	def _get_int_arg_regs(self, ctxt, count):
		try:
			regs = self.__class__.int_arg_regs
			count[0] = len(regs)
			reg_buf = (ctypes.c_uint * len(regs))()
			for i in xrange(0, len(regs)):
				reg_buf[i] = self.arch.regs[regs[i]].index
			result = ctypes.cast(reg_buf, ctypes.c_void_p)
			self._pending_reg_lists[result.value] = (result, reg_buf)
			return result.value
		except:
			log.log_error(traceback.format_exc())
			count[0] = 0
			return None

	def _get_float_arg_regs(self, ctxt, count):
		try:
			regs = self.__class__.float_arg_regs
			count[0] = len(regs)
			reg_buf = (ctypes.c_uint * len(regs))()
			for i in xrange(0, len(regs)):
				reg_buf[i] = self.arch.regs[regs[i]].index
			result = ctypes.cast(reg_buf, ctypes.c_void_p)
			self._pending_reg_lists[result.value] = (result, reg_buf)
			return result.value
		except:
			log.log_error(traceback.format_exc())
			count[0] = 0
			return None

	def _free_register_list(self, ctxt, regs):
		try:
			buf = ctypes.cast(regs, ctypes.c_void_p)
			if buf.value not in self._pending_reg_lists:
				raise ValueError("freeing register list that wasn't allocated")
			del self._pending_reg_lists[buf.value]
		except:
			log.log_error(traceback.format_exc())

	def _arg_regs_share_index(self, ctxt):
		try:
			return self.__class__.arg_regs_share_index
		except:
			log.log_error(traceback.format_exc())
			return False

	def _stack_reserved_for_arg_regs(self, ctxt):
		try:
			return self.__class__.stack_reserved_for_arg_regs
		except:
			log.log_error(traceback.format_exc())
			return False

	def _get_int_return_reg(self, ctxt):
		try:
			return self.arch.regs[self.__class__.int_return_reg].index
		except:
			log.log_error(traceback.format_exc())
			return False

	def _get_high_int_return_reg(self, ctxt):
		try:
			if self.__class__.high_int_return_reg is None:
				return 0xffffffff
			return self.arch.regs[self.__class__.high_int_return_reg].index
		except:
			log.log_error(traceback.format_exc())
			return False

	def _get_float_return_reg(self, ctxt):
		try:
			if self.__class__.float_return_reg is None:
				return 0xffffffff
			return self.arch.regs[self.__class__.float_int_return_reg].index
		except:
			log.log_error(traceback.format_exc())
			return False

	def __repr__(self):
		return "<calling convention: %s %s>" % (self.arch.name, self.name)

	def __str__(self):
		return self.name

	def with_confidence(self, confidence):
		return CallingConvention(self.arch, handle = core.BNNewCallingConventionReference(self.handle),
			confidence = confidence)<|MERGE_RESOLUTION|>--- conflicted
+++ resolved
@@ -41,11 +41,7 @@
 
 	_registered_calling_conventions = []
 
-<<<<<<< HEAD
-	def __init__(self, arch=None, name=None, handle=None):
-=======
-	def __init__(self, arch, handle = None, confidence = types.max_confidence):
->>>>>>> 24b09049
+	def __init__(self, arch=None, name=None, handle=None, confidence=types.max_confidence):
 		if handle is None:
 			if arch is None or name is None:
 				raise ValueError("Must specify either handle or architecture and name")
