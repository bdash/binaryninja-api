//
// Created by kat on 5/19/23.
//

#include "binaryninjaapi.h"

/* ---
 * This is the primary image loader logic for Shared Caches
 *
 * It is standalone code that operates on a DSCView.
 *
 * This has to recreate _all_ of the Mach-O View logic, but slightly differently, as everything is spicy and weird and
 * 		different enough that it's not worth trying to make a shared base class.
 *
 * The SharedCache api object is a 'Controller' that serializes its own state in view metadata.
 *
 * It is multithreading capable (multiple SharedCache objects can exist and do things on different threads, it will manage)
 *
 * View state is saved to BinaryView any time it changes, however due to json deser speed we must also cache it on heap.
 *	This cache is 'load bearing' and controllers on other threads may serialize it back to view after making changes, so it
 *	must be kept up to date.
 *
 *
 *
 * */

#include "SharedCache.h"
#include "ObjC.h"
#include <filesystem>
#include <utility>
#include <fcntl.h>
#include <memory>
#include <chrono>
#include <thread>

#include "immer/flex_vector.hpp"
#include "immer/vector_transient.hpp"

using namespace BinaryNinja;
using namespace SharedCacheCore;

#ifdef _MSC_VER

int count_trailing_zeros(uint64_t value) {
	unsigned long index; // 32-bit long on Windows
	if (_BitScanForward64(&index, value)) {
		return index;
	} else {
		return 64; // If the value is 0, return 64.
	}
}
#else
int count_trailing_zeros(uint64_t value) {
	return value == 0 ? 64 : __builtin_ctzll(value);
}
#endif

struct SharedCache::State
{
	immer::map<uint64_t, immer::vector<std::pair<uint64_t, std::pair<BNSymbolType, std::string>>>>
		exportInfos;
	immer::map<uint64_t, immer::vector<std::pair<uint64_t, std::pair<BNSymbolType, std::string>>>>
		symbolInfos;

	immer::map<std::string, uint64_t> imageStarts;
	immer::map<uint64_t, SharedCacheMachOHeader> headers;

	immer::vector<CacheImage> images;

	immer::vector<MemoryRegion> regionsMappedIntoMemory;

	immer::vector<BackingCache> backingCaches;

	immer::vector<MemoryRegion> stubIslandRegions;  // TODO honestly both of these should be refactored into nonImageRegions. :p
	immer::vector<MemoryRegion> dyldDataRegions;
	immer::vector<MemoryRegion> nonImageRegions;

	std::string baseFilePath;
	SharedCacheFormat cacheFormat;
	DSCViewState viewState = DSCViewStateUnloaded;
};

static std::recursive_mutex viewStateMutex;
static std::unordered_map<uint64_t, std::shared_ptr<struct SharedCache::State>> viewStateCache;

std::mutex progressMutex;
std::unordered_map<uint64_t, BNDSCViewLoadProgress> progressMap;

struct ViewSpecificMutexes {
	std::mutex viewOperationsThatInfluenceMetadataMutex;
	std::mutex typeLibraryLookupAndApplicationMutex;
};

static std::unordered_map<uint64_t, ViewSpecificMutexes> viewSpecificMutexes;


std::string base_name(std::string const& path)
{
	return path.substr(path.find_last_of("/\\") + 1);
}


#pragma clang diagnostic push
#pragma clang diagnostic ignored "-Wunused-function"
static int64_t readSLEB128(DataBuffer& buffer, size_t length, size_t& offset)
{
	uint8_t cur;
	int64_t value = 0;
	size_t shift = 0;
	while (offset < length)
	{
		cur = buffer[offset++];
		value |= (cur & 0x7f) << shift;
		shift += 7;
		if ((cur & 0x80) == 0)
			break;
	}
	value = (value << (64 - shift)) >> (64 - shift);
	return value;
}
#pragma clang diagnostic pop


static uint64_t readLEB128(DataBuffer& p, size_t end, size_t& offset)
{
	uint64_t result = 0;
	int bit = 0;
	do
	{
		if (offset >= end)
			return -1;

		uint64_t slice = p[offset] & 0x7f;

		if (bit > 63)
			return -1;
		else
		{
			result |= (slice << bit);
			bit += 7;
		}
	} while (p[offset++] & 0x80);
	return result;
}


uint64_t readValidULEB128(DataBuffer& buffer, size_t& cursor)
{
	uint64_t value = readLEB128(buffer, buffer.GetLength(), cursor);
	if ((int64_t)value == -1)
		throw ReadException();
	return value;
}


uint64_t SharedCache::FastGetBackingCacheCount(BinaryNinja::Ref<BinaryNinja::BinaryView> dscView)
{
	std::shared_ptr<MMappedFileAccessor> baseFile;
	try {
		baseFile = MMappedFileAccessor::Open(dscView, dscView->GetFile()->GetSessionId(), dscView->GetFile()->GetOriginalFilename())->lock();
	}
	catch (...){
		LogError("Shared Cache preload: Failed to open file %s", dscView->GetFile()->GetOriginalFilename().c_str());
		return 0;
	}

	dyld_cache_header header {};
	size_t header_size = baseFile->ReadUInt32(16);
	baseFile->Read(&header, 0, std::min(header_size, sizeof(dyld_cache_header)));

	SharedCacheFormat cacheFormat;

	if (header.imagesCountOld != 0)
		cacheFormat = RegularCacheFormat;

	size_t subCacheOff = offsetof(struct dyld_cache_header, subCacheArrayOffset);
	size_t headerEnd = header.mappingOffset;
	if (headerEnd > subCacheOff)
	{
		if (header.cacheType != 2)
		{
			if (std::filesystem::exists(ResolveFilePath(dscView, baseFile->Path() + ".01")))
				cacheFormat = LargeCacheFormat;
			else
				cacheFormat = SplitCacheFormat;
		}
		else
			cacheFormat = iOS16CacheFormat;
	}

	switch (cacheFormat)
	{
	case RegularCacheFormat:
	{
		return 1;
	}
	case LargeCacheFormat:
	{
		auto mainFileName = baseFile->Path();
		auto subCacheCount = header.subCacheArrayCount;
		return subCacheCount + 1;
	}
	case SplitCacheFormat:
	{
		auto mainFileName = baseFile->Path();
		auto subCacheCount = header.subCacheArrayCount;
		return subCacheCount + 2;
	}
	case iOS16CacheFormat:
	{
		auto mainFileName = baseFile->Path();
		auto subCacheCount = header.subCacheArrayCount;
		return subCacheCount + 2;
	}
	}
}


void SharedCache::PerformInitialLoad()
{
	m_logger->LogInfo("Performing initial load of Shared Cache");
	auto path = m_dscView->GetFile()->GetOriginalFilename();
	auto baseFile = MMappedFileAccessor::Open(m_dscView, m_dscView->GetFile()->GetSessionId(), path)->lock();

    progressMutex.lock();
	progressMap[m_dscView->GetFile()->GetSessionId()] = LoadProgressLoadingCaches;
	progressMutex.unlock();

	WillMutateState();

	MutableState().baseFilePath = path;

	DataBuffer sig = baseFile->ReadBuffer(0, 4);
	if (sig.GetLength() != 4)
		abort();
	const char* magic = (char*)sig.GetData();
	if (strncmp(magic, "dyld", 4) != 0)
		abort();

	MutableState().cacheFormat = RegularCacheFormat;

	dyld_cache_header primaryCacheHeader {};
	size_t header_size = baseFile->ReadUInt32(16);
	baseFile->Read(&primaryCacheHeader, 0, std::min(header_size, sizeof(dyld_cache_header)));

	if (primaryCacheHeader.imagesCountOld != 0)
		MutableState().cacheFormat = RegularCacheFormat;

	size_t subCacheOff = offsetof(struct dyld_cache_header, subCacheArrayOffset);
	size_t headerEnd = primaryCacheHeader.mappingOffset;
	if (headerEnd > subCacheOff)
	{
		if (primaryCacheHeader.cacheType != 2)
		{
			if (std::filesystem::exists(ResolveFilePath(m_dscView, baseFile->Path() + ".01")))
				MutableState().cacheFormat = LargeCacheFormat;
			else
				MutableState().cacheFormat = SplitCacheFormat;
		}
		else
			MutableState().cacheFormat = iOS16CacheFormat;
	}

	switch (State().cacheFormat)
	{
	case RegularCacheFormat:
	{
		dyld_cache_mapping_info mapping {};
		BackingCache cache;
		cache.isPrimary = true;
		cache.path = path;

		immer::vector_transient<std::pair<uint64_t, std::pair<uint64_t, uint64_t>>> mappings;
		for (size_t i = 0; i < primaryCacheHeader.mappingCount; i++)
		{
			baseFile->Read(&mapping, primaryCacheHeader.mappingOffset + (i * sizeof(mapping)), sizeof(mapping));
			std::pair<uint64_t, std::pair<uint64_t, uint64_t>> mapRawToAddrAndSize;
			mapRawToAddrAndSize.first = mapping.fileOffset;
			mapRawToAddrAndSize.second.first = mapping.address;
			mapRawToAddrAndSize.second.second = mapping.size;
			mappings.push_back(mapRawToAddrAndSize);
		}
		cache.mappings = std::move(mappings).persistent();
		MutableState().backingCaches = State().backingCaches.push_back(std::move(cache));

		dyld_cache_image_info img {};
		auto imageStarts = State().imageStarts.transient();
		for (size_t i = 0; i < primaryCacheHeader.imagesCountOld; i++)
		{
			baseFile->Read(&img, primaryCacheHeader.imagesOffsetOld + (i * sizeof(img)), sizeof(img));
			auto iname = baseFile->ReadNullTermString(img.pathFileOffset);
			imageStarts.set(iname, img.address);
		}
		MutableState().imageStarts = std::move(imageStarts).persistent();

		m_logger->LogInfo("Found %d images in the shared cache", primaryCacheHeader.imagesCountOld);

		if (primaryCacheHeader.branchPoolsCount)
		{
			std::vector<uint64_t> addresses;
			for (size_t i = 0; i < primaryCacheHeader.branchPoolsCount; i++)
			{
				addresses.push_back(baseFile->ReadULong(primaryCacheHeader.branchPoolsOffset + (i * m_dscView->GetAddressSize())));
			}
			baseFile.reset(); // No longer needed, we're about to remap this file into VM space so we can load these.
			uint64_t i = 0;
			auto stubIslandRegions = State().stubIslandRegions.transient();
			for (auto address : addresses)
			{
				i++;
				auto vm = GetVMMap(true);
				auto machoHeader = SharedCache::LoadHeaderForAddress(vm, address, "dyld_shared_cache_branch_islands_" + std::to_string(i));
				if (machoHeader)
				{
					for (const auto& segment : machoHeader->segments)
					{
						MemoryRegion stubIslandRegion;
						stubIslandRegion.start = segment.vmaddr;
						stubIslandRegion.size = segment.filesize;
						char segName[17];
						memcpy(segName, segment.segname, 16);
						segName[16] = 0;
						std::string segNameStr = std::string(segName);
						stubIslandRegion.prettyName = "dyld_shared_cache_branch_islands_" + std::to_string(i) + "::" + segNameStr;
						stubIslandRegion.flags = (BNSegmentFlag)(BNSegmentFlag::SegmentReadable | BNSegmentFlag::SegmentExecutable);
						stubIslandRegions.push_back(std::move(stubIslandRegion));
					}
				}
			}
			MutableState().stubIslandRegions = std::move(stubIslandRegions).persistent();
		}

		m_logger->LogInfo("Found %d branch pools in the shared cache", primaryCacheHeader.branchPoolsCount);

		break;
	}
	case LargeCacheFormat:
	{
		dyld_cache_mapping_info mapping {};	 // We're going to reuse this for all of the mappings. We only need it
											 // briefly.

		BackingCache cache;
		cache.isPrimary = true;
		cache.path = path;
		auto mappings = cache.mappings.transient();
		for (size_t i = 0; i < primaryCacheHeader.mappingCount; i++)
		{
			baseFile->Read(&mapping, primaryCacheHeader.mappingOffset + (i * sizeof(mapping)), sizeof(mapping));
			std::pair<uint64_t, std::pair<uint64_t, uint64_t>> mapRawToAddrAndSize;
			mapRawToAddrAndSize.first = mapping.fileOffset;
			mapRawToAddrAndSize.second.first = mapping.address;
			mapRawToAddrAndSize.second.second = mapping.size;
			mappings.push_back(std::move(mapRawToAddrAndSize));
		}
		cache.mappings = std::move(mappings).persistent();
		MutableState().backingCaches = State().backingCaches.push_back(std::move(cache));

		dyld_cache_image_info img {};

		auto imageStarts = State().imageStarts.transient();
		for (size_t i = 0; i < primaryCacheHeader.imagesCount; i++)
		{
			baseFile->Read(&img, primaryCacheHeader.imagesOffset + (i * sizeof(img)), sizeof(img));
			auto iname = baseFile->ReadNullTermString(img.pathFileOffset);
			imageStarts.set(iname, img.address);
		}

		if (primaryCacheHeader.branchPoolsCount)
		{
			std::vector<uint64_t> pool {};
			for (size_t i = 0; i < primaryCacheHeader.branchPoolsCount; i++)
			{
				imageStarts.set("dyld_shared_cache_branch_islands_" + std::to_string(i), 
					baseFile->ReadULong(primaryCacheHeader.branchPoolsOffset + (i * m_dscView->GetAddressSize())));
			}
		}
		MutableState().imageStarts = std::move(imageStarts).persistent();

		std::string mainFileName = base_name(path);
		if (auto projectFile = m_dscView->GetFile()->GetProjectFile())
			mainFileName = projectFile->GetName();
		auto subCacheCount = primaryCacheHeader.subCacheArrayCount;

		dyld_subcache_entry2 _entry {};
		std::vector<dyld_subcache_entry2> subCacheEntries;
		for (size_t i = 0; i < subCacheCount; i++)
		{
			baseFile->Read(&_entry, primaryCacheHeader.subCacheArrayOffset + (i * sizeof(dyld_subcache_entry2)),
				sizeof(dyld_subcache_entry2));
			subCacheEntries.push_back(_entry);
		}

		baseFile.reset();
		for (const auto& entry : subCacheEntries)
		{
			std::string subCachePath;
			std::string subCacheFilename;
			if (std::string(entry.fileExtension).find('.') != std::string::npos)
			{
				subCachePath = path + entry.fileExtension;
				subCacheFilename = mainFileName + entry.fileExtension;
			}
			else
			{
				subCachePath = path + "." + entry.fileExtension;
				subCacheFilename = mainFileName + "." + entry.fileExtension;
			}
			auto subCacheFile = MMappedFileAccessor::Open(m_dscView, m_dscView->GetFile()->GetSessionId(), subCachePath)->lock();

			dyld_cache_header subCacheHeader {};
			uint64_t headerSize = subCacheFile->ReadUInt32(16);
			if (headerSize > sizeof(dyld_cache_header))
			{
				m_logger->LogDebug("Header size is larger than expected (0x%llx), using default size (0x%llx)", headerSize,
					sizeof(dyld_cache_header));
				headerSize = sizeof(dyld_cache_header);
			}
			subCacheFile->Read(&subCacheHeader, 0, headerSize);

			dyld_cache_mapping_info subCacheMapping {};
			BackingCache subCache;
			subCache.isPrimary = false;
			subCache.path = subCachePath;

			auto mappings = subCache.mappings.transient();
			for (size_t j = 0; j < subCacheHeader.mappingCount; j++)
			{
				subCacheFile->Read(&subCacheMapping, subCacheHeader.mappingOffset + (j * sizeof(subCacheMapping)),
					sizeof(subCacheMapping));
				std::pair<uint64_t, std::pair<uint64_t, uint64_t>> mapRawToAddrAndSize;
				mapRawToAddrAndSize.first = subCacheMapping.fileOffset;
				mapRawToAddrAndSize.second.first = subCacheMapping.address;
				mapRawToAddrAndSize.second.second = subCacheMapping.size;
				mappings.push_back(std::move(mapRawToAddrAndSize));
			}
			subCache.mappings = std::move(mappings).persistent();

			if (subCacheHeader.mappingCount == 1 && subCacheHeader.imagesCountOld == 0 && subCacheHeader.imagesCount == 0
				&& subCacheHeader.imagesTextOffset == 0)
			{
				auto pathBasename = subCachePath.substr(subCachePath.find_last_of("/\\") + 1);
				uint64_t address = subCacheMapping.address;
				uint64_t size = subCacheMapping.size;
				MemoryRegion stubIslandRegion;
				stubIslandRegion.start = address;
				stubIslandRegion.size = size;
				stubIslandRegion.prettyName = subCacheFilename + "::_stubs";
				stubIslandRegion.flags = (BNSegmentFlag)(BNSegmentFlag::SegmentReadable | BNSegmentFlag::SegmentExecutable);
				MutableState().stubIslandRegions = State().stubIslandRegions.push_back(std::move(stubIslandRegion));
			}

			MutableState().backingCaches = State().backingCaches.push_back(std::move(subCache));
		}
		break;
	}
	case SplitCacheFormat:
	{
		dyld_cache_mapping_info mapping {};	 // We're going to reuse this for all of the mappings. We only need it
											 // briefly.
		BackingCache cache;
		cache.isPrimary = true;
		cache.path = path;

		auto mappings = cache.mappings.transient();
		for (size_t i = 0; i < primaryCacheHeader.mappingCount; i++)
		{
			baseFile->Read(&mapping, primaryCacheHeader.mappingOffset + (i * sizeof(mapping)), sizeof(mapping));
			std::pair<uint64_t, std::pair<uint64_t, uint64_t>> mapRawToAddrAndSize;
			mapRawToAddrAndSize.first = mapping.fileOffset;
			mapRawToAddrAndSize.second.first = mapping.address;
			mapRawToAddrAndSize.second.second = mapping.size;
			mappings.push_back(std::move(mapRawToAddrAndSize));
		}
		cache.mappings = std::move(mappings).persistent();
		MutableState().backingCaches = State().backingCaches.push_back(std::move(cache));

		dyld_cache_image_info img {};

		auto imageStarts = State().imageStarts.transient();
		for (size_t i = 0; i < primaryCacheHeader.imagesCount; i++)
		{
			baseFile->Read(&img, primaryCacheHeader.imagesOffset + (i * sizeof(img)), sizeof(img));
			auto iname = baseFile->ReadNullTermString(img.pathFileOffset);
			imageStarts.set(iname, img.address);
		}

		if (primaryCacheHeader.branchPoolsCount)
		{
			std::vector<uint64_t> pool {};
			for (size_t i = 0; i < primaryCacheHeader.branchPoolsCount; i++)
			{
				imageStarts.set("dyld_shared_cache_branch_islands_" + std::to_string(i), 
					baseFile->ReadULong(primaryCacheHeader.branchPoolsOffset + (i * m_dscView->GetAddressSize())));
			}
		}
		MutableState().imageStarts = std::move(imageStarts).persistent();

		std::string mainFileName = base_name(path);
		if (auto projectFile = m_dscView->GetFile()->GetProjectFile())
			mainFileName = projectFile->GetName();
		auto subCacheCount = primaryCacheHeader.subCacheArrayCount;

		baseFile.reset();

		for (size_t i = 1; i <= subCacheCount; i++)
		{
			auto subCachePath = path + "." + std::to_string(i);
			auto subCacheFilename = mainFileName + "." + std::to_string(i);
			auto subCacheFile = MMappedFileAccessor::Open(m_dscView, m_dscView->GetFile()->GetSessionId(), subCachePath)->lock();

			dyld_cache_header subCacheHeader {};
			uint64_t headerSize = subCacheFile->ReadUInt32(16);
			if (headerSize > sizeof(dyld_cache_header))
			{
				m_logger->LogDebug("Header size is larger than expected (0x%llx), using default size (0x%llx)", headerSize,
					sizeof(dyld_cache_header));
				headerSize = sizeof(dyld_cache_header);
			}
			subCacheFile->Read(&subCacheHeader, 0, headerSize);

			BackingCache subCache;
			subCache.isPrimary = false;
			subCache.path = subCachePath;

			dyld_cache_mapping_info subCacheMapping {};

			auto mappings = subCache.mappings.transient();
			for (size_t j = 0; j < subCacheHeader.mappingCount; j++)
			{
				subCacheFile->Read(&subCacheMapping, subCacheHeader.mappingOffset + (j * sizeof(subCacheMapping)),
					sizeof(subCacheMapping));
				std::pair<uint64_t, std::pair<uint64_t, uint64_t>> mapRawToAddrAndSize;
				mapRawToAddrAndSize.first = subCacheMapping.fileOffset;
				mapRawToAddrAndSize.second.first = subCacheMapping.address;
				mapRawToAddrAndSize.second.second = subCacheMapping.size;
				mappings.push_back(std::move(mapRawToAddrAndSize));
			}
			subCache.mappings = std::move(mappings).persistent();
			MutableState().backingCaches = State().backingCaches.push_back(std::move(subCache));

			if (subCacheHeader.mappingCount == 1 && subCacheHeader.imagesCountOld == 0 && subCacheHeader.imagesCount == 0
				&& subCacheHeader.imagesTextOffset == 0)
			{
				auto pathBasename = subCachePath.substr(subCachePath.find_last_of("/\\") + 1);
				uint64_t address = subCacheMapping.address;
				uint64_t size = subCacheMapping.size;
				MemoryRegion stubIslandRegion;
				stubIslandRegion.start = address;
				stubIslandRegion.size = size;
				stubIslandRegion.prettyName = subCacheFilename + "::_stubs";
				stubIslandRegion.flags = (BNSegmentFlag)(BNSegmentFlag::SegmentReadable | BNSegmentFlag::SegmentExecutable);
				MutableState().stubIslandRegions = State().stubIslandRegions.push_back(std::move(stubIslandRegion));
			}
		}

		// Load .symbols subcache

		auto subCachePath = path + ".symbols";
		auto subCacheFile = MMappedFileAccessor::Open(m_dscView, m_dscView->GetFile()->GetSessionId(), subCachePath)->lock();

		dyld_cache_header subCacheHeader {};
		uint64_t headerSize = subCacheFile->ReadUInt32(16);
		if (headerSize > sizeof(dyld_cache_header))
		{
			m_logger->LogDebug("Header size is larger than expected (0x%llx), using default size (0x%llx)", headerSize,
				sizeof(dyld_cache_header));
			headerSize = sizeof(dyld_cache_header);
		}
		subCacheFile->Read(&subCacheHeader, 0, headerSize);

		dyld_cache_mapping_info subCacheMapping {};
		BackingCache subCache;
		mappings = subCache.mappings.transient();

		for (size_t j = 0; j < subCacheHeader.mappingCount; j++)
		{
			subCacheFile->Read(&subCacheMapping, subCacheHeader.mappingOffset + (j * sizeof(subCacheMapping)),
				sizeof(subCacheMapping));
			std::pair<uint64_t, std::pair<uint64_t, uint64_t>> mapRawToAddrAndSize;
			mapRawToAddrAndSize.first = subCacheMapping.fileOffset;
			mapRawToAddrAndSize.second.first = subCacheMapping.address;
			mapRawToAddrAndSize.second.second = subCacheMapping.size;
			mappings.push_back(std::move(mapRawToAddrAndSize));
		}
		subCache.mappings = std::move(mappings).persistent();

		MutableState().backingCaches = State().backingCaches.push_back(std::move(subCache));
		break;
	}
	case iOS16CacheFormat:
	{
		dyld_cache_mapping_info mapping {};

		BackingCache cache;
		cache.isPrimary = true;
		cache.path = path;

		auto mappings = cache.mappings.transient();
		for (size_t i = 0; i < primaryCacheHeader.mappingCount; i++)
		{
			baseFile->Read(&mapping, primaryCacheHeader.mappingOffset + (i * sizeof(mapping)), sizeof(mapping));
			std::pair<uint64_t, std::pair<uint64_t, uint64_t>> mapRawToAddrAndSize;
			mapRawToAddrAndSize.first = mapping.fileOffset;
			mapRawToAddrAndSize.second.first = mapping.address;
			mapRawToAddrAndSize.second.second = mapping.size;
			mappings.push_back(std::move(mapRawToAddrAndSize));
		}
		cache.mappings = std::move(mappings).persistent();
		MutableState().backingCaches = State().backingCaches.push_back(std::move(cache));

		dyld_cache_image_info img {};

		auto imageStarts = State().imageStarts.transient();
		for (size_t i = 0; i < primaryCacheHeader.imagesCount; i++)
		{
			baseFile->Read(&img, primaryCacheHeader.imagesOffset + (i * sizeof(img)), sizeof(img));
			auto iname = baseFile->ReadNullTermString(img.pathFileOffset);
			imageStarts.set(iname, img.address);
		}

		if (primaryCacheHeader.branchPoolsCount)
		{
			std::vector<uint64_t> pool {};
			for (size_t i = 0; i < primaryCacheHeader.branchPoolsCount; i++)
			{
				imageStarts.set("dyld_shared_cache_branch_islands_" + std::to_string(i),
					baseFile->ReadULong(primaryCacheHeader.branchPoolsOffset + (i * m_dscView->GetAddressSize())));
			}
		}
		MutableState().imageStarts = std::move(imageStarts).persistent();

		std::string mainFileName = base_name(path);
		if (auto projectFile = m_dscView->GetFile()->GetProjectFile())
			mainFileName = projectFile->GetName();
		auto subCacheCount = primaryCacheHeader.subCacheArrayCount;

		dyld_subcache_entry2 _entry {};

		std::vector<dyld_subcache_entry2> subCacheEntries;
		for (size_t i = 0; i < subCacheCount; i++)
		{
			baseFile->Read(&_entry, primaryCacheHeader.subCacheArrayOffset + (i * sizeof(dyld_subcache_entry2)),
				sizeof(dyld_subcache_entry2));
			subCacheEntries.push_back(_entry);
		}

		baseFile.reset();

		for (const auto& entry : subCacheEntries)
		{
			std::string subCachePath;
			std::string subCacheFilename;
			if (std::string(entry.fileExtension).find('.') != std::string::npos)
			{
				subCachePath = path + entry.fileExtension;
				subCacheFilename = mainFileName + entry.fileExtension;
			}
			else
			{
				subCachePath = path + "." + entry.fileExtension;
				subCacheFilename = mainFileName + "." + entry.fileExtension;
			}

			auto subCacheFile = MMappedFileAccessor::Open(m_dscView, m_dscView->GetFile()->GetSessionId(), subCachePath)->lock();

			dyld_cache_header subCacheHeader {};
			uint64_t headerSize = subCacheFile->ReadUInt32(16);
			if (headerSize > sizeof(dyld_cache_header))
			{
				m_logger->LogDebug("Header size is larger than expected (0x%llx), using default size (0x%llx)", headerSize,
					sizeof(dyld_cache_header));
				headerSize = sizeof(dyld_cache_header);
			}
			subCacheFile->Read(&subCacheHeader, 0, headerSize);

			dyld_cache_mapping_info subCacheMapping {};

			BackingCache subCache;
			subCache.isPrimary = false;
			subCache.path = subCachePath;
			auto mappings = subCache.mappings.transient();

			for (size_t j = 0; j < subCacheHeader.mappingCount; j++)
			{
				subCacheFile->Read(&subCacheMapping, subCacheHeader.mappingOffset + (j * sizeof(subCacheMapping)),
					sizeof(subCacheMapping));

				std::pair<uint64_t, std::pair<uint64_t, uint64_t>> mapRawToAddrAndSize;
				mapRawToAddrAndSize.first = subCacheMapping.fileOffset;
				mapRawToAddrAndSize.second.first = subCacheMapping.address;
				mapRawToAddrAndSize.second.second = subCacheMapping.size;
				mappings.push_back(std::move(mapRawToAddrAndSize));

				if (subCachePath.find(".dylddata") != std::string::npos)
				{
					auto pathBasename = subCachePath.substr(subCachePath.find_last_of("/\\") + 1);
					uint64_t address = subCacheMapping.address;
					uint64_t size = subCacheMapping.size;
					MemoryRegion dyldDataRegion;
					dyldDataRegion.start = address;
					dyldDataRegion.size = size;
					dyldDataRegion.prettyName = subCacheFilename + "::_data" + std::to_string(j);
					dyldDataRegion.flags = (BNSegmentFlag)(BNSegmentFlag::SegmentReadable);
					MutableState().dyldDataRegions = State().dyldDataRegions.push_back(std::move(dyldDataRegion));
				}
			}
			subCache.mappings = std::move(mappings).persistent();

			MutableState().backingCaches = State().backingCaches.push_back(std::move(subCache));

			if (subCacheHeader.mappingCount == 1 && subCacheHeader.imagesCountOld == 0 && subCacheHeader.imagesCount == 0
				&& subCacheHeader.imagesTextOffset == 0)
			{
				auto pathBasename = subCachePath.substr(subCachePath.find_last_of("/\\") + 1);
				uint64_t address = subCacheMapping.address;
				uint64_t size = subCacheMapping.size;
				MemoryRegion stubIslandRegion;
				stubIslandRegion.start = address;
				stubIslandRegion.size = size;
				stubIslandRegion.prettyName = subCacheFilename + "::_stubs";
				stubIslandRegion.flags = (BNSegmentFlag)(BNSegmentFlag::SegmentReadable | BNSegmentFlag::SegmentExecutable);
				MutableState().stubIslandRegions = State().stubIslandRegions.push_back(std::move(stubIslandRegion));
			}
		}

		// Load .symbols subcache
		try
		{
			auto subCachePath = path + ".symbols";
			auto subCacheFile = MMappedFileAccessor::Open(m_dscView, m_dscView->GetFile()->GetSessionId(), subCachePath)->lock();
			dyld_cache_header subCacheHeader {};
			uint64_t headerSize = subCacheFile->ReadUInt32(16);
			if (subCacheFile->ReadUInt32(16) > sizeof(dyld_cache_header))
			{
				m_logger->LogDebug("Header size is larger than expected, using default size");
				headerSize = sizeof(dyld_cache_header);
			}
			subCacheFile->Read(&subCacheHeader, 0, headerSize);

			BackingCache subCache;
			subCache.isPrimary = false;
			subCache.path = subCachePath;

			dyld_cache_mapping_info subCacheMapping {};
			auto mappings = subCache.mappings.transient();
			for (size_t j = 0; j < subCacheHeader.mappingCount; j++)
			{
				subCacheFile->Read(&subCacheMapping, subCacheHeader.mappingOffset + (j * sizeof(subCacheMapping)),
					sizeof(subCacheMapping));
				std::pair<uint64_t, std::pair<uint64_t, uint64_t>> mapRawToAddrAndSize;
				mapRawToAddrAndSize.first = subCacheMapping.fileOffset;
				mapRawToAddrAndSize.second.first = subCacheMapping.address;
				mapRawToAddrAndSize.second.second = subCacheMapping.size;
				mappings.push_back(std::move(mapRawToAddrAndSize));
			}
			subCache.mappings = std::move(mappings).persistent();
			MutableState().backingCaches = State().backingCaches.push_back(std::move(subCache));
		}
		catch (...)
		{}
		break;
	}
	}
	baseFile.reset();
	progressMutex.lock();
	progressMap[m_dscView->GetFile()->GetSessionId()] = LoadProgressLoadingImages;
	progressMutex.unlock();

	// We have set up enough metadata to map VM now.

	auto vm = GetVMMap(true);
	if (!vm)
	{
		m_logger->LogError("Failed to map VM pages for Shared Cache on initial load, this is fatal.");
		return;
	}

	auto headers = State().headers.transient();
	auto images = State().images.transient();
	for (const auto& start : State().imageStarts)
	{
		try {
			auto imageHeader = SharedCache::LoadHeaderForAddress(vm, start.second, start.first);
			if (imageHeader)
			{
				if (imageHeader->linkeditPresent && vm->AddressIsMapped(imageHeader->linkeditSegment.vmaddr))
				{
					auto mapping = vm->MappingAtAddress(imageHeader->linkeditSegment.vmaddr);
					imageHeader->exportTriePath = mapping.first.filePath;
				}
				headers.set(start.second, imageHeader.value());
				CacheImage image;
				image.installName = start.first;
				image.headerLocation = start.second;
				auto regions = image.regions.transient();
				for (const auto& segment : imageHeader->segments)
				{
					char segName[17];
					memcpy(segName, segment.segname, 16);
					segName[16] = 0;
					MemoryRegion sectionRegion;
					sectionRegion.prettyName = imageHeader.value().identifierPrefix + "::" + std::string(segName);
					sectionRegion.start = segment.vmaddr;
					sectionRegion.size = segment.vmsize;
					uint32_t flags = 0;
					if (segment.initprot & MACHO_VM_PROT_READ)
						flags |= SegmentReadable;
					if (segment.initprot & MACHO_VM_PROT_WRITE)
						flags |= SegmentWritable;
					if (segment.initprot & MACHO_VM_PROT_EXECUTE)
						flags |= SegmentExecutable;
					if (((segment.initprot & MACHO_VM_PROT_WRITE) == 0) &&
						((segment.maxprot & MACHO_VM_PROT_WRITE) == 0))
						flags |= SegmentDenyWrite;
					if (((segment.initprot & MACHO_VM_PROT_EXECUTE) == 0) &&
						((segment.maxprot & MACHO_VM_PROT_EXECUTE) == 0))
						flags |= SegmentDenyExecute;

					// if we're positive we have an entry point for some reason, force the segment
					// executable. this helps with kernel images.
					for (auto &entryPoint : imageHeader->m_entryPoints)
						if (segment.vmaddr <= entryPoint && (entryPoint < (segment.vmaddr + segment.filesize)))
							flags |= SegmentExecutable;

					sectionRegion.flags = (BNSegmentFlag)flags;
					regions.push_back(sectionRegion);
				}
				image.regions = std::move(regions).persistent();
				images.push_back(std::move(image));
			}
			else
			{
				m_logger->LogError("Failed to load Mach-O header for %s", start.first.c_str());
			}
		}
		catch (std::exception& ex)
		{
			m_logger->LogError("Failed to load Mach-O header for %s: %s", start.first.c_str(), ex.what());
		}
	}
	MutableState().headers = std::move(headers).persistent();
	MutableState().images = std::move(images).persistent();

	m_logger->LogInfo("Loaded %d Mach-O headers", State().headers.size());

	auto nonImageRegions = State().nonImageRegions.transient();
	for (const auto& cache : State().backingCaches)
	{
		size_t i = 0;
		for (const auto& mapping : cache.mappings)
		{
			MemoryRegion region;
			region.start = mapping.second.first;
			region.size = mapping.second.second;
			region.prettyName = base_name(cache.path) + "::" + std::to_string(i);
			// FIXME flags!!! BackingCache.mapping needs refactored to store this information!
			region.flags = (BNSegmentFlag)(BNSegmentFlag::SegmentReadable | BNSegmentFlag::SegmentExecutable);
			nonImageRegions.push_back(std::move(region));
			i++;
		}
	}
	MutableState().nonImageRegions = std::move(nonImageRegions).persistent();

	// Iterate through each Mach-O header
	if (!State().dyldDataRegions.empty())
	{
		// Removal / insertion is not ergonomic with `immer::vector` so use std::vector for this instead.
		std::vector<MemoryRegion> dyldDataRegions(State().dyldDataRegions.begin(), State().dyldDataRegions.end());
		for (const auto& [headerKey, header] : State().headers)
		{
			// Iterate through each segment of the header
			for (const auto& segment : header.segments)
			{
				uint64_t segmentStart = segment.vmaddr;
				uint64_t segmentEnd = segmentStart + segment.vmsize;

				// Iterate through each region in m_dyldDataRegions
				for (auto it = dyldDataRegions.begin(); it != dyldDataRegions.end();)
				{
					uint64_t regionStart = it->start;
					uint64_t regionSize = it->size;
					uint64_t regionEnd = regionStart + regionSize;

					// Check if the region overlaps with the segment
					if (segmentStart < regionEnd && segmentEnd > regionStart)
					{
						// Split the region into two, removing the overlapped portion
						std::vector<MemoryRegion> newRegions;

						// Part before the overlap
						if (regionStart < segmentStart)
						{
							MemoryRegion newRegion(*it);
							newRegion.start = regionStart;
							newRegion.size = segmentStart - regionStart;
							newRegions.push_back(std::move(newRegion));
						}

						// Part after the overlap
						if (regionEnd > segmentEnd)
						{
							MemoryRegion newRegion(*it);
							newRegion.start = segmentEnd;
							newRegion.size = regionEnd - segmentEnd;
							newRegions.push_back(std::move(newRegion));
						}

						// Erase the original region
						it = dyldDataRegions.erase(it);

						// Insert the new regions (if any)
						for (const auto& newRegion : newRegions)
						{
							it = dyldDataRegions.insert(it, newRegion);
							++it;  // Move iterator to the next position
						}
					}
					else
					{
						++it;  // No overlap, move to the next region
					}
				}
			}
		}
		// TODO(bdash): Ideally this would move out of dyldDataRegions.
		MutableState().dyldDataRegions = immer::vector<MemoryRegion>(dyldDataRegions.begin(), dyldDataRegions.end());
	}

	// Iterate through each Mach-O header
	if (!State().nonImageRegions.empty())
	{
		// Removal / insertion is not ergonomic with `immer::vector` so use std::vector for this instead.
		std::vector<MemoryRegion> nonImageRegions(State().nonImageRegions.begin(), State().nonImageRegions.end());
		for (const auto& [headerKey, header] : State().headers)
		{
			// Iterate through each segment of the header
			for (const auto& segment : header.segments)
			{
				uint64_t segmentStart = segment.vmaddr;
				uint64_t segmentEnd = segmentStart + segment.vmsize;

				// Iterate through each region in m_dyldDataRegions
				for (auto it = nonImageRegions.begin(); it != nonImageRegions.end();)
				{
					uint64_t regionStart = it->start;
					uint64_t regionSize = it->size;
					uint64_t regionEnd = regionStart + regionSize;

					// Check if the region overlaps with the segment
					if (segmentStart < regionEnd && segmentEnd > regionStart)
					{
						// Split the region into two, removing the overlapped portion
						std::vector<MemoryRegion> newRegions;

						// Part before the overlap
						if (regionStart < segmentStart)
						{
							MemoryRegion newRegion(*it);
							newRegion.start = regionStart;
							newRegion.size = segmentStart - regionStart;
							newRegions.push_back(std::move(newRegion));
						}

						// Part after the overlap
						if (regionEnd > segmentEnd)
						{
							MemoryRegion newRegion(*it);
							newRegion.start = segmentEnd;
							newRegion.size = regionEnd - segmentEnd;
							newRegions.push_back(std::move(newRegion));
						}

						// Erase the original region
						it = nonImageRegions.erase(it);

						// Insert the new regions (if any)
						for (const auto& newRegion : newRegions)
						{
							it = nonImageRegions.insert(it, newRegion);
							++it;  // Move iterator to the next position
						}
					}
					else
					{
						++it;  // No overlap, move to the next region
					}
				}
			}
		}
		// TODO(bdash): Ideally this would move out of nonImageRegions.
		MutableState().nonImageRegions = immer::vector<MemoryRegion>(nonImageRegions.begin(), nonImageRegions.end());
	}
	SaveToDSCView();

	m_logger->LogDebug("Finished initial load of Shared Cache");

	progressMutex.lock();
	progressMap[m_dscView->GetFile()->GetSessionId()] = LoadProgressFinished;
	progressMutex.unlock();
}

std::shared_ptr<VM> SharedCache::GetVMMap(bool mapPages)
{
	std::shared_ptr<VM> vm = std::make_shared<VM>(0x1000);

	if (mapPages)
	{
		for (const auto& cache : State().backingCaches)
		{
			for (const auto& mapping : cache.mappings)
			{
				vm->MapPages(m_dscView, m_dscView->GetFile()->GetSessionId(), mapping.second.first, mapping.first, mapping.second.second, cache.path,
					[this, vm=vm](std::shared_ptr<MMappedFileAccessor> mmap){
						ParseAndApplySlideInfoForFile(mmap);
					});
			}
		}
	}

	return vm;
}


void SharedCache::DeserializeFromRawView()
{
	if (m_dscView->QueryMetadata(SharedCacheMetadataTag))
	{
		std::unique_lock<std::recursive_mutex> viewStateCacheLock(viewStateMutex);
		if (auto it = viewStateCache.find(m_dscView->GetFile()->GetSessionId()); it != viewStateCache.end())
		{
			m_state = it->second;
			m_stateIsShared = true;
			m_metadataValid = true;
		}
		else
		{
			LoadFromString(m_dscView->GetStringMetadata(SharedCacheMetadataTag));
		}
		if (!m_metadataValid)
		{
			m_logger->LogError("Failed to deserialize Shared Cache metadata");
			WillMutateState();
			MutableState().viewState = DSCViewStateUnloaded;
		}
	}
	else
	{
		m_metadataValid = true;
		WillMutateState();
		MutableState().viewState = DSCViewStateUnloaded;
		MutableState().images = immer::vector<CacheImage>();
	}
}


std::string to_hex_string(uint64_t value)
{
	std::stringstream ss;
	ss << std::hex << value;
	return ss.str();
}


void SharedCache::ParseAndApplySlideInfoForFile(std::shared_ptr<MMappedFileAccessor> file)
{
	if (file->SlideInfoWasApplied())
		return;

	WillMutateState();
	std::vector<std::pair<uint64_t, uint64_t>> rewrites;

	dyld_cache_header baseHeader;
	file->Read(&baseHeader, 0, sizeof(dyld_cache_header));
	uint64_t base = UINT64_MAX;
	for (const auto& backingCache : State().backingCaches)
	{
		for (const auto& mapping : backingCache.mappings)
		{
			if (mapping.second.first < base)
			{
				base = mapping.second.first;
				break;
			}
		}
	}

	std::vector<std::pair<uint64_t, MappingInfo>> mappings;

	if (baseHeader.slideInfoOffsetUnused)
	{
		// Legacy

		auto slideInfoOff = baseHeader.slideInfoOffsetUnused;
		auto slideInfoVersion = file->ReadUInt32(slideInfoOff);
		if (slideInfoVersion != 2 && slideInfoVersion != 3)
		{
			abort();
		}

		MappingInfo map;

		file->Read(&map.mappingInfo, baseHeader.mappingOffset + sizeof(dyld_cache_mapping_info), sizeof(dyld_cache_mapping_info));
		map.file = file;
		map.slideInfoVersion = slideInfoVersion;
		if (map.slideInfoVersion == 2)
			file->Read(&map.slideInfoV2, slideInfoOff, sizeof(dyld_cache_slide_info_v2));
		else if (map.slideInfoVersion == 3)
			file->Read(&map.slideInfoV3, slideInfoOff, sizeof(dyld_cache_slide_info_v3));

		mappings.emplace_back(slideInfoOff, map);
	}
	else
	{
		dyld_cache_header targetHeader;
		file->Read(&targetHeader, 0, sizeof(dyld_cache_header));

		if (targetHeader.mappingWithSlideCount == 0)
		{
			m_logger->LogDebug("No mappings with slide info found");
		}

		for (auto i = 0; i < targetHeader.mappingWithSlideCount; i++)
		{
			dyld_cache_mapping_and_slide_info mappingAndSlideInfo;
			file->Read(&mappingAndSlideInfo, targetHeader.mappingWithSlideOffset + (i * sizeof(dyld_cache_mapping_and_slide_info)), sizeof(dyld_cache_mapping_and_slide_info));
			if (mappingAndSlideInfo.slideInfoFileOffset)
			{
				MappingInfo map;
				map.file = file;
				if (mappingAndSlideInfo.size == 0)
					continue;
				map.slideInfoVersion = file->ReadUInt32(mappingAndSlideInfo.slideInfoFileOffset);
				m_logger->LogDebug("Slide Info Version: %d", map.slideInfoVersion);
				map.mappingInfo.address = mappingAndSlideInfo.address;
				map.mappingInfo.size = mappingAndSlideInfo.size;
				map.mappingInfo.fileOffset = mappingAndSlideInfo.fileOffset;
				if (map.slideInfoVersion == 2)
				{
					file->Read(
						&map.slideInfoV2, mappingAndSlideInfo.slideInfoFileOffset, sizeof(dyld_cache_slide_info_v2));
				}
				else if (map.slideInfoVersion == 3)
				{
					file->Read(
						&map.slideInfoV3, mappingAndSlideInfo.slideInfoFileOffset, sizeof(dyld_cache_slide_info_v3));
					map.slideInfoV3.auth_value_add = base;
				}
				else if (map.slideInfoVersion == 5)
				{
					file->Read(
						&map.slideInfoV5, mappingAndSlideInfo.slideInfoFileOffset, sizeof(dyld_cache_slide_info5));
					map.slideInfoV5.value_add = base;
				}
				else
				{
					m_logger->LogError("Unknown slide info version: %d", map.slideInfoVersion);
					continue;
				}

				uint64_t slideInfoOffset = mappingAndSlideInfo.slideInfoFileOffset;
				mappings.emplace_back(slideInfoOffset, map);
				m_logger->LogDebug("Filename: %s", file->Path().c_str());
				m_logger->LogDebug("Slide Info Offset: 0x%llx", slideInfoOffset);
				m_logger->LogDebug("Mapping Address: 0x%llx", map.mappingInfo.address);
				m_logger->LogDebug("Slide Info v", map.slideInfoVersion);
			}
		}
	}

	if (mappings.empty())
	{
		m_logger->LogDebug("No slide info found");
		file->SetSlideInfoWasApplied(true);
		return;
	}

	for (const auto& [off, mapping] : mappings)
	{
		m_logger->LogDebug("Slide Info Version: %d", mapping.slideInfoVersion);
		uint64_t extrasOffset = off;
		uint64_t pageStartsOffset = off;
		uint64_t pageStartCount;
		uint64_t pageSize;

		if (mapping.slideInfoVersion == 2)
		{
			pageStartsOffset += mapping.slideInfoV2.page_starts_offset;
			pageStartCount = mapping.slideInfoV2.page_starts_count;
			pageSize = mapping.slideInfoV2.page_size;
			extrasOffset += mapping.slideInfoV2.page_extras_offset;
			auto cursor = pageStartsOffset;

			for (size_t i = 0; i < pageStartCount; i++)
			{
				try
				{
					uint16_t start = mapping.file->ReadUShort(cursor);
					cursor += sizeof(uint16_t);
					if (start == DYLD_CACHE_SLIDE_PAGE_ATTR_NO_REBASE)
						continue;

					auto rebaseChain = [&](const dyld_cache_slide_info_v2& slideInfo, uint64_t pageContent, uint16_t startOffset)
					{
						uintptr_t slideAmount = 0;

						auto deltaMask = slideInfo.delta_mask;
						auto valueMask = ~deltaMask;
						auto valueAdd = slideInfo.value_add;

						auto deltaShift = count_trailing_zeros(deltaMask) - 2;

						uint32_t pageOffset = startOffset;
						uint32_t delta = 1;
						while ( delta != 0 )
						{
							uint64_t loc = pageContent + pageOffset;
							try
							{
								uintptr_t rawValue = file->ReadULong(loc);
								delta = (uint32_t)((rawValue & deltaMask) >> deltaShift);
								uintptr_t value = (rawValue & valueMask);
								if (value != 0)
								{
									value += valueAdd;
									value += slideAmount;
								}
								pageOffset += delta;
								rewrites.emplace_back(loc, value);
							}
							catch (MappingReadException& ex)
							{
								m_logger->LogError("Failed to read v2 slide pointer at 0x%llx\n", loc);
								break;
							}
						}
					};

					if (start & DYLD_CACHE_SLIDE_PAGE_ATTR_EXTRA)
					{
						int j=(start & 0x3FFF);
						bool done = false;
						do
						{
							uint64_t extraCursor = extrasOffset + (j * sizeof(uint16_t));
							try
							{
								auto extra = mapping.file->ReadUShort(extraCursor);
								uint16_t aStart = extra;
								uint64_t page = mapping.mappingInfo.fileOffset + (pageSize * i);
								uint16_t pageStartOffset = (aStart & 0x3FFF)*4;
								rebaseChain(mapping.slideInfoV2, page, pageStartOffset);
								done = (extra & DYLD_CACHE_SLIDE_PAGE_ATTR_END);
								++j;
							}
							catch (MappingReadException& ex)
							{
								m_logger->LogError("Failed to read v2 slide extra at 0x%llx\n", cursor);
								break;
							}
						} while (!done);
					}
					else
					{
						uint64_t page = mapping.mappingInfo.fileOffset + (pageSize * i);
						uint16_t pageStartOffset = start*4;
						rebaseChain(mapping.slideInfoV2, page, pageStartOffset);
					}
				}
				catch (MappingReadException& ex)
				{
					m_logger->LogError("Failed to read v2 slide info at 0x%llx\n", cursor);
				}
			}
		}
		else if (mapping.slideInfoVersion == 3) {
			// Slide Info Version 3 Logic
			pageStartsOffset += sizeof(dyld_cache_slide_info_v3);
			pageStartCount = mapping.slideInfoV3.page_starts_count;
			pageSize = mapping.slideInfoV3.page_size;
			auto cursor = pageStartsOffset;

			for (size_t i = 0; i < pageStartCount; i++)
			{
				try
				{
					uint16_t delta = mapping.file->ReadUShort(cursor);
					cursor += sizeof(uint16_t);
					if (delta == DYLD_CACHE_SLIDE_V3_PAGE_ATTR_NO_REBASE)
						continue;
					
					delta = delta/sizeof(uint64_t); // initial offset is byte based
					uint64_t loc = mapping.mappingInfo.fileOffset + (pageSize * i);
					do
					{
						loc += delta * sizeof(dyld_cache_slide_pointer3);
						try
						{
							dyld_cache_slide_pointer3 slideInfo;
							file->Read(&slideInfo, loc, sizeof(slideInfo));
							delta = slideInfo.plain.offsetToNextPointer;

							if (slideInfo.auth.authenticated)
							{
								uint64_t value = slideInfo.auth.offsetFromSharedCacheBase;
								value += mapping.slideInfoV3.auth_value_add;
								rewrites.emplace_back(loc, value);
							}
							else
							{
								uint64_t value51 = slideInfo.plain.pointerValue;
								uint64_t top8Bits = value51 & 0x0007F80000000000;
								uint64_t bottom43Bits = value51 & 0x000007FFFFFFFFFF;
								uint64_t value = (uint64_t)top8Bits << 13 | bottom43Bits;
								rewrites.emplace_back(loc, value);
							}
						}
						catch (MappingReadException& ex)
						{
							m_logger->LogError("Failed to read v3 slide pointer at 0x%llx\n", loc);
							break;
						}
					} while (delta != 0);
				}
				catch (MappingReadException& ex)
				{
					m_logger->LogError("Failed to read v3 slide info at 0x%llx\n", cursor);
				}
			}
		}
		else if (mapping.slideInfoVersion == 5)
		{
			pageStartsOffset += sizeof(dyld_cache_slide_info5);
			pageStartCount = mapping.slideInfoV5.page_starts_count;
			pageSize = mapping.slideInfoV5.page_size;
			auto cursor = pageStartsOffset;

			for (size_t i = 0; i < pageStartCount; i++)
			{
				try
				{
					uint16_t delta = mapping.file->ReadUShort(cursor);
					cursor += sizeof(uint16_t);
					if (delta == DYLD_CACHE_SLIDE_V5_PAGE_ATTR_NO_REBASE)
						continue;
					
					delta = delta/sizeof(uint64_t); // initial offset is byte based
					uint64_t loc = mapping.mappingInfo.fileOffset + (pageSize * i);
					do
					{
						loc += delta * sizeof(dyld_cache_slide_pointer5);
						try
						{
							dyld_cache_slide_pointer5 slideInfo;
							file->Read(&slideInfo, loc, sizeof(slideInfo));
							delta = slideInfo.regular.next;
							if (slideInfo.auth.auth)
							{
								uint64_t value = mapping.slideInfoV5.value_add + slideInfo.auth.runtimeOffset;
								rewrites.emplace_back(loc, value);
							}
							else
							{
								uint64_t value = mapping.slideInfoV5.value_add + slideInfo.regular.runtimeOffset;
								rewrites.emplace_back(loc, value);
							}
						}
						catch (MappingReadException& ex)
						{
							m_logger->LogError("Failed to read v5 slide pointer at 0x%llx\n", loc);
							break;
						}
					} while (delta != 0);
				}
				catch (MappingReadException& ex)
				{
					m_logger->LogError("Failed to read v5 slide info at 0x%llx\n", cursor);
				}
			}
		}
	}
	for (const auto& [loc, value] : rewrites)
	{
		file->WritePointer(loc, value);
#ifdef SLIDEINFO_DEBUG_TAGS
		uint64_t vmAddr = 0;
		{
			for (uint64_t off = baseHeader.mappingOffset; off < baseHeader.mappingOffset + baseHeader.mappingCount * sizeof(dyld_cache_mapping_info); off += sizeof(dyld_cache_mapping_info))
			{
				dyld_cache_mapping_info mapping;
				file->Read(&mapping, off, sizeof(dyld_cache_mapping_info));
				if (mapping.fileOffset <= loc && loc < mapping.fileOffset + mapping.size)
				{
					vmAddr = mapping.address + (loc - mapping.fileOffset);
					break;
				}
			}
		}
		Ref<TagType> type = m_dscView->GetTagType("slideinfo");
		if (!type)
		{
			m_dscView->AddTagType(new TagType(m_dscView, "slideinfo", "\xF0\x9F\x9A\x9E"));
			type = m_dscView->GetTagType("slideinfo");
		}
		m_dscView->AddAutoDataTag(vmAddr, new Tag(type, "0x" + to_hex_string(file->ReadULong(loc)) + " => 0x" + to_hex_string(value)));
#endif
	}
	m_logger->LogDebug("Applied slide info for %s (0x%llx rewrites)", file->Path().c_str(), rewrites.size());
	file->SetSlideInfoWasApplied(true);
}


SharedCache::SharedCache(BinaryNinja::Ref<BinaryNinja::BinaryView> dscView) : m_dscView(dscView)
{
	if (dscView->GetTypeName() != VIEW_NAME)
	{
		// Unreachable?
		m_logger->LogError("Attempted to create SharedCache object from non-Shared Cache view");
		return;
	}
	sharedCacheReferences++;
	INIT_SHAREDCACHE_API_OBJECT()
	m_logger = LogRegistry::GetLogger("SharedCache", dscView->GetFile()->GetSessionId());
	DeserializeFromRawView();
	if (!m_metadataValid)
		return;
	if (State().viewState == DSCViewStateUnloaded)
	{
		std::unique_lock<std::mutex> lock(viewSpecificMutexes[m_dscView->GetFile()->GetSessionId()].viewOperationsThatInfluenceMetadataMutex);
		try {
			MutableState().viewState = DSCViewStateLoaded;
			PerformInitialLoad();
		}
		catch (...)
		{
			m_logger->LogError("Failed to perform initial load of Shared Cache");

			MutableState().viewState = DSCViewStateLoaded;
			SaveToDSCView();
		}

		auto settings = m_dscView->GetLoadSettings(VIEW_NAME);
		bool autoLoadLibsystem = true;
		if (settings && settings->Contains("loader.dsc.autoLoadLibSystem"))
		{
			autoLoadLibsystem = settings->Get<bool>("loader.dsc.autoLoadLibSystem", m_dscView);
		}
		if (autoLoadLibsystem)
		{
			for (const auto& [_, header] : State().headers)
			{
				if (header.installName.find("libsystem_c.dylib") != std::string::npos)
				{
<<<<<<< HEAD
					lock.unlock();
					m_logger->LogInfo("Loading core libsystem_c.dylib library");
					LoadImageWithInstallName(header.installName);
					lock.lock();
					break;
=======
					if (header.installName.find("libsystem_c.dylib") != std::string::npos)
					{
						lock.unlock();
						m_logger->LogInfo("Loading core libsystem_c.dylib library");
						LoadImageWithInstallName(header.installName, false);
						lock.lock();
						break;
					}
>>>>>>> 96cfc3d9
				}
			}
		}
	}
	else
	{
		progressMutex.lock();
		progressMap[m_dscView->GetFile()->GetSessionId()] = LoadProgressFinished;
		progressMutex.unlock();
	}
}

SharedCache::~SharedCache() {
	std::unique_lock<std::mutex> lock(viewSpecificMutexes[m_dscView->GetFile()->GetSessionId()].viewOperationsThatInfluenceMetadataMutex);
	sharedCacheReferences--;
}

SharedCache* SharedCache::GetFromDSCView(BinaryNinja::Ref<BinaryNinja::BinaryView> dscView)
{
	if (dscView->GetTypeName() != VIEW_NAME)
		return nullptr;
	try {
		return new SharedCache(dscView);
	}
	catch (...)
	{
		return nullptr;
	}
}

std::optional<uint64_t> SharedCache::GetImageStart(std::string installName)
{
	for (const auto& [name, start] : State().imageStarts)
	{
		if (name == installName)
		{
			return start;
		}
	}
	return {};
}

const SharedCacheMachOHeader* SharedCache::HeaderForAddress(uint64_t address)
{
	// It is very common for `HeaderForAddress` to be called with an address corresponding to a header.
	if (auto it = State().headers.find(address)) {
		return it;
	}

	// We _could_ mark each page with the image start? :grimacing emoji:
	// But that'd require mapping pages :grimacing emoji: :grimacing emoji:
	// There's not really any other hacks that could make this faster, that I can think of...
	for (const auto& [start, header] : State().headers)
	{
		for (const auto& segment : header.segments)
		{
			if (segment.vmaddr <= address && segment.vmaddr + segment.vmsize > address)
			{
				return &header;
			}
		}
	}

	return nullptr;
}

std::string SharedCache::NameForAddress(uint64_t address)
{
	for (const auto& stubIsland : State().stubIslandRegions)
	{
		if (stubIsland.start <= address && stubIsland.start + stubIsland.size > address)
		{
			return stubIsland.prettyName;
		}
	}
	for (const auto& dyldData : State().dyldDataRegions)
	{
		if (dyldData.start <= address && dyldData.start + dyldData.size > address)
		{
			return dyldData.prettyName;
		}
	}
	for (const auto& nonImageRegion : State().nonImageRegions)
	{
		if (nonImageRegion.start <= address && nonImageRegion.start + nonImageRegion.size > address)
		{
			return nonImageRegion.prettyName;
		}
	}
	if (auto header = HeaderForAddress(address))
	{
		for (const auto& section : header->sections)
		{
			if (section.addr <= address && section.addr + section.size > address)
			{
				char sectionName[17];
				strncpy(sectionName, section.sectname, 16);
				sectionName[16] = '\0';
				return header->identifierPrefix + "::" + sectionName;
			}
		}
	}
	return "";
}

std::string SharedCache::ImageNameForAddress(uint64_t address)
{
	if (auto header = HeaderForAddress(address))
	{
		return header->identifierPrefix;
	}
	return "";
}

bool SharedCache::LoadImageContainingAddress(uint64_t address, bool skipObjC)
{
	for (const auto& [start, header] : State().headers)
	{
		for (const auto& segment : header.segments)
		{
			if (segment.vmaddr <= address && segment.vmaddr + segment.vmsize > address)
			{
				return LoadImageWithInstallName(header.installName, skipObjC);
			}
		}
	}

	return false;
}

bool SharedCache::LoadSectionAtAddress(uint64_t address)
{
	std::unique_lock<std::mutex> lock(viewSpecificMutexes[m_dscView->GetFile()->GetSessionId()].viewOperationsThatInfluenceMetadataMutex);
	DeserializeFromRawView();
	WillMutateState();

	auto vm = GetVMMap();
	if (!vm)
	{
		m_logger->LogError("Failed to map VM pages for Shared Cache.");
		return false;
	}

	SharedCacheMachOHeader targetHeader;
	const CacheImage* targetImage = nullptr;
	decltype(State().images.begin()) targetImageIt;
	const MemoryRegion* targetSegment = nullptr;
	decltype(CacheImage().regions.begin()) targetSegmentIt;

	for (auto imageIt = State().images.begin(); imageIt != State().images.end(); ++imageIt)
	{
		auto& image = *imageIt;
		for (auto regionIt = image.regions.begin(); regionIt != image.regions.end(); ++regionIt)
		{
			auto& region = *regionIt;
			if (region.start <= address && region.start + region.size > address)
			{
				targetHeader = MutableState().headers[image.headerLocation];
				targetImage = &image;
				targetImageIt = imageIt;
				targetSegment = &region;
				targetSegmentIt = regionIt;
				break;
			}
		}
		if (targetSegment)
			break;
	}
	if (!targetSegment)
	{
		for (auto it = State().stubIslandRegions.begin(); it != State().stubIslandRegions.end(); ++it)
		{
			auto& stubIsland = *it;
			if (stubIsland.start <= address && stubIsland.start + stubIsland.size > address)
			{
				if (stubIsland.loaded)
				{
					return true;
				}
				m_logger->LogInfo("Loading stub island %s @ 0x%llx", stubIsland.prettyName.c_str(), stubIsland.start);
				auto targetFile = vm->MappingAtAddress(stubIsland.start).first.fileAccessor->lock();
				ParseAndApplySlideInfoForFile(targetFile);
				auto reader = VMReader(vm);
				auto buff = reader.ReadBuffer(stubIsland.start, stubIsland.size);
				auto rawViewEnd = m_dscView->GetParentView()->GetEnd();

				auto name = stubIsland.prettyName;
				m_dscView->GetParentView()->GetParentView()->WriteBuffer(
					m_dscView->GetParentView()->GetParentView()->GetEnd(), buff);
				m_dscView->GetParentView()->AddAutoSegment(rawViewEnd, stubIsland.size, rawViewEnd, stubIsland.size,
					SegmentReadable | SegmentExecutable);
				m_dscView->AddUserSegment(stubIsland.start, stubIsland.size, rawViewEnd, stubIsland.size,
					SegmentReadable | SegmentExecutable);
				m_dscView->AddUserSection(name, stubIsland.start, stubIsland.size, ReadOnlyCodeSectionSemantics);
				m_dscView->WriteBuffer(stubIsland.start, buff);

				MemoryRegion newStubIsland(stubIsland);
				newStubIsland.loaded = true;
				newStubIsland.rawViewOffsetIfLoaded = rawViewEnd;
				MutableState().regionsMappedIntoMemory = State().regionsMappedIntoMemory.push_back(newStubIsland);
				MutableState().stubIslandRegions = State().stubIslandRegions.set(it.index(), std::move(newStubIsland));

				SaveToDSCView();

				m_dscView->AddAnalysisOption("linearsweep");
				m_dscView->UpdateAnalysis();

				return true;
			}
		}

		for (auto it = State().dyldDataRegions.begin(); it != State().dyldDataRegions.end(); ++it)
		{
			auto& dyldData = *it;
			if (dyldData.start <= address && dyldData.start + dyldData.size > address)
			{
				if (dyldData.loaded)
				{
					return true;
				}
				m_logger->LogInfo("Loading dyld data %s", dyldData.prettyName.c_str());
				auto targetFile = vm->MappingAtAddress(dyldData.start).first.fileAccessor->lock();
				ParseAndApplySlideInfoForFile(targetFile);
				auto reader = VMReader(vm);
				auto buff = reader.ReadBuffer(dyldData.start, dyldData.size);
				auto rawViewEnd = m_dscView->GetParentView()->GetEnd();

				auto name = dyldData.prettyName;
				m_dscView->GetParentView()->GetParentView()->WriteBuffer(
					m_dscView->GetParentView()->GetParentView()->GetEnd(), buff);
				m_dscView->GetParentView()->WriteBuffer(rawViewEnd, buff);
				m_dscView->GetParentView()->AddAutoSegment(rawViewEnd, dyldData.size, rawViewEnd, dyldData.size,
					SegmentReadable);
				m_dscView->AddUserSegment(dyldData.start, dyldData.size, rawViewEnd, dyldData.size, SegmentReadable);
				m_dscView->AddUserSection(name, dyldData.start, dyldData.size, ReadOnlyDataSectionSemantics);
				m_dscView->WriteBuffer(dyldData.start, buff);

				MemoryRegion newDyldData(dyldData);
				newDyldData.loaded = true;
				newDyldData.rawViewOffsetIfLoaded = rawViewEnd;
				MutableState().regionsMappedIntoMemory = State().regionsMappedIntoMemory.push_back(newDyldData);
				MutableState().dyldDataRegions = State().dyldDataRegions.set(it.index(), std::move(newDyldData));

				SaveToDSCView();

				m_dscView->AddAnalysisOption("linearsweep");
				m_dscView->UpdateAnalysis();

				return true;
			}
		}

		for (auto it = State().nonImageRegions.begin(); it != State().nonImageRegions.end(); ++it)
		{
			auto& region = *it;
			if (region.start <= address && region.start + region.size > address)
			{
				if (region.loaded)
				{
					return true;
				}
				m_logger->LogInfo("Loading non-image region %s", region.prettyName.c_str());
				auto targetFile = vm->MappingAtAddress(region.start).first.fileAccessor->lock();
				ParseAndApplySlideInfoForFile(targetFile);
				auto reader = VMReader(vm);
				auto buff = reader.ReadBuffer(region.start, region.size);
				auto rawViewEnd = m_dscView->GetParentView()->GetEnd();

				auto name = region.prettyName;
				m_dscView->GetParentView()->GetParentView()->WriteBuffer(
					m_dscView->GetParentView()->GetParentView()->GetEnd(), buff);
				m_dscView->GetParentView()->WriteBuffer(rawViewEnd, buff);
				m_dscView->GetParentView()->AddAutoSegment(rawViewEnd, region.size, rawViewEnd, region.size, region.flags);
				m_dscView->AddUserSegment(region.start, region.size, rawViewEnd, region.size, region.flags);
				m_dscView->AddUserSection(name, region.start, region.size, ReadOnlyCodeSectionSemantics);
				m_dscView->WriteBuffer(region.start, buff);

				MemoryRegion newRegion(region);
				newRegion.loaded = true;
				newRegion.rawViewOffsetIfLoaded = rawViewEnd;
				MutableState().regionsMappedIntoMemory = State().regionsMappedIntoMemory.push_back(newRegion);
				MutableState().nonImageRegions = State().nonImageRegions.set(it.index(), std::move(newRegion));

				SaveToDSCView();

				m_dscView->AddAnalysisOption("linearsweep");
				m_dscView->UpdateAnalysis();

				return true;
			}
		}

		m_logger->LogError("Failed to find a segment containing address 0x%llx", address);
		return false;
	}

	auto id = m_dscView->BeginUndoActions();
	auto rawViewEnd = m_dscView->GetParentView()->GetEnd();
	auto reader = VMReader(vm);

	m_logger->LogDebug("Partial loading image %s", targetHeader.installName.c_str());

	auto targetFile = vm->MappingAtAddress(targetSegment->start).first.fileAccessor->lock();
	ParseAndApplySlideInfoForFile(targetFile);
	auto buff = reader.ReadBuffer(targetSegment->start, targetSegment->size);
	m_dscView->GetParentView()->GetParentView()->WriteBuffer(
		m_dscView->GetParentView()->GetParentView()->GetEnd(), buff);
	m_dscView->GetParentView()->WriteBuffer(rawViewEnd, buff);
	m_dscView->GetParentView()->AddAutoSegment(
		rawViewEnd, targetSegment->size, rawViewEnd, targetSegment->size, SegmentReadable);
	m_dscView->AddUserSegment(
		targetSegment->start, targetSegment->size, rawViewEnd, targetSegment->size, targetSegment->flags);
	m_dscView->WriteBuffer(targetSegment->start, buff);

	MemoryRegion newTargetSegment(*targetSegment);
	newTargetSegment.loaded = true;
	newTargetSegment.rawViewOffsetIfLoaded = rawViewEnd;
	MutableState().regionsMappedIntoMemory = State().regionsMappedIntoMemory.push_back(newTargetSegment);

	auto images = State().images;
	auto regions = images[targetImageIt.index()].regions;
	CacheImage newTargetImage(*targetImage);
	newTargetImage.regions = regions.set(targetSegmentIt.index(), std::move(newTargetSegment));
	MutableState().images = images.set(targetImageIt.index(), std::move(newTargetImage));

	SaveToDSCView();

	if (!targetSegment->headerInitialized)
	{
		targetSegment = &State().images[targetImageIt.index()].regions[targetSegmentIt.index()];
		SharedCache::InitializeHeader(m_dscView, vm.get(), targetHeader, {targetSegment});

		MemoryRegion newTargetSegment(*targetSegment);
		newTargetSegment.headerInitialized = true;
		auto images = State().images;
		auto regions = images[targetImageIt.index()].regions;
		CacheImage newTargetImage(*targetImage);
		newTargetImage.regions = regions.set(targetSegmentIt.index(), std::move(newTargetSegment));
		MutableState().images = images.set(targetImageIt.index(), std::move(newTargetImage));
	}

	m_dscView->AddAnalysisOption("linearsweep");
	m_dscView->UpdateAnalysis();

	m_dscView->CommitUndoActions(id);

	return true;
}

static void GetObjCSettings(Ref<BinaryView> view, bool* processObjCMetadata, bool* processCFStrings)
{
	auto settings = view->GetLoadSettings(VIEW_NAME);
	*processCFStrings = true;
	*processObjCMetadata = true;
	if (settings && settings->Contains("loader.dsc.processCFStrings"))
		*processCFStrings = settings->Get<bool>("loader.dsc.processCFStrings", view);
	if (settings && settings->Contains("loader.dsc.processObjC"))
		*processObjCMetadata = settings->Get<bool>("loader.dsc.processObjC", view);
}

static void ProcessObjCSectionsForImageWithName(std::string baseName, std::shared_ptr<VM> vm, std::shared_ptr<DSCObjC::DSCObjCProcessor> objc, bool processCFStrings, bool processObjCMetadata, Ref<Logger> logger)
{
	try
	{
		if (processObjCMetadata)
			objc->ProcessObjCData(vm, baseName);
		if (processCFStrings)
			objc->ProcessCFStrings(vm, baseName);
	}
	catch (const std::exception& ex)
	{
		logger->LogWarn("Error processing ObjC data for image %s: %s", baseName.c_str(), ex.what());
	}
	catch (...)
	{
		logger->LogWarn("Error processing ObjC data for image %s", baseName.c_str());
	}
}

void SharedCache::ProcessObjCSectionsForImageWithInstallName(std::string installName)
{
	bool processCFStrings;
	bool processObjCMetadata;
	GetObjCSettings(m_dscView, &processCFStrings, &processObjCMetadata);

	if (!processObjCMetadata && !processCFStrings)
		return;

	auto objc = std::make_shared<DSCObjC::DSCObjCProcessor>(m_dscView, this, false);
	auto vm = GetVMMap();

	ProcessObjCSectionsForImageWithName(base_name(installName), vm, objc, processCFStrings, processObjCMetadata, m_logger);
}

void SharedCache::ProcessAllObjCSections()
{
	bool processCFStrings;
	bool processObjCMetadata;
	GetObjCSettings(m_dscView, &processCFStrings, &processObjCMetadata);

	if (!processObjCMetadata && !processCFStrings)
		return;

	auto objc = std::make_shared<DSCObjC::DSCObjCProcessor>(m_dscView, this, false);
	auto vm = GetVMMap();

	std::set<uint64_t> processedImageHeaders;
	for (auto region : GetMappedRegions())
	{
		if (!region.loaded)
			continue;
		
		// Don't repeat the same images multiple times
		auto header = HeaderForAddress(region.start);
		if (!header)
			continue;
		if (processedImageHeaders.find(header->textBase) != processedImageHeaders.end())
			continue;
		processedImageHeaders.insert(header->textBase);

		ProcessObjCSectionsForImageWithName(header->identifierPrefix, vm, objc, processCFStrings, processObjCMetadata, m_logger);
	}
}

bool SharedCache::LoadImageWithInstallName(std::string installName, bool skipObjC)
{
	auto settings = m_dscView->GetLoadSettings(VIEW_NAME);

	std::unique_lock<std::mutex> lock(viewSpecificMutexes[m_dscView->GetFile()->GetSessionId()].viewOperationsThatInfluenceMetadataMutex);

	DeserializeFromRawView();
	WillMutateState();

	m_logger->LogInfo("Loading image %s", installName.c_str());

	auto vm = GetVMMap();
	const CacheImage* targetImage = nullptr;
	decltype(State().images.begin()) targetImageIt;

	for (auto it = State().images.begin(); it != State().images.end(); ++it)
	{
		if (it->installName == installName)
		{
			targetImage = &*it;
			targetImageIt = it;
			break;
		}
	}

	auto it = State().headers.find(targetImage->headerLocation);
	if (!it)
	{
		return false;
	}
	const auto& header = *it;

	auto id = m_dscView->BeginUndoActions();
	MutableState().viewState = DSCViewStateLoadedWithImages;

	auto reader = VMReader(vm);
	reader.Seek(targetImage->headerLocation);

	std::vector<size_t> regionsToLoad;

	auto newTargetImageRegions = targetImage->regions.transient();
	auto newRegionsMappedIntoMemory = State().regionsMappedIntoMemory.transient();
	for (auto it = targetImage->regions.begin(); it != targetImage->regions.end(); ++it)
	{
		auto& region = *it;
		bool allowLoadingLinkedit = false;
		if (settings && settings->Contains("loader.dsc.allowLoadingLinkeditSegments"))
			allowLoadingLinkedit = settings->Get<bool>("loader.dsc.allowLoadingLinkeditSegments", m_dscView);
		if ((region.prettyName.find("__LINKEDIT") != std::string::npos) && !allowLoadingLinkedit)
			continue;

		if (region.loaded)
		{
			m_logger->LogDebug("Skipping region %s as it is already loaded.", region.prettyName.c_str());
			continue;
		}

		auto targetFile = vm->MappingAtAddress(region.start).first.fileAccessor->lock();
		ParseAndApplySlideInfoForFile(targetFile);

		auto rawViewEnd = m_dscView->GetParentView()->GetEnd();

		auto buff = reader.ReadBuffer(region.start, region.size);
		m_dscView->GetParentView()->GetParentView()->WriteBuffer(rawViewEnd, buff);
		m_dscView->GetParentView()->WriteBuffer(rawViewEnd, buff);

		MemoryRegion newRegion(region);
		newRegion.loaded = true;
		newRegion.rawViewOffsetIfLoaded = rawViewEnd;
		newRegionsMappedIntoMemory.push_back(newRegion);
		newTargetImageRegions.set(it.index(), std::move(newRegion));
		regionsToLoad.push_back(it.index());

		m_dscView->GetParentView()->AddAutoSegment(rawViewEnd, region.size, rawViewEnd, region.size, region.flags);
		m_dscView->AddUserSegment(region.start, region.size, rawViewEnd, region.size, region.flags);
		m_dscView->WriteBuffer(region.start, buff);
	}

	if (regionsToLoad.empty())
	{
		m_logger->LogWarn("No regions to load for image %s", installName.c_str());
		return false;
	}

	MutableState().regionsMappedIntoMemory = std::move(newRegionsMappedIntoMemory).persistent();
	auto images = State().images;
	CacheImage newTargetImage(*targetImage);
	// newTargetImageRegions is intentionally not moved here as it is used again below. 
	newTargetImage.regions = newTargetImageRegions.persistent();
	MutableState().images = images.set(targetImageIt.index(), std::move(newTargetImage));

	std::unique_lock<std::mutex> typelibLock(viewSpecificMutexes[m_dscView->GetFile()->GetSessionId()].typeLibraryLookupAndApplicationMutex);
	auto typeLib = m_dscView->GetTypeLibrary(header.installName);

	if (!typeLib)
	{
		auto typeLibs = m_dscView->GetDefaultPlatform()->GetTypeLibrariesByName(header.installName);
		if (!typeLibs.empty())
		{
			typeLib = typeLibs[0];
			m_dscView->AddTypeLibrary(typeLib);
			m_logger->LogInfo("shared-cache: adding type library for '%s': %s (%s)",
				targetImage->installName.c_str(), typeLib->GetName().c_str(), typeLib->GetGuid().c_str());
		}
	}
	typelibLock.unlock();

	SaveToDSCView();

	auto h = SharedCache::LoadHeaderForAddress(vm, targetImage->headerLocation, installName);
	if (!h.has_value())
	{
		return false;
	}

	std::vector<const MemoryRegion*> regions;
	for (size_t idx : regionsToLoad) {
		regions.push_back(&newTargetImageRegions[idx]);
	}

	SharedCache::InitializeHeader(m_dscView, vm.get(), *h, regions);

<<<<<<< HEAD
	{
		for (size_t idx : regionsToLoad) {
			MemoryRegion newTargetSegment(newTargetImageRegions[idx]);
			newTargetSegment.headerInitialized = true;
			newTargetImageRegions.set(idx, std::move(newTargetSegment));
		}
		auto images = State().images;
		CacheImage newTargetImage(*targetImage);
		newTargetImage.regions = std::move(newTargetImageRegions).persistent();
		MutableState().images = images.set(targetImageIt.index(), std::move(newTargetImage));
	}

	try
=======
	if (!skipObjC)
>>>>>>> 96cfc3d9
	{
		bool processCFStrings;
		bool processObjCMetadata;
		GetObjCSettings(m_dscView, &processCFStrings, &processObjCMetadata);

		ProcessObjCSectionsForImageWithName(h->identifierPrefix, vm, std::make_shared<DSCObjC::DSCObjCProcessor>(m_dscView, this, false), processCFStrings, processObjCMetadata, m_logger);
	}

	m_dscView->AddAnalysisOption("linearsweep");
	m_dscView->UpdateAnalysis();

	m_dscView->CommitUndoActions(id);

	return true;
}

struct TransientSharedCacheMachOHeader
{
	uint64_t textBase = 0;
	uint64_t loadCommandOffset = 0;
	mach_header_64 ident {};
	std::string identifierPrefix;
	std::string installName;

	immer::vector_transient<std::pair<uint64_t, bool>> entryPoints;
	immer::vector_transient<uint64_t> m_entryPoints;  // list of entrypoints

	symtab_command symtab {};
	dysymtab_command dysymtab {};
	dyld_info_command dyldInfo {};
	routines_command_64 routines64 {};
	function_starts_command functionStarts {};
	immer::vector_transient<section_64> moduleInitSections;
	linkedit_data_command exportTrie {};
	linkedit_data_command chainedFixups {};

	uint64_t relocationBase = 0;
	// Section and program headers, internally use 64-bit form as it is a superset of 32-bit
	immer::vector_transient<segment_command_64> segments;  // only three types of sections __TEXT, __DATA, __IMPORT
	segment_command_64 linkeditSegment = {};
	immer::vector_transient<section_64> sections;
	immer::vector_transient<std::string> sectionNames;

	immer::vector_transient<section_64> symbolStubSections;
	immer::vector_transient<section_64> symbolPointerSections;

	immer::vector_transient<std::string> dylibs;

	build_version_command buildVersion = {};
	immer::vector_transient<build_tool_version> buildToolVersions;

	std::string exportTriePath;

	bool linkeditPresent = false;
	bool dysymPresent = false;
	bool dyldInfoPresent = false;
	bool exportTriePresent = false;
	bool chainedFixupsPresent = false;
	bool routinesPresent = false;
	bool functionStartsPresent = false;
	bool relocatable = false;

	SharedCacheMachOHeader persistent() && {
		return SharedCacheMachOHeader {
			.textBase = textBase,
			.loadCommandOffset = loadCommandOffset,
			.ident = ident,
			.identifierPrefix = std::move(identifierPrefix),
			.installName = std::move(installName),
			.entryPoints = std::move(entryPoints).persistent(),
			.m_entryPoints = std::move(m_entryPoints).persistent(),
			.symtab = std::move(symtab),
			.dysymtab = std::move(dysymtab),
			.dyldInfo = std::move(dyldInfo),
			.routines64 = std::move(routines64),
			.functionStarts = std::move(functionStarts),
			.moduleInitSections = std::move(moduleInitSections).persistent(),
			.exportTrie = std::move(exportTrie),
			.chainedFixups = std::move(chainedFixups),
			.relocationBase = relocationBase,
			.segments = std::move(segments).persistent(),
			.linkeditSegment = std::move(linkeditSegment),
			.sections = std::move(sections).persistent(),
			.sectionNames = std::move(sectionNames).persistent(),
			.symbolStubSections = std::move(symbolStubSections).persistent(),
			.symbolPointerSections = std::move(symbolPointerSections).persistent(),
			.dylibs = std::move(dylibs).persistent(),
			.buildVersion = std::move(buildVersion),
			.buildToolVersions = std::move(buildToolVersions).persistent(),
			.exportTriePath = std::move(exportTriePath),
			.linkeditPresent = linkeditPresent,
			.dysymPresent = dysymPresent,
			.dyldInfoPresent = dyldInfoPresent,
			.exportTriePresent = exportTriePresent,
			.chainedFixupsPresent = chainedFixupsPresent,
			.routinesPresent = routinesPresent,
			.functionStartsPresent = functionStartsPresent,
			.relocatable = relocatable,
		};
	}
};


std::optional<SharedCacheMachOHeader> SharedCache::LoadHeaderForAddress(std::shared_ptr<VM> vm, uint64_t address, std::string installName)
{
	TransientSharedCacheMachOHeader header;

	header.textBase = address;
	header.installName = installName;
	header.identifierPrefix = base_name(installName);

	std::string errorMsg;
	// address is a Raw file offset
	VMReader reader(vm);
	reader.Seek(address);

	header.ident.magic = reader.Read32();

	BNEndianness endianness;
	if (header.ident.magic == MH_MAGIC || header.ident.magic == MH_MAGIC_64)
		endianness = LittleEndian;
	else if (header.ident.magic == MH_CIGAM || header.ident.magic == MH_CIGAM_64)
		endianness = BigEndian;
	else
	{
		return {};
	}

	reader.SetEndianness(endianness);
	header.ident.cputype = reader.Read32();
	header.ident.cpusubtype = reader.Read32();
	header.ident.filetype = reader.Read32();
	header.ident.ncmds = reader.Read32();
	header.ident.sizeofcmds = reader.Read32();
	header.ident.flags = reader.Read32();
	if ((header.ident.cputype & MachOABIMask) == MachOABI64)  // address size == 8
	{
		header.ident.reserved = reader.Read32();
	}
	header.loadCommandOffset = reader.GetOffset();

	bool first = true;
	// Parse segment commands
	try
	{
		for (size_t i = 0; i < header.ident.ncmds; i++)
		{
			// BNLogInfo("of 0x%llx", reader.GetOffset());
			load_command load;
			segment_command_64 segment64;
			section_64 sect;
			memset(&sect, 0, sizeof(sect));
			size_t curOffset = reader.GetOffset();
			load.cmd = reader.Read32();
			load.cmdsize = reader.Read32();
			size_t nextOffset = curOffset + load.cmdsize;
			if (load.cmdsize < sizeof(load_command))
				return {};

			switch (load.cmd)
			{
			case LC_MAIN:
			{
				uint64_t entryPoint = reader.Read64();
				header.entryPoints.push_back({entryPoint, true});
				(void)reader.Read64();	// Stack start
				break;
			}
			case LC_SEGMENT:  // map the 32bit version to 64 bits
				segment64.cmd = LC_SEGMENT_64;
				reader.Read(&segment64.segname, 16);
				segment64.vmaddr = reader.Read32();
				segment64.vmsize = reader.Read32();
				segment64.fileoff = reader.Read32();
				segment64.filesize = reader.Read32();
				segment64.maxprot = reader.Read32();
				segment64.initprot = reader.Read32();
				segment64.nsects = reader.Read32();
				segment64.flags = reader.Read32();
				if (first)
				{
					if (!((header.ident.flags & MH_SPLIT_SEGS) || header.ident.cputype == MACHO_CPU_TYPE_X86_64)
						|| (segment64.flags & MACHO_VM_PROT_WRITE))
					{
						header.relocationBase = segment64.vmaddr;
						first = false;
					}
				}
				for (size_t j = 0; j < segment64.nsects; j++)
				{
					reader.Read(&sect.sectname, 16);
					reader.Read(&sect.segname, 16);
					sect.addr = reader.Read32();
					sect.size = reader.Read32();
					sect.offset = reader.Read32();
					sect.align = reader.Read32();
					sect.reloff = reader.Read32();
					sect.nreloc = reader.Read32();
					sect.flags = reader.Read32();
					sect.reserved1 = reader.Read32();
					sect.reserved2 = reader.Read32();
					// if the segment isn't mapped into virtual memory don't add the corresponding sections.
					if (segment64.vmsize > 0)
					{
						header.sections.push_back(sect);
					}
					if (!strncmp(sect.sectname, "__mod_init_func", 15))
						header.moduleInitSections.push_back(sect);
					if ((sect.flags & (S_ATTR_SELF_MODIFYING_CODE | S_SYMBOL_STUBS))
						== (S_ATTR_SELF_MODIFYING_CODE | S_SYMBOL_STUBS))
						header.symbolStubSections.push_back(sect);
					if ((sect.flags & S_NON_LAZY_SYMBOL_POINTERS) == S_NON_LAZY_SYMBOL_POINTERS)
						header.symbolPointerSections.push_back(sect);
					if ((sect.flags & S_LAZY_SYMBOL_POINTERS) == S_LAZY_SYMBOL_POINTERS)
						header.symbolPointerSections.push_back(sect);
				}
				header.segments.push_back(segment64);
				break;
			case LC_SEGMENT_64:
				segment64.cmd = LC_SEGMENT_64;
				reader.Read(&segment64.segname, 16);
				segment64.vmaddr = reader.Read64();
				segment64.vmsize = reader.Read64();
				segment64.fileoff = reader.Read64();
				segment64.filesize = reader.Read64();
				segment64.maxprot = reader.Read32();
				segment64.initprot = reader.Read32();
				segment64.nsects = reader.Read32();
				segment64.flags = reader.Read32();
				if (strncmp(segment64.segname, "__LINKEDIT", 10) == 0)
				{
					header.linkeditSegment = segment64;
					header.linkeditPresent = true;
				}
				if (first)
				{
					if (!((header.ident.flags & MH_SPLIT_SEGS) || header.ident.cputype == MACHO_CPU_TYPE_X86_64)
						|| (segment64.flags & MACHO_VM_PROT_WRITE))
					{
						header.relocationBase = segment64.vmaddr;
						first = false;
					}
				}
				for (size_t j = 0; j < segment64.nsects; j++)
				{
					reader.Read(&sect.sectname, 16);
					reader.Read(&sect.segname, 16);
					sect.addr = reader.Read64();
					sect.size = reader.Read64();
					sect.offset = reader.Read32();
					sect.align = reader.Read32();
					sect.reloff = reader.Read32();
					sect.nreloc = reader.Read32();
					sect.flags = reader.Read32();
					sect.reserved1 = reader.Read32();
					sect.reserved2 = reader.Read32();
					sect.reserved3 = reader.Read32();
					// if the segment isn't mapped into virtual memory don't add the corresponding sections.
					if (segment64.vmsize > 0)
					{
						header.sections.push_back(sect);
					}

					if (!strncmp(sect.sectname, "__mod_init_func", 15))
						header.moduleInitSections.push_back(sect);
					if ((sect.flags & (S_ATTR_SELF_MODIFYING_CODE | S_SYMBOL_STUBS))
						== (S_ATTR_SELF_MODIFYING_CODE | S_SYMBOL_STUBS))
						header.symbolStubSections.push_back(sect);
					if ((sect.flags & S_NON_LAZY_SYMBOL_POINTERS) == S_NON_LAZY_SYMBOL_POINTERS)
						header.symbolPointerSections.push_back(sect);
					if ((sect.flags & S_LAZY_SYMBOL_POINTERS) == S_LAZY_SYMBOL_POINTERS)
						header.symbolPointerSections.push_back(sect);
				}
				header.segments.push_back(segment64);
				break;
			case LC_ROUTINES:  // map the 32bit version to 64bits
				header.routines64.cmd = LC_ROUTINES_64;
				header.routines64.init_address = reader.Read32();
				header.routines64.init_module = reader.Read32();
				header.routines64.reserved1 = reader.Read32();
				header.routines64.reserved2 = reader.Read32();
				header.routines64.reserved3 = reader.Read32();
				header.routines64.reserved4 = reader.Read32();
				header.routines64.reserved5 = reader.Read32();
				header.routines64.reserved6 = reader.Read32();
				header.routinesPresent = true;
				break;
			case LC_ROUTINES_64:
				header.routines64.cmd = LC_ROUTINES_64;
				header.routines64.init_address = reader.Read64();
				header.routines64.init_module = reader.Read64();
				header.routines64.reserved1 = reader.Read64();
				header.routines64.reserved2 = reader.Read64();
				header.routines64.reserved3 = reader.Read64();
				header.routines64.reserved4 = reader.Read64();
				header.routines64.reserved5 = reader.Read64();
				header.routines64.reserved6 = reader.Read64();
				header.routinesPresent = true;
				break;
			case LC_FUNCTION_STARTS:
				header.functionStarts.funcoff = reader.Read32();
				header.functionStarts.funcsize = reader.Read32();
				header.functionStartsPresent = true;
				break;
			case LC_SYMTAB:
				header.symtab.symoff = reader.Read32();
				header.symtab.nsyms = reader.Read32();
				header.symtab.stroff = reader.Read32();
				header.symtab.strsize = reader.Read32();
				break;
			case LC_DYSYMTAB:
				header.dysymtab.ilocalsym = reader.Read32();
				header.dysymtab.nlocalsym = reader.Read32();
				header.dysymtab.iextdefsym = reader.Read32();
				header.dysymtab.nextdefsym = reader.Read32();
				header.dysymtab.iundefsym = reader.Read32();
				header.dysymtab.nundefsym = reader.Read32();
				header.dysymtab.tocoff = reader.Read32();
				header.dysymtab.ntoc = reader.Read32();
				header.dysymtab.modtaboff = reader.Read32();
				header.dysymtab.nmodtab = reader.Read32();
				header.dysymtab.extrefsymoff = reader.Read32();
				header.dysymtab.nextrefsyms = reader.Read32();
				header.dysymtab.indirectsymoff = reader.Read32();
				header.dysymtab.nindirectsyms = reader.Read32();
				header.dysymtab.extreloff = reader.Read32();
				header.dysymtab.nextrel = reader.Read32();
				header.dysymtab.locreloff = reader.Read32();
				header.dysymtab.nlocrel = reader.Read32();
				header.dysymPresent = true;
				break;
			case LC_DYLD_CHAINED_FIXUPS:
				header.chainedFixups.dataoff = reader.Read32();
				header.chainedFixups.datasize = reader.Read32();
				header.chainedFixupsPresent = true;
				break;
			case LC_DYLD_INFO:
			case LC_DYLD_INFO_ONLY:
				header.dyldInfo.rebase_off = reader.Read32();
				header.dyldInfo.rebase_size = reader.Read32();
				header.dyldInfo.bind_off = reader.Read32();
				header.dyldInfo.bind_size = reader.Read32();
				header.dyldInfo.weak_bind_off = reader.Read32();
				header.dyldInfo.weak_bind_size = reader.Read32();
				header.dyldInfo.lazy_bind_off = reader.Read32();
				header.dyldInfo.lazy_bind_size = reader.Read32();
				header.dyldInfo.export_off = reader.Read32();
				header.dyldInfo.export_size = reader.Read32();
				header.exportTrie.dataoff = header.dyldInfo.export_off;
				header.exportTrie.datasize = header.dyldInfo.export_size;
				header.exportTriePresent = true;
				header.dyldInfoPresent = true;
				break;
			case LC_DYLD_EXPORTS_TRIE:
				header.exportTrie.dataoff = reader.Read32();
				header.exportTrie.datasize = reader.Read32();
				header.exportTriePresent = true;
				break;
			case LC_THREAD:
			case LC_UNIXTHREAD:
				/*while (reader.GetOffset() < nextOffset)
				{

					thread_command thread;
					thread.flavor = reader.Read32();
					thread.count = reader.Read32();
					switch (m_archId)
					{
						case MachOx64:
							m_logger->LogDebug("x86_64 Thread state\n");
							if (thread.flavor != X86_THREAD_STATE64)
							{
								reader.SeekRelative(thread.count * sizeof(uint32_t));
								break;
							}
							//This wont be big endian so we can just read the whole thing
							reader.Read(&thread.statex64, sizeof(thread.statex64));
							header.entryPoints.push_back({thread.statex64.rip, false});
							break;
						case MachOx86:
							m_logger->LogDebug("x86 Thread state\n");
							if (thread.flavor != X86_THREAD_STATE32)
							{
								reader.SeekRelative(thread.count * sizeof(uint32_t));
								break;
							}
							//This wont be big endian so we can just read the whole thing
							reader.Read(&thread.statex86, sizeof(thread.statex86));
							header.entryPoints.push_back({thread.statex86.eip, false});
							break;
						case MachOArm:
							m_logger->LogDebug("Arm Thread state\n");
							if (thread.flavor != _ARM_THREAD_STATE)
							{
								reader.SeekRelative(thread.count * sizeof(uint32_t));
								break;
							}
							//This wont be big endian so we can just read the whole thing
							reader.Read(&thread.statearmv7, sizeof(thread.statearmv7));
							header.entryPoints.push_back({thread.statearmv7.r15, false});
							break;
						case MachOAarch64:
						case MachOAarch6432:
							m_logger->LogDebug("Aarch64 Thread state\n");
							if (thread.flavor != _ARM_THREAD_STATE64)
							{
								reader.SeekRelative(thread.count * sizeof(uint32_t));
								break;
							}
							reader.Read(&thread.stateaarch64, sizeof(thread.stateaarch64));
							header.entryPoints.push_back({thread.stateaarch64.pc, false});
							break;
						case MachOPPC:
							m_logger->LogDebug("PPC Thread state\n");
							if (thread.flavor != PPC_THREAD_STATE)
							{
								reader.SeekRelative(thread.count * sizeof(uint32_t));
								break;
							}
							//Read individual entries for endian reasons
							header.entryPoints.push_back({reader.Read32(), false});
							(void)reader.Read32();
							(void)reader.Read32();
							//Read the rest of the structure
							(void)reader.Read(&thread.stateppc.r1, sizeof(thread.stateppc) - (3 * 4));
							break;
						case MachOPPC64:
							m_logger->LogDebug("PPC64 Thread state\n");
							if (thread.flavor != PPC_THREAD_STATE64)
							{
								reader.SeekRelative(thread.count * sizeof(uint32_t));
								break;
							}
							header.entryPoints.push_back({reader.Read64(), false});
							(void)reader.Read64();
							(void)reader.Read64(); // Stack start
							(void)reader.Read(&thread.stateppc64.r1, sizeof(thread.stateppc64) - (3 * 8));
							break;
						default:
							m_logger->LogError("Unknown archid: %x", m_archId);
					}

				}*/
				break;
			case LC_LOAD_DYLIB:
			{
				uint32_t offset = reader.Read32();
				if (offset < nextOffset)
				{
					reader.Seek(curOffset + offset);
					std::string libname = reader.ReadCString(reader.GetOffset());
					header.dylibs.push_back(libname);
				}
			}
			break;
			case LC_BUILD_VERSION:
			{
				// m_logger->LogDebug("LC_BUILD_VERSION:");
				header.buildVersion.platform = reader.Read32();
				header.buildVersion.minos = reader.Read32();
				header.buildVersion.sdk = reader.Read32();
				header.buildVersion.ntools = reader.Read32();
				// m_logger->LogDebug("Platform: %s", BuildPlatformToString(header.buildVersion.platform).c_str());
				// m_logger->LogDebug("MinOS: %s", BuildToolVersionToString(header.buildVersion.minos).c_str());
				// m_logger->LogDebug("SDK: %s", BuildToolVersionToString(header.buildVersion.sdk).c_str());
				for (uint32_t j = 0; (i < header.buildVersion.ntools) && (j < 10); j++)
				{
					uint32_t tool = reader.Read32();
					uint32_t version = reader.Read32();
					header.buildToolVersions.push_back({tool, version});
					// m_logger->LogDebug("Build Tool: %s: %s", BuildToolToString(tool).c_str(),
					// BuildToolVersionToString(version).c_str());
				}
				break;
			}
			case LC_FILESET_ENTRY:
			{
				throw ReadException();
			}
			default:
				// m_logger->LogDebug("Unhandled command: %s : %" PRIu32 "\n", CommandToString(load.cmd).c_str(),
				// load.cmdsize);
				break;
			}
			if (reader.GetOffset() != nextOffset)
			{
				// m_logger->LogDebug("Didn't parse load command: %s fully %" PRIx64 ":%" PRIxPTR,
				// CommandToString(load.cmd).c_str(), reader.GetOffset(), nextOffset);
			}
			reader.Seek(nextOffset);
		}

		for (auto& section : header.sections)
		{
			char sectionName[17];
			memcpy(sectionName, section.sectname, sizeof(section.sectname));
			sectionName[16] = 0;
			if (header.identifierPrefix.empty())
				header.sectionNames.push_back(sectionName);
			else
				header.sectionNames.push_back(header.identifierPrefix + "::" + sectionName);
		}
	}
	catch (ReadException&)
	{
		return {};
	}

	return std::move(header).persistent();
}

void SharedCache::InitializeHeader(
	Ref<BinaryView> view, VM* vm, SharedCacheMachOHeader header, const std::vector<const MemoryRegion*> regionsToLoad)
{
	WillMutateState();

	Ref<Settings> settings = view->GetLoadSettings(VIEW_NAME);
	bool applyFunctionStarts = true;
	if (settings && settings->Contains("loader.dsc.processFunctionStarts"))
		applyFunctionStarts = settings->Get<bool>("loader.dsc.processFunctionStarts", view);

	for (size_t i = 0; i < header.sections.size(); i++)
	{
		bool skip = false;
		for (const auto& region : regionsToLoad)
		{
			if (header.sections[i].addr >= region->start && header.sections[i].addr < region->start + region->size)
			{
				if (region->headerInitialized)
				{
					skip = true;
				}
				break;
			}
		}
		if (!header.sections[i].size || skip)
			continue;

		std::string type;
		BNSectionSemantics semantics = DefaultSectionSemantics;
		switch (header.sections[i].flags & 0xff)
		{
		case S_REGULAR:
			if (header.sections[i].flags & S_ATTR_PURE_INSTRUCTIONS)
			{
				type = "PURE_CODE";
				semantics = ReadOnlyCodeSectionSemantics;
			}
			else if (header.sections[i].flags & S_ATTR_SOME_INSTRUCTIONS)
			{
				type = "CODE";
				semantics = ReadOnlyCodeSectionSemantics;
			}
			else
			{
				type = "REGULAR";
			}
			break;
		case S_ZEROFILL:
			type = "ZEROFILL";
			semantics = ReadWriteDataSectionSemantics;
			break;
		case S_CSTRING_LITERALS:
			type = "CSTRING_LITERALS";
			semantics = ReadOnlyDataSectionSemantics;
			break;
		case S_4BYTE_LITERALS:
			type = "4BYTE_LITERALS";
			break;
		case S_8BYTE_LITERALS:
			type = "8BYTE_LITERALS";
			break;
		case S_LITERAL_POINTERS:
			type = "LITERAL_POINTERS";
			semantics = ReadOnlyDataSectionSemantics;
			break;
		case S_NON_LAZY_SYMBOL_POINTERS:
			type = "NON_LAZY_SYMBOL_POINTERS";
			semantics = ReadOnlyDataSectionSemantics;
			break;
		case S_LAZY_SYMBOL_POINTERS:
			type = "LAZY_SYMBOL_POINTERS";
			semantics = ReadOnlyDataSectionSemantics;
			break;
		case S_SYMBOL_STUBS:
			type = "SYMBOL_STUBS";
			semantics = ReadOnlyCodeSectionSemantics;
			break;
		case S_MOD_INIT_FUNC_POINTERS:
			type = "MOD_INIT_FUNC_POINTERS";
			semantics = ReadOnlyDataSectionSemantics;
			break;
		case S_MOD_TERM_FUNC_POINTERS:
			type = "MOD_TERM_FUNC_POINTERS";
			semantics = ReadOnlyDataSectionSemantics;
			break;
		case S_COALESCED:
			type = "COALESCED";
			break;
		case S_GB_ZEROFILL:
			type = "GB_ZEROFILL";
			semantics = ReadWriteDataSectionSemantics;
			break;
		case S_INTERPOSING:
			type = "INTERPOSING";
			break;
		case S_16BYTE_LITERALS:
			type = "16BYTE_LITERALS";
			break;
		case S_DTRACE_DOF:
			type = "DTRACE_DOF";
			break;
		case S_LAZY_DYLIB_SYMBOL_POINTERS:
			type = "LAZY_DYLIB_SYMBOL_POINTERS";
			semantics = ReadOnlyDataSectionSemantics;
			break;
		case S_THREAD_LOCAL_REGULAR:
			type = "THREAD_LOCAL_REGULAR";
			break;
		case S_THREAD_LOCAL_ZEROFILL:
			type = "THREAD_LOCAL_ZEROFILL";
			break;
		case S_THREAD_LOCAL_VARIABLES:
			type = "THREAD_LOCAL_VARIABLES";
			break;
		case S_THREAD_LOCAL_VARIABLE_POINTERS:
			type = "THREAD_LOCAL_VARIABLE_POINTERS";
			break;
		case S_THREAD_LOCAL_INIT_FUNCTION_POINTERS:
			type = "THREAD_LOCAL_INIT_FUNCTION_POINTERS";
			break;
		default:
			type = "UNKNOWN";
			break;
		}
		if (i >= header.sectionNames.size())
			break;
		if (strncmp(header.sections[i].sectname, "__text", sizeof(header.sections[i].sectname)) == 0)
			semantics = ReadOnlyCodeSectionSemantics;
		if (strncmp(header.sections[i].sectname, "__const", sizeof(header.sections[i].sectname)) == 0)
			semantics = ReadOnlyDataSectionSemantics;
		if (strncmp(header.sections[i].sectname, "__data", sizeof(header.sections[i].sectname)) == 0)
			semantics = ReadWriteDataSectionSemantics;
		if (strncmp(header.sections[i].segname, "__DATA_CONST", sizeof(header.sections[i].segname)) == 0)
			semantics = ReadOnlyDataSectionSemantics;

		view->AddUserSection(header.sectionNames[i], header.sections[i].addr, header.sections[i].size, semantics,
			type, header.sections[i].align);
	}

	auto typeLib = view->GetTypeLibrary(header.installName);

	BinaryReader virtualReader(view);

	bool applyHeaderTypes = false;
	for (const auto& region : regionsToLoad)
	{
		if (header.textBase >= region->start && header.textBase < region->start + region->size)
		{
			if (!region->headerInitialized)
				applyHeaderTypes = true;
			break;
		}
	}
	if (applyHeaderTypes)
	{
		view->DefineDataVariable(header.textBase, Type::NamedType(view, QualifiedName("mach_header_64")));
		view->DefineAutoSymbol(
			new Symbol(DataSymbol, "__macho_header::" + header.identifierPrefix, header.textBase, LocalBinding));

		try
		{
			virtualReader.Seek(header.textBase + sizeof(mach_header_64));
			size_t sectionNum = 0;
			for (size_t i = 0; i < header.ident.ncmds; i++)
			{
				load_command load;
				uint64_t curOffset = virtualReader.GetOffset();
				load.cmd = virtualReader.Read32();
				load.cmdsize = virtualReader.Read32();
				uint64_t nextOffset = curOffset + load.cmdsize;
				switch (load.cmd)
				{
				case LC_SEGMENT:
				{
					view->DefineDataVariable(curOffset, Type::NamedType(view, QualifiedName("segment_command")));
					virtualReader.SeekRelative(5 * 8);
					size_t numSections = virtualReader.Read32();
					virtualReader.SeekRelative(4);
					for (size_t j = 0; j < numSections; j++)
					{
						view->DefineDataVariable(
							virtualReader.GetOffset(), Type::NamedType(view, QualifiedName("section")));
						view->DefineUserSymbol(new Symbol(DataSymbol,
							"__macho_section::" + header.identifierPrefix + "_[" + std::to_string(sectionNum++) + "]",
							virtualReader.GetOffset(), LocalBinding));
						virtualReader.SeekRelative((8 * 8) + 4);
					}
					break;
				}
				case LC_SEGMENT_64:
				{
					view->DefineDataVariable(curOffset, Type::NamedType(view, QualifiedName("segment_command_64")));
					virtualReader.SeekRelative(7 * 8);
					size_t numSections = virtualReader.Read32();
					virtualReader.SeekRelative(4);
					for (size_t j = 0; j < numSections; j++)
					{
						view->DefineDataVariable(
							virtualReader.GetOffset(), Type::NamedType(view, QualifiedName("section_64")));
						view->DefineUserSymbol(new Symbol(DataSymbol,
							"__macho_section_64::" + header.identifierPrefix + "_[" + std::to_string(sectionNum++) + "]",
							virtualReader.GetOffset(), LocalBinding));
						virtualReader.SeekRelative(10 * 8);
					}
					break;
				}
				case LC_SYMTAB:
					view->DefineDataVariable(curOffset, Type::NamedType(view, QualifiedName("symtab")));
					break;
				case LC_DYSYMTAB:
					view->DefineDataVariable(curOffset, Type::NamedType(view, QualifiedName("dysymtab")));
					break;
				case LC_UUID:
					view->DefineDataVariable(curOffset, Type::NamedType(view, QualifiedName("uuid")));
					break;
				case LC_ID_DYLIB:
				case LC_LOAD_DYLIB:
				case LC_REEXPORT_DYLIB:
				case LC_LOAD_WEAK_DYLIB:
				case LC_LOAD_UPWARD_DYLIB:
					view->DefineDataVariable(curOffset, Type::NamedType(view, QualifiedName("dylib_command")));
					if (load.cmdsize - 24 <= 150)
						view->DefineDataVariable(
							curOffset + 24, Type::ArrayType(Type::IntegerType(1, true), load.cmdsize - 24));
					break;
				case LC_CODE_SIGNATURE:
				case LC_SEGMENT_SPLIT_INFO:
				case LC_FUNCTION_STARTS:
				case LC_DATA_IN_CODE:
				case LC_DYLIB_CODE_SIGN_DRS:
				case LC_DYLD_EXPORTS_TRIE:
				case LC_DYLD_CHAINED_FIXUPS:
					view->DefineDataVariable(curOffset, Type::NamedType(view, QualifiedName("linkedit_data")));
					break;
				case LC_ENCRYPTION_INFO:
					view->DefineDataVariable(curOffset, Type::NamedType(view, QualifiedName("encryption_info")));
					break;
				case LC_VERSION_MIN_MACOSX:
				case LC_VERSION_MIN_IPHONEOS:
					view->DefineDataVariable(curOffset, Type::NamedType(view, QualifiedName("version_min")));
					break;
				case LC_DYLD_INFO:
				case LC_DYLD_INFO_ONLY:
					view->DefineDataVariable(curOffset, Type::NamedType(view, QualifiedName("dyld_info")));
					break;
				default:
					view->DefineDataVariable(curOffset, Type::NamedType(view, QualifiedName("load_command")));
					break;
				}

				view->DefineAutoSymbol(new Symbol(DataSymbol,
					"__macho_load_command::" + header.identifierPrefix + "_[" + std::to_string(i) + "]", curOffset,
					LocalBinding));
				virtualReader.Seek(nextOffset);
			}
		}
		catch (ReadException&)
		{
			LogError("Error when applying Mach-O header types at %" PRIx64, header.textBase);
		}
	}

	if (applyFunctionStarts && header.functionStartsPresent && header.linkeditPresent && vm->AddressIsMapped(header.linkeditSegment.vmaddr))
	{
		auto funcStarts =
			vm->MappingAtAddress(header.linkeditSegment.vmaddr)
				.first.fileAccessor->lock()
				->ReadBuffer(header.functionStarts.funcoff, header.functionStarts.funcsize);
		size_t i = 0;
		uint64_t curfunc = header.textBase;
		uint64_t curOffset;

		while (i < header.functionStarts.funcsize)
		{
			curOffset = readLEB128(funcStarts, header.functionStarts.funcsize, i);
			bool addFunction = false;
			for (const auto& region : regionsToLoad)
			{
				if (curfunc >= region->start && curfunc < region->start + region->size)
				{
					if (!region->headerInitialized)
						addFunction = true;
				}
			}
			// LogError("0x%llx, 0x%llx", header.textBase, curOffset);
			if (curOffset == 0 || !addFunction)
				continue;
			curfunc += curOffset;
			uint64_t target = curfunc;
			Ref<Platform> targetPlatform = view->GetDefaultPlatform();
			view->AddFunctionForAnalysis(targetPlatform, target);
		}
	}

	view->BeginBulkModifySymbols();
	if (header.symtab.symoff != 0 && header.linkeditPresent && vm->AddressIsMapped(header.linkeditSegment.vmaddr))
	{
		// Mach-O View symtab processing with
		// a ton of stuff cut out so it can work

		auto reader = vm->MappingAtAddress(header.linkeditSegment.vmaddr).first.fileAccessor->lock();
		// auto symtab = reader->ReadBuffer(header.symtab.symoff, header.symtab.nsyms * sizeof(nlist_64));
		auto strtab = reader->ReadBuffer(header.symtab.stroff, header.symtab.strsize);
		nlist_64 sym;
		memset(&sym, 0, sizeof(sym));
		auto N_TYPE = 0xE;	// idk
		immer::vector_transient<std::pair<uint64_t, std::pair<BNSymbolType, std::string>>> symbolInfos;
		for (size_t i = 0; i < header.symtab.nsyms; i++)
		{
			reader->Read(&sym, header.symtab.symoff + i * sizeof(nlist_64), sizeof(nlist_64));
			if (sym.n_strx >= header.symtab.strsize || ((sym.n_type & N_TYPE) == N_INDR))
				continue;

			std::string symbol((char*)strtab.GetDataAt(sym.n_strx));
			// BNLogError("%s: 0x%llx", symbol.c_str(), sym.n_value);
			if (symbol == "<redacted>")
				continue;

			BNSymbolType type = DataSymbol;
			uint32_t flags;
			if ((sym.n_type & N_TYPE) == N_SECT && sym.n_sect > 0 && (size_t)(sym.n_sect - 1) < header.sections.size())
			{}
			else if ((sym.n_type & N_TYPE) == N_ABS)
			{}
			else if ((sym.n_type & 0x1))
			{
				type = ExternalSymbol;
			}
			else
				continue;

			for (auto s : header.sections)
			{
				if (s.addr < sym.n_value)
				{
					if (s.addr + s.size > sym.n_value)
					{
						flags = s.flags;
					}
				}
			}

			if (type != ExternalSymbol)
			{
				if ((flags & S_ATTR_PURE_INSTRUCTIONS) == S_ATTR_PURE_INSTRUCTIONS
					|| (flags & S_ATTR_SOME_INSTRUCTIONS) == S_ATTR_SOME_INSTRUCTIONS)
					type = FunctionSymbol;
				else
					type = DataSymbol;
			}
			if ((sym.n_desc & N_ARM_THUMB_DEF) == N_ARM_THUMB_DEF)
				sym.n_value++;

			auto symbolObj = new Symbol(type, symbol, sym.n_value, GlobalBinding);
			if (type == FunctionSymbol)
			{
				Ref<Platform> targetPlatform = view->GetDefaultPlatform();
				view->AddFunctionForAnalysis(targetPlatform, sym.n_value);
			}
			if (typeLib)
			{
				auto _type = m_dscView->ImportTypeLibraryObject(typeLib, {symbolObj->GetFullName()});
				if (_type)
				{
					view->DefineAutoSymbolAndVariableOrFunction(view->GetDefaultPlatform(), symbolObj, _type);
				}
				else
					view->DefineAutoSymbol(symbolObj);
			}
			else
				view->DefineAutoSymbol(symbolObj);
			symbolInfos.push_back({sym.n_value, {type, symbol}});
		}
		MutableState().symbolInfos = State().symbolInfos.set(header.textBase, std::move(symbolInfos).persistent());
	}

	if (header.exportTriePresent && header.linkeditPresent && vm->AddressIsMapped(header.linkeditSegment.vmaddr))
	{
		auto symbols = SharedCache::ParseExportTrie(vm->MappingAtAddress(header.linkeditSegment.vmaddr).first.fileAccessor->lock(), header);
		immer::vector_transient<std::pair<uint64_t, std::pair<BNSymbolType, std::string>>> exportMapping;
		for (const auto& symbol : symbols)
		{
			exportMapping.push_back({symbol->GetAddress(), {symbol->GetType(), symbol->GetRawName()}});
			if (typeLib)
			{
				auto type = m_dscView->ImportTypeLibraryObject(typeLib, {symbol->GetFullName()});

				if (type)
				{
					view->DefineAutoSymbolAndVariableOrFunction(view->GetDefaultPlatform(), symbol, type);
				}
				else
					view->DefineAutoSymbol(symbol);

				if (view->GetAnalysisFunction(view->GetDefaultPlatform(), symbol->GetAddress()))
				{
					auto func = view->GetAnalysisFunction(view->GetDefaultPlatform(), symbol->GetAddress());
					if (symbol->GetFullName() == "_objc_msgSend")
					{
						func->SetHasVariableArguments(false);
					}
					else if (symbol->GetFullName().find("_objc_retain_x") != std::string::npos || symbol->GetFullName().find("_objc_release_x") != std::string::npos)
					{
						auto x = symbol->GetFullName().rfind("x");
						auto num = symbol->GetFullName().substr(x + 1);

						std::vector<BinaryNinja::FunctionParameter> callTypeParams;
						auto cc = m_dscView->GetDefaultArchitecture()->GetCallingConventionByName("apple-arm64-objc-fast-arc-" + num);

						callTypeParams.push_back({"obj", m_dscView->GetTypeByName({ "id" }), true, BinaryNinja::Variable()});

						auto funcType = BinaryNinja::Type::FunctionType(m_dscView->GetTypeByName({ "id" }), cc, callTypeParams);
						func->SetUserType(funcType);
					}
				}
			}
			else
				view->DefineAutoSymbol(symbol);
		}
		MutableState().exportInfos = State().exportInfos.set(header.textBase, std::move(exportMapping).persistent());
	}
	view->EndBulkModifySymbols();

	// TODO: The caller is responsible for this for now.
	// for (auto region : regionsToLoad)
	// {
	// 	region->headerInitialized = true;
	// }
}

struct ExportNode
{
	std::string text;
	uint64_t offset;
	uint64_t flags;
};


void SharedCache::ReadExportNode(std::vector<Ref<Symbol>>& symbolList, SharedCacheMachOHeader& header, DataBuffer& buffer, uint64_t textBase,
	const std::string& currentText, size_t cursor, uint32_t endGuard)
{
	WillMutateState();

	if (cursor > endGuard)
		throw ReadException();

	uint64_t terminalSize = readValidULEB128(buffer, cursor);
	uint64_t childOffset = cursor + terminalSize;
	if (terminalSize != 0) {
		uint64_t imageOffset = 0;
		uint64_t flags = readValidULEB128(buffer, cursor);
		if (!(flags & EXPORT_SYMBOL_FLAGS_REEXPORT))
		{
			imageOffset = readValidULEB128(buffer, cursor);
			auto symbolType = m_dscView->GetAnalysisFunctionsForAddress(textBase + imageOffset).size() ? FunctionSymbol : DataSymbol;
			{
				if (!currentText.empty() && textBase + imageOffset)
				{
					uint32_t flags;
					BNSymbolType type;
					for (auto s : header.sections)
					{
						if (s.addr < textBase + imageOffset)
						{
							if (s.addr + s.size > textBase + imageOffset)
							{
								flags = s.flags;
							}
						}
					}
					if ((flags & S_ATTR_PURE_INSTRUCTIONS) == S_ATTR_PURE_INSTRUCTIONS
						|| (flags & S_ATTR_SOME_INSTRUCTIONS) == S_ATTR_SOME_INSTRUCTIONS)
						type = FunctionSymbol;
					else
						type = DataSymbol;

#if EXPORT_TRIE_DEBUG
						// BNLogInfo("export: %s -> 0x%llx", n.text.c_str(), image.baseAddress + n.offset);
#endif
					auto sym = new Symbol(type, currentText, textBase + imageOffset);
					symbolList.push_back(sym);
				}
			}
		}
	}
	cursor = childOffset;
	uint8_t childCount = buffer[cursor];
	cursor++;
	if (cursor > endGuard)
		throw ReadException();
	for (uint8_t i = 0; i < childCount; ++i)
	{
		std::string childText;
		while (buffer[cursor] != 0 & cursor <= endGuard)
			childText.push_back(buffer[cursor++]);
		cursor++;
		if (cursor > endGuard)
			throw ReadException();
		auto next = readValidULEB128(buffer, cursor);
		if (next == 0)
			throw ReadException();
		ReadExportNode(symbolList, header, buffer, textBase, currentText + childText, next, endGuard);
	}
}


std::vector<Ref<Symbol>> SharedCache::ParseExportTrie(std::shared_ptr<MMappedFileAccessor> linkeditFile, SharedCacheMachOHeader header)
{
	std::vector<Ref<Symbol>> symbols;
	try
	{
		auto reader = linkeditFile;

		std::vector<ExportNode> nodes;

		DataBuffer buffer = reader->ReadBuffer(header.exportTrie.dataoff, header.exportTrie.datasize);
		ReadExportNode(symbols, header, buffer, header.textBase, "", 0, header.exportTrie.datasize);
	}
	catch (std::exception& e)
	{
		BNLogError("Failed to load Export Trie");
	}
	return symbols;
}

std::vector<std::string> SharedCache::GetAvailableImages()
{
	std::vector<std::string> installNames;
	for (const auto& header : State().headers)
	{
		installNames.push_back(header.second.installName);
	}
	return installNames;
}


std::vector<std::pair<std::string, Ref<Symbol>>> SharedCache::LoadAllSymbolsAndWait()
{
	WillMutateState();

	std::unique_lock<std::mutex> initialLoadBlock(viewSpecificMutexes[m_dscView->GetFile()->GetSessionId()].viewOperationsThatInfluenceMetadataMutex);

	std::vector<std::pair<std::string, Ref<Symbol>>> symbols;
	auto newExportInfos = State().exportInfos.transient();
	for (const auto& img : State().images)
	{
		auto header = HeaderForAddress(img.headerLocation);
		std::shared_ptr<MMappedFileAccessor> mapping;
		try {
			mapping = MMappedFileAccessor::Open(m_dscView, m_dscView->GetFile()->GetSessionId(), header->exportTriePath)->lock();
		}
		catch (...)
		{
			m_logger->LogWarn("Serious Error: Failed to open export trie %s for %s", header->exportTriePath.c_str(), header->installName.c_str());
			continue;
		}
		auto exportList = SharedCache::ParseExportTrie(mapping, *header);
		immer::vector_transient<std::pair<uint64_t, std::pair<BNSymbolType, std::string>>> exportMapping;
		for (const auto& sym : exportList)
		{
			exportMapping.push_back({sym->GetAddress(), {sym->GetType(), sym->GetRawName()}});
			symbols.push_back({img.installName, sym});
		}
		newExportInfos.set(header->textBase, std::move(exportMapping).persistent());
	}
	MutableState().exportInfos = std::move(newExportInfos).persistent();

	SaveToDSCView();

	return symbols;
}


std::string SharedCache::SerializedImageHeaderForAddress(uint64_t address)
{
	auto header = HeaderForAddress(address);
	if (header)
	{
		return header->AsString();
	}
	return "";
}


std::string SharedCache::SerializedImageHeaderForName(std::string name)
{
	if (auto it = State().imageStarts.find(name))
	{
		if (auto header = HeaderForAddress(*it))
		{
			return header->AsString();
		}
	}
	return "";
}


void SharedCache::FindSymbolAtAddrAndApplyToAddr(
	uint64_t symbolLocation, uint64_t targetLocation, bool triggerReanalysis)
{
	WillMutateState();

	std::string prefix = "";
	if (symbolLocation != targetLocation)
		prefix = "j_";
	if (auto preexistingSymbol = m_dscView->GetSymbolByAddress(targetLocation))
	{
		if (preexistingSymbol->GetFullName().find("j_") != std::string::npos)
			return;
	}
	auto id = m_dscView->BeginUndoActions();
	if (auto loadedSymbol = m_dscView->GetSymbolByAddress(symbolLocation))
	{
		if (m_dscView->GetAnalysisFunction(m_dscView->GetDefaultPlatform(), targetLocation))
			m_dscView->DefineUserSymbol(new Symbol(FunctionSymbol, prefix + loadedSymbol->GetFullName(), targetLocation));
		else
			m_dscView->DefineUserSymbol(new Symbol(loadedSymbol->GetType(), prefix + loadedSymbol->GetFullName(), targetLocation));
	}
	else if (auto sym = m_dscView->GetSymbolByAddress(symbolLocation))
	{
		if (m_dscView->GetAnalysisFunction(m_dscView->GetDefaultPlatform(), targetLocation))
			m_dscView->DefineUserSymbol(new Symbol(FunctionSymbol, prefix + sym->GetFullName(), targetLocation));
		else
			m_dscView->DefineUserSymbol(new Symbol(sym->GetType(), prefix + sym->GetFullName(), targetLocation));
	}
	m_dscView->ForgetUndoActions(id);
	auto header = HeaderForAddress(symbolLocation);
	if (header)
	{
		std::shared_ptr<MMappedFileAccessor> mapping;
		try {
			mapping = MMappedFileAccessor::Open(m_dscView, m_dscView->GetFile()->GetSessionId(), header->exportTriePath)->lock();
		}
		catch (...)
		{
			m_logger->LogWarn("Serious Error: Failed to open export trie for %s", header->installName.c_str());
			return;
		}
		auto exportList = SharedCache::ParseExportTrie(mapping, *header);
		immer::vector_transient<std::pair<uint64_t, std::pair<BNSymbolType, std::string>>> exportMapping;
		std::unique_lock<std::mutex> lock(viewSpecificMutexes[m_dscView->GetFile()->GetSessionId()].typeLibraryLookupAndApplicationMutex);
		auto typeLib = m_dscView->GetTypeLibrary(header->installName);
		if (!typeLib)
		{
			auto typeLibs = m_dscView->GetDefaultPlatform()->GetTypeLibrariesByName(header->installName);
			if (!typeLibs.empty())
			{
				typeLib = typeLibs[0];
				m_dscView->AddTypeLibrary(typeLib);
			}
		}
		lock.unlock();
		id = m_dscView->BeginUndoActions();
		m_dscView->BeginBulkModifySymbols();
		for (const auto& sym : exportList)
		{
			exportMapping.push_back({sym->GetAddress(), {sym->GetType(), sym->GetRawName()}});
			if (sym->GetAddress() == symbolLocation)
			{
				if (auto func = m_dscView->GetAnalysisFunction(m_dscView->GetDefaultPlatform(), targetLocation))
				{
					m_dscView->DefineUserSymbol(
						new Symbol(FunctionSymbol, prefix + sym->GetFullName(), targetLocation));

					if (typeLib)
						if (auto type = m_dscView->ImportTypeLibraryObject(typeLib, {sym->GetFullName()}))
							func->SetUserType(type);
				}
				else
				{
					m_dscView->DefineUserSymbol(
						new Symbol(sym->GetType(), prefix + sym->GetFullName(), targetLocation));

					if (typeLib)
						if (auto type = m_dscView->ImportTypeLibraryObject(typeLib, {sym->GetFullName()}))
							m_dscView->DefineUserDataVariable(targetLocation, type);
				}
				if (triggerReanalysis)
				{
					auto func = m_dscView->GetAnalysisFunction(m_dscView->GetDefaultPlatform(), targetLocation);
					if (func)
						func->Reanalyze();
				}
				break;
			}
		}
		{
			std::unique_lock<std::mutex> _lock(viewSpecificMutexes[m_dscView->GetFile()->GetSessionId()].viewOperationsThatInfluenceMetadataMutex);
			MutableState().exportInfos = State().exportInfos.set(header->textBase, std::move(exportMapping).persistent());
		}
		m_dscView->EndBulkModifySymbols();
		m_dscView->ForgetUndoActions(id);
	}
}


bool SharedCache::SaveToDSCView()
{
	if (m_dscView)
	{
		auto data = AsMetadata();
		m_dscView->StoreMetadata(SharedCacheMetadataTag, data);
		m_dscView->GetParentView()->GetParentView()->StoreMetadata(SharedCacheMetadataTag, data);

		// By moving our state the to cache we can avoid creating a copy in the case
		// that no further mutations are made to `this`. If we're not done being mutated,
		// the data will be copied on the first mutation.
		auto cachedState = std::make_shared<struct State>(std::move(*m_state));
		m_state = cachedState;
		m_stateIsShared = true;

		std::unique_lock<std::recursive_mutex> viewStateCacheLock(viewStateMutex);
		viewStateCache[m_dscView->GetFile()->GetSessionId()] = std::move(cachedState);

		m_metadataValid = true;

		return true;
	}
	return false;
}

immer::vector<MemoryRegion> SharedCache::GetMappedRegions() const
{
	std::unique_lock<std::mutex> lock(viewSpecificMutexes[m_dscView->GetFile()->GetSessionId()].viewOperationsThatInfluenceMetadataMutex);
	return State().regionsMappedIntoMemory;
}

extern "C"
{
	BNSharedCache* BNGetSharedCache(BNBinaryView* data)
	{
		if (!data)
			return nullptr;

		Ref<BinaryView> view = new BinaryView(BNNewViewReference(data));
		if (auto cache = SharedCache::GetFromDSCView(view))
		{
			cache->AddAPIRef();
			return cache->GetAPIObject();
		}

		return nullptr;
	}

	BNSharedCache* BNNewSharedCacheReference(BNSharedCache* cache)
	{
		if (!cache->object)
			return nullptr;

		cache->object->AddAPIRef();
		return cache;
	}

	void BNFreeSharedCacheReference(BNSharedCache* cache)
	{
		if (!cache->object)
			return;

		cache->object->ReleaseAPIRef();
	}

	bool BNDSCViewLoadImageWithInstallName(BNSharedCache* cache, char* name, bool skipObjC)
	{
		std::string imageName = std::string(name);
		// FIXME !!!!!!!! BNFreeString(name);

		if (cache->object)
			return cache->object->LoadImageWithInstallName(imageName, skipObjC);

		return false;
	}

	bool BNDSCViewLoadSectionAtAddress(BNSharedCache* cache, uint64_t addr)
	{
		if (cache->object)
		{
			return cache->object->LoadSectionAtAddress(addr);
		}

		return false;
	}

	bool BNDSCViewLoadImageContainingAddress(BNSharedCache* cache, uint64_t address, bool skipObjC)
	{
		if (cache->object)
		{
			return cache->object->LoadImageContainingAddress(address, skipObjC);
		}

		return false;
	}

	void BNDSCViewProcessObjCSectionsForImageWithInstallName(BNSharedCache* cache, char* name, bool deallocName)
	{
		std::string imageName = std::string(name);
		if (deallocName)
			BNFreeString(name);

		if (cache->object)
			cache->object->ProcessObjCSectionsForImageWithInstallName(imageName);
	}

	void BNDSCViewProcessAllObjCSections(BNSharedCache* cache)
	{
		if (cache->object)
			cache->object->ProcessAllObjCSections();
	}

	char** BNDSCViewGetInstallNames(BNSharedCache* cache, size_t* count)
	{
		if (cache->object)
		{
			auto value = cache->object->GetAvailableImages();
			*count = value.size();

			std::vector<const char*> cstrings;
			for (size_t i = 0; i < value.size(); i++)
			{
				cstrings.push_back(value[i].c_str());
			}
			return BNAllocStringList(cstrings.data(), cstrings.size());
		}
		*count = 0;
		return nullptr;
	}

	BNDSCSymbolRep* BNDSCViewLoadAllSymbolsAndWait(BNSharedCache* cache, size_t* count)
	{
		if (cache->object)
		{
			auto value = cache->object->LoadAllSymbolsAndWait();
			*count = value.size();

			BNDSCSymbolRep* symbols = (BNDSCSymbolRep*)malloc(sizeof(BNDSCSymbolRep) * value.size());
			for (size_t i = 0; i < value.size(); i++)
			{
				symbols[i].address = value[i].second->GetAddress();
				symbols[i].name = BNAllocString(value[i].second->GetRawName().c_str());
				symbols[i].image = BNAllocString(value[i].first.c_str());
			}
			return symbols;
		}
		*count = 0;
		return nullptr;
	}

	void BNDSCViewFreeSymbols(BNDSCSymbolRep* symbols, size_t count)
	{
		for (size_t i = 0; i < count; i++)
		{
			BNFreeString(symbols[i].name);
			BNFreeString(symbols[i].image);
		}
		delete symbols;
	}

	char* BNDSCViewGetNameForAddress(BNSharedCache* cache, uint64_t address)
	{
		if (cache->object)
		{
			return BNAllocString(cache->object->NameForAddress(address).c_str());
		}

		return nullptr;
	}

	char* BNDSCViewGetImageNameForAddress(BNSharedCache* cache, uint64_t address)
	{
		if (cache->object)
		{
			return BNAllocString(cache->object->ImageNameForAddress(address).c_str());
		}

		return nullptr;
	}

	uint64_t BNDSCViewLoadedImageCount(BNSharedCache* cache)
	{
		// FIXME?
		return 0;
	}

	BNDSCViewState BNDSCViewGetState(BNSharedCache* cache)
	{
		if (cache->object)
		{
			return (BNDSCViewState)cache->object->ViewState();
		}

		return BNDSCViewState::Unloaded;
	}


	BNDSCMappedMemoryRegion* BNDSCViewGetLoadedRegions(BNSharedCache* cache, size_t* count)
	{
		if (cache->object)
		{
			auto regions = cache->object->GetMappedRegions();
			*count = regions.size();
			BNDSCMappedMemoryRegion* mappedRegions = (BNDSCMappedMemoryRegion*)malloc(sizeof(BNDSCMappedMemoryRegion) * regions.size());
			for (size_t i = 0; i < regions.size(); i++)
			{
				mappedRegions[i].vmAddress = regions[i].start;
				mappedRegions[i].size = regions[i].size;
				mappedRegions[i].name = BNAllocString(regions[i].prettyName.c_str());
			}
			return mappedRegions;
		}
		*count = 0;
		return nullptr;
	}

	void BNDSCViewFreeLoadedRegions(BNDSCMappedMemoryRegion* images, size_t count)
	{
		for (size_t i = 0; i < count; i++)
		{
			BNFreeString(images[i].name);
		}
		delete images;
	}


	BNDSCBackingCache* BNDSCViewGetBackingCaches(BNSharedCache* cache, size_t* count)
	{
		BNDSCBackingCache* caches = nullptr;

		if (cache->object)
		{
			auto viewCaches = cache->object->BackingCaches();
			*count = viewCaches.size();
			caches = (BNDSCBackingCache*)malloc(sizeof(BNDSCBackingCache) * viewCaches.size());
			for (size_t i = 0; i < viewCaches.size(); i++)
			{
				caches[i].path = BNAllocString(viewCaches[i].path.c_str());
				caches[i].isPrimary = viewCaches[i].isPrimary;

				BNDSCBackingCacheMapping* mappings;
				mappings = (BNDSCBackingCacheMapping*)malloc(sizeof(BNDSCBackingCacheMapping) * viewCaches[i].mappings.size());

				size_t j = 0;
				for (const auto& [fileOffset, mapping] : viewCaches[i].mappings)
				{
					mappings[j].vmAddress = mapping.first;
					mappings[j].size = mapping.second;
					mappings[j].fileOffset = fileOffset;
					j++;
				}
				caches[i].mappings = mappings;
				caches[i].mappingCount = viewCaches[i].mappings.size();
			}
		}

		return caches;
	}

	void BNDSCViewFreeBackingCaches(BNDSCBackingCache* caches, size_t count)
	{
		for (size_t i = 0; i < count; i++)
		{
			delete[] caches[i].mappings;
			BNFreeString(caches[i].path);
		}
		delete[] caches;
	}

	void BNDSCFindSymbolAtAddressAndApplyToAddress(BNSharedCache* cache, uint64_t symbolLocation, uint64_t targetLocation, bool triggerReanalysis)
	{
		if (cache->object)
		{
			cache->object->FindSymbolAtAddrAndApplyToAddr(symbolLocation, targetLocation, triggerReanalysis);
		}
	}

	BNDSCImage* BNDSCViewGetAllImages(BNSharedCache* cache, size_t* count)
	{
		if (cache->object)
		{
			auto vm = cache->object->GetVMMap(true);
			auto viewImageHeaders = cache->object->AllImageHeaders();
			*count = viewImageHeaders.size();
			BNDSCImage* images = (BNDSCImage*)malloc(sizeof(BNDSCImage) * viewImageHeaders.size());
			size_t i = 0;
			for (const auto& [baseAddress, header] : viewImageHeaders)
			{
				images[i].name = BNAllocString(header.installName.c_str());
				images[i].headerAddress = baseAddress;
				images[i].mappingCount = header.sections.size();
				images[i].mappings = (BNDSCImageMemoryMapping*)malloc(sizeof(BNDSCImageMemoryMapping) * header.sections.size());
				for (size_t j = 0; j < header.sections.size(); j++)
				{
					images[i].mappings[j].rawViewOffset = header.sections[j].offset;
					images[i].mappings[j].vmAddress = header.sections[j].addr;
					images[i].mappings[j].size = header.sections[j].size;
					images[i].mappings[j].name = BNAllocString(header.sectionNames[j].c_str());
					images[i].mappings[j].filePath = BNAllocString(vm->MappingAtAddress(header.sections[j].addr).first.filePath.c_str());
				}
				i++;
			}
			return images;
		}
		*count = 0;
		return nullptr;
	}

	void BNDSCViewFreeAllImages(BNDSCImage* images, size_t count)
	{
		for (size_t i = 0; i < count; i++)
		{
			for (size_t j = 0; j < images[i].mappingCount; j++)
			{
				BNFreeString(images[i].mappings[j].name);
				BNFreeString(images[i].mappings[j].filePath);
			}
			delete[] images[i].mappings;
			BNFreeString(images[i].name);
		}
		delete[] images;
	}

	char* BNDSCViewGetImageHeaderForAddress(BNSharedCache* cache, uint64_t address)
	{
		if (cache->object)
		{
			auto header = cache->object->SerializedImageHeaderForAddress(address);
			return BNAllocString(header.c_str());
		}

		return nullptr;
	}

	char* BNDSCViewGetImageHeaderForName(BNSharedCache* cache, char* name)
	{
		std::string imageName = std::string(name);
		BNFreeString(name);
		if (cache->object)
		{
			auto header = cache->object->SerializedImageHeaderForName(imageName);
			return BNAllocString(header.c_str());
		}

		return nullptr;
	}

	BNDSCMemoryUsageInfo BNDSCViewGetMemoryUsageInfo()
	{
		BNDSCMemoryUsageInfo info;
		info.mmapRefs = mmapCount.load();
		info.sharedCacheRefs = sharedCacheReferences.load();
		return info;
	}

	BNDSCViewLoadProgress BNDSCViewGetLoadProgress(uint64_t sessionID)
	{
		progressMutex.lock();
		if (progressMap.find(sessionID) == progressMap.end())
		{
			progressMutex.unlock();
			return LoadProgressNotStarted;
		}
		auto progress = progressMap[sessionID];
		progressMutex.unlock();
		return progress;
	}

	uint64_t BNDSCViewFastGetBackingCacheCount(BNBinaryView* data)
	{
		Ref<BinaryView> view = new BinaryView(BNNewViewReference(data));
		return SharedCache::FastGetBackingCacheCount(view);
	}
}

[[maybe_unused]] DSCViewType* g_dscViewType;
[[maybe_unused]] DSCRawViewType* g_dscRawViewType;

void InitDSCViewType()
{
	MMappedFileAccessor::InitialVMSetup();
	std::atexit(VMShutdown);

	static DSCRawViewType rawType;
	BinaryViewType::Register(&rawType);
	static DSCViewType type;
	BinaryViewType::Register(&type);
	g_dscViewType = &type;
	g_dscRawViewType = &rawType;
}

namespace SharedCacheCore {

void SharedCache::Store(SerializationContext& context) const
{
	Serialize(context, "metadataVersion", METADATA_VERSION);

    Serialize(context, "m_viewState", State().viewState);
    Serialize(context, "m_cacheFormat", State().cacheFormat);
    Serialize(context, "m_imageStarts", State().imageStarts);
    Serialize(context, "m_baseFilePath", State().baseFilePath);

	Serialize(context, "headers");
	context.writer.StartArray();
	for (auto& [k, v] : State().headers)
	{
		context.writer.StartObject();
		v.Store(context);
		context.writer.EndObject();
	}
	context.writer.EndArray();

	Serialize(context, "exportInfos");
	context.writer.StartArray();
	for (const auto& pair1 : State().exportInfos)
	{
		context.writer.StartObject();
		Serialize(context, "key", pair1.first);
		Serialize(context, "value");
		context.writer.StartArray();
		for (const auto& pair2 : pair1.second)
		{
			context.writer.StartObject();
			Serialize(context, "key", pair2.first);
			Serialize(context, "val1", pair2.second.first);
			Serialize(context, "val2", pair2.second.second);
			context.writer.EndObject();
		}
		context.writer.EndArray();
		context.writer.EndObject();
	}
	context.writer.EndArray();

	Serialize(context, "symbolInfos");
	context.writer.StartArray();
	for (const auto& pair1 : State().symbolInfos)
	{
	        context.writer.StartObject();
	        Serialize(context, "key", pair1.first);
	        Serialize(context, "value");
	        context.writer.StartArray();
	        for (const auto& pair2 : pair1.second)
	        {
	                context.writer.StartObject();
	                Serialize(context, "key", pair2.first);
	                Serialize(context, "val1", pair2.second.first);
	                Serialize(context, "val2", pair2.second.second);
	                context.writer.EndObject();
	        }
	        context.writer.EndArray();
	        context.writer.EndObject();
	}
	context.writer.EndArray();

	Serialize(context, "backingCaches", State().backingCaches);
	Serialize(context, "stubIslands", State().stubIslandRegions);
	Serialize(context, "images", State().images);
	Serialize(context, "regionsMappedIntoMemory", State().regionsMappedIntoMemory);
	Serialize(context, "dyldDataSections", State().dyldDataRegions);
	Serialize(context, "nonImageRegions", State().nonImageRegions);
}

void SharedCache::Load(DeserializationContext& context)
{
	if (context.doc.HasMember("metadataVersion"))
	{
		if (context.doc["metadataVersion"].GetUint() != METADATA_VERSION)
		{
			m_logger->LogError("Shared Cache metadata version mismatch");
			return;
		}
	}
	else
	{
		m_logger->LogError("Shared Cache metadata version missing");
		return;
	}

	m_stateIsShared = false;
	m_state = std::make_shared<struct SharedCache::State>();

	MutableState().viewState = static_cast<DSCViewState>(context.load<uint8_t>("m_viewState"));
	MutableState().cacheFormat = static_cast<SharedCacheFormat>(context.load<uint8_t>("m_cacheFormat"));

	auto headers = State().headers.transient();
	for (auto& startAndHeader : context.doc["headers"].GetArray())
	{
		SharedCacheMachOHeader header;
		header.LoadFromValue(startAndHeader);
		headers.set(header.textBase, std::move(header));
	}
	MutableState().headers = std::move(headers).persistent();

	Deserialize(context, "m_imageStarts", MutableState().imageStarts);
	Deserialize(context, "m_baseFilePath", MutableState().baseFilePath);

	auto exportInfos = State().exportInfos.transient();
	for (const auto& obj1 : context.doc["exportInfos"].GetArray())
	{
		immer::vector_transient<std::pair<uint64_t, std::pair<BNSymbolType, std::string>>> innerVec;
		for (const auto& obj2 : obj1["value"].GetArray())
		{
			std::pair<BNSymbolType, std::string> innerPair = {
				(BNSymbolType)obj2["val1"].GetUint64(), obj2["val2"].GetString()};
			innerVec.push_back({obj2["key"].GetUint64(), innerPair});
		}
		exportInfos.set(obj1["key"].GetUint64(), std::move(innerVec).persistent());
	}
	MutableState().exportInfos = std::move(exportInfos).persistent();

	auto symbolInfos = State().symbolInfos.transient();
	for (auto& symbolInfo : context.doc["symbolInfos"].GetArray())
	{
		immer::vector_transient<std::pair<uint64_t, std::pair<BNSymbolType, std::string>>> symbolInfoVec;
		for (auto& symbolInfoPair : symbolInfo.GetArray())
		{
			symbolInfoVec.push_back({symbolInfoPair[0].GetUint64(),
				{(BNSymbolType)symbolInfoPair[1].GetUint(), symbolInfoPair[2].GetString()}});
		}
		symbolInfos.set(symbolInfo[0].GetUint64(), std::move(symbolInfoVec).persistent());
	}
	MutableState().symbolInfos = std::move(symbolInfos).persistent();

	auto backingCaches = State().backingCaches.transient();
	for (auto& bcV : context.doc["backingCaches"].GetArray())
	{
		BackingCache bc;
		bc.LoadFromValue(bcV);
		backingCaches.push_back(std::move(bc));
	}
	MutableState().backingCaches = std::move(backingCaches).persistent();

	auto images = State().images.transient();
	for (auto& imgV : context.doc["images"].GetArray())
	{
		CacheImage img;
		img.LoadFromValue(imgV);
		images.push_back(std::move(img));
	}
	MutableState().images = std::move(images).persistent();

	auto regionsMappedIntoMemory = State().regionsMappedIntoMemory.transient();
	for (auto& rV : context.doc["regionsMappedIntoMemory"].GetArray())
	{
		MemoryRegion r;
		r.LoadFromValue(rV);
		regionsMappedIntoMemory.push_back(std::move(r));
	}
	MutableState().regionsMappedIntoMemory = std::move(regionsMappedIntoMemory).persistent();

	auto stubIslandRegions = State().stubIslandRegions.transient();
	for (auto& siV : context.doc["stubIslands"].GetArray())
	{
		MemoryRegion si;
		si.LoadFromValue(siV);
		stubIslandRegions.push_back(std::move(si));
	}
	MutableState().stubIslandRegions = std::move(stubIslandRegions).persistent();

	auto dyldDataRegions = State().dyldDataRegions.transient();
	for (auto& siV : context.doc["dyldDataSections"].GetArray())
	{
		MemoryRegion si;
		si.LoadFromValue(siV);
		dyldDataRegions.push_back(std::move(si));
	}
	MutableState().dyldDataRegions = std::move(dyldDataRegions).persistent();

	auto nonImageRegions = State().nonImageRegions.transient();
	for (auto& siV : context.doc["nonImageRegions"].GetArray())
	{
		MemoryRegion si;
		si.LoadFromValue(siV);
		nonImageRegions.push_back(std::move(si));
	}
	MutableState().nonImageRegions = std::move(nonImageRegions).persistent();

	m_metadataValid = true;
}

__attribute__((always_inline)) void SharedCache::AssertMutable() const
{
	if (m_stateIsShared)
	{
		abort();
	}
}

void SharedCache::WillMutateState()
{
	if (!m_state)
	{
		m_state = std::make_shared<struct State>();
	}
	else if (m_stateIsShared)
	{
		m_state = std::make_shared<struct State>(*m_state);
	}
	m_stateIsShared = false;
}


const immer::vector<BackingCache>& SharedCache::BackingCaches() const
{
	return State().backingCaches;
}

DSCViewState SharedCache::ViewState() const
{
	return State().viewState;
}

const immer::map<std::string, uint64_t>& SharedCache::AllImageStarts() const
{
	return State().imageStarts;
}

const immer::map<uint64_t, SharedCacheMachOHeader>& SharedCache::AllImageHeaders() const
{
	return State().headers;
}

}  // namespace SharedCacheCore<|MERGE_RESOLUTION|>--- conflicted
+++ resolved
@@ -97,6 +97,11 @@
 std::string base_name(std::string const& path)
 {
 	return path.substr(path.find_last_of("/\\") + 1);
+}
+
+std::string base_name(std::string_view path)
+{
+	return std::string(path.substr(path.find_last_of("/\\") + 1));
 }
 
 
@@ -1450,22 +1455,11 @@
 			{
 				if (header.installName.find("libsystem_c.dylib") != std::string::npos)
 				{
-<<<<<<< HEAD
 					lock.unlock();
 					m_logger->LogInfo("Loading core libsystem_c.dylib library");
-					LoadImageWithInstallName(header.installName);
+					LoadImageWithInstallName(header.installName, false);
 					lock.lock();
 					break;
-=======
-					if (header.installName.find("libsystem_c.dylib") != std::string::npos)
-					{
-						lock.unlock();
-						m_logger->LogInfo("Loading core libsystem_c.dylib library");
-						LoadImageWithInstallName(header.installName, false);
-						lock.lock();
-						break;
-					}
->>>>>>> 96cfc3d9
 				}
 			}
 		}
@@ -1845,7 +1839,7 @@
 	}
 }
 
-void SharedCache::ProcessObjCSectionsForImageWithInstallName(std::string installName)
+void SharedCache::ProcessObjCSectionsForImageWithInstallName(std::string_view installName)
 {
 	bool processCFStrings;
 	bool processObjCMetadata;
@@ -1890,7 +1884,7 @@
 	}
 }
 
-bool SharedCache::LoadImageWithInstallName(std::string installName, bool skipObjC)
+bool SharedCache::LoadImageWithInstallName(std::string_view installName, bool skipObjC)
 {
 	auto settings = m_dscView->GetLoadSettings(VIEW_NAME);
 
@@ -1899,7 +1893,7 @@
 	DeserializeFromRawView();
 	WillMutateState();
 
-	m_logger->LogInfo("Loading image %s", installName.c_str());
+	m_logger->LogInfo("Loading image %s", installName.data());
 
 	auto vm = GetVMMap();
 	const CacheImage* targetImage = nullptr;
@@ -1970,7 +1964,7 @@
 
 	if (regionsToLoad.empty())
 	{
-		m_logger->LogWarn("No regions to load for image %s", installName.c_str());
+		m_logger->LogWarn("No regions to load for image %s", installName.data());
 		return false;
 	}
 
@@ -2012,7 +2006,6 @@
 
 	SharedCache::InitializeHeader(m_dscView, vm.get(), *h, regions);
 
-<<<<<<< HEAD
 	{
 		for (size_t idx : regionsToLoad) {
 			MemoryRegion newTargetSegment(newTargetImageRegions[idx]);
@@ -2025,10 +2018,7 @@
 		MutableState().images = images.set(targetImageIt.index(), std::move(newTargetImage));
 	}
 
-	try
-=======
 	if (!skipObjC)
->>>>>>> 96cfc3d9
 	{
 		bool processCFStrings;
 		bool processObjCMetadata;
@@ -2132,7 +2122,7 @@
 };
 
 
-std::optional<SharedCacheMachOHeader> SharedCache::LoadHeaderForAddress(std::shared_ptr<VM> vm, uint64_t address, std::string installName)
+std::optional<SharedCacheMachOHeader> SharedCache::LoadHeaderForAddress(std::shared_ptr<VM> vm, uint64_t address, std::string_view installName)
 {
 	TransientSharedCacheMachOHeader header;
 
