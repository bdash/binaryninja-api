//
// Created by kat on 5/19/23.
//

#include "binaryninjaapi.h"

/* ---
 * This is the primary image loader logic for Shared Caches
 *
 * It is standalone code that operates on a DSCView.
 *
 * This has to recreate _all_ of the Mach-O View logic, but slightly differently, as everything is spicy and weird and
 * 		different enough that it's not worth trying to make a shared base class.
 *
 * The SharedCache api object is a 'Controller' that serializes its own state in view metadata.
 *
 * It is multithreading capable (multiple SharedCache objects can exist and do things on different threads, it will manage)
 *
 * View state is saved to BinaryView any time it changes, however due to json deser speed we must also cache it on heap.
 *	This cache is 'load bearing' and controllers on other threads may serialize it back to view after making changes, so it
 *	must be kept up to date.
 *
 *
 *
 * */

#include "SharedCache.h"
#include "ObjC.h"
#include <filesystem>
#include <mutex>
#include <unordered_map>
#include <utility>
#include <fcntl.h>
#include <memory>
#include <chrono>
#include <thread>

#include "immer/flex_vector.hpp"
#include "immer/vector_transient.hpp"

using namespace BinaryNinja;
using namespace SharedCacheCore;

#ifdef _MSC_VER

int count_trailing_zeros(uint64_t value) {
	unsigned long index; // 32-bit long on Windows
	if (_BitScanForward64(&index, value)) {
		return index;
	} else {
		return 64; // If the value is 0, return 64.
	}
}
#else
int count_trailing_zeros(uint64_t value) {
	return value == 0 ? 64 : __builtin_ctzll(value);
}
#endif

struct SharedCache::State
{
	immer::map<uint64_t, immer::vector<std::pair<uint64_t, std::pair<BNSymbolType, std::string>>>>
		exportInfos;
	immer::map<uint64_t, immer::vector<std::pair<uint64_t, std::pair<BNSymbolType, std::string>>>>
		symbolInfos;

	immer::map<std::string, uint64_t> imageStarts;
	immer::map<uint64_t, SharedCacheMachOHeader> headers;

	immer::vector<CacheImage> images;

	immer::vector<MemoryRegion> regionsMappedIntoMemory;

	immer::vector<BackingCache> backingCaches;

	immer::vector<MemoryRegion> stubIslandRegions;  // TODO honestly both of these should be refactored into nonImageRegions. :p
	immer::vector<MemoryRegion> dyldDataRegions;
	immer::vector<MemoryRegion> nonImageRegions;

	std::string baseFilePath;
	SharedCacheFormat cacheFormat;
	DSCViewState viewState = DSCViewStateUnloaded;
};

<<<<<<< HEAD
static std::recursive_mutex viewStateMutex;
static std::unordered_map<uint64_t, std::shared_ptr<struct SharedCache::State>> viewStateCache;
=======
struct SharedCache::ViewSpecificState {
	std::mutex typeLibraryMutex;
	std::unordered_map<std::string, Ref<TypeLibrary>> typeLibraries;
>>>>>>> 0199e4d7

	std::mutex viewOperationsThatInfluenceMetadataMutex;

	std::atomic<BNDSCViewLoadProgress> progress;

	std::mutex stateMutex;
	std::optional<ViewStateCacheStore> state;
};


std::shared_ptr<SharedCache::ViewSpecificState> ViewSpecificStateForId(uint64_t viewIdentifier, bool insertIfNeeded = true) {
	static std::mutex viewSpecificStateMutex;
	static std::unordered_map<uint64_t, std::weak_ptr<SharedCache::ViewSpecificState>> viewSpecificState;

	std::lock_guard lock(viewSpecificStateMutex);

	if (auto it = viewSpecificState.find(viewIdentifier); it != viewSpecificState.end()) {
		if (auto statePtr = it->second.lock()) {
			return statePtr;
		}
	}

	if (!insertIfNeeded) {
		return nullptr;
	}

	auto statePtr = std::make_shared<SharedCache::ViewSpecificState>();
	viewSpecificState[viewIdentifier] = statePtr;

	// Prune entries for any views that are no longer in use.
	for (auto it = viewSpecificState.begin(); it != viewSpecificState.end(); ) {
		if (it->second.expired()) {
			it = viewSpecificState.erase(it);
		} else {
			++it;
		}
	}

	return statePtr;
}

std::shared_ptr<SharedCache::ViewSpecificState> ViewSpecificStateForView(Ref<BinaryNinja::BinaryView> view) {
	return ViewSpecificStateForId(view->GetFile()->GetSessionId());
}

std::string base_name(std::string_view const& path)
{
	return std::string(path.substr(path.find_last_of("/\\") + 1));
}


#pragma clang diagnostic push
#pragma clang diagnostic ignored "-Wunused-function"
static int64_t readSLEB128(DataBuffer& buffer, size_t length, size_t& offset)
{
	uint8_t cur;
	int64_t value = 0;
	size_t shift = 0;
	while (offset < length)
	{
		cur = buffer[offset++];
		value |= (cur & 0x7f) << shift;
		shift += 7;
		if ((cur & 0x80) == 0)
			break;
	}
	value = (value << (64 - shift)) >> (64 - shift);
	return value;
}
#pragma clang diagnostic pop


static uint64_t readLEB128(DataBuffer& p, size_t end, size_t& offset)
{
	uint64_t result = 0;
	int bit = 0;
	do
	{
		if (offset >= end)
			return -1;

		uint64_t slice = p[offset] & 0x7f;

		if (bit > 63)
			return -1;
		else
		{
			result |= (slice << bit);
			bit += 7;
		}
	} while (p[offset++] & 0x80);
	return result;
}


uint64_t readValidULEB128(DataBuffer& buffer, size_t& cursor)
{
	uint64_t value = readLEB128(buffer, buffer.GetLength(), cursor);
	if ((int64_t)value == -1)
		throw ReadException();
	return value;
}


uint64_t SharedCache::FastGetBackingCacheCount(BinaryNinja::Ref<BinaryNinja::BinaryView> dscView)
{
	std::shared_ptr<MMappedFileAccessor> baseFile;
	try {
		baseFile = MMappedFileAccessor::Open(dscView, dscView->GetFile()->GetSessionId(), dscView->GetFile()->GetOriginalFilename())->lock();
	}
	catch (...){
		LogError("Shared Cache preload: Failed to open file %s", dscView->GetFile()->GetOriginalFilename().c_str());
		return 0;
	}

	dyld_cache_header header {};
	size_t header_size = baseFile->ReadUInt32(16);
	baseFile->Read(&header, 0, std::min(header_size, sizeof(dyld_cache_header)));

	SharedCacheFormat cacheFormat;

	if (header.imagesCountOld != 0)
		cacheFormat = RegularCacheFormat;

	size_t subCacheOff = offsetof(struct dyld_cache_header, subCacheArrayOffset);
	size_t headerEnd = header.mappingOffset;
	if (headerEnd > subCacheOff)
	{
		if (header.cacheType != 2)
		{
			if (std::filesystem::exists(ResolveFilePath(dscView, baseFile->Path() + ".01")))
				cacheFormat = LargeCacheFormat;
			else
				cacheFormat = SplitCacheFormat;
		}
		else
			cacheFormat = iOS16CacheFormat;
	}

	switch (cacheFormat)
	{
	case RegularCacheFormat:
	{
		return 1;
	}
	case LargeCacheFormat:
	{
		auto mainFileName = baseFile->Path();
		auto subCacheCount = header.subCacheArrayCount;
		return subCacheCount + 1;
	}
	case SplitCacheFormat:
	{
		auto mainFileName = baseFile->Path();
		auto subCacheCount = header.subCacheArrayCount;
		return subCacheCount + 2;
	}
	case iOS16CacheFormat:
	{
		auto mainFileName = baseFile->Path();
		auto subCacheCount = header.subCacheArrayCount;
		return subCacheCount + 2;
	}
	}
}


void SharedCache::PerformInitialLoad()
{
	m_logger->LogInfo("Performing initial load of Shared Cache");
	auto path = m_dscView->GetFile()->GetOriginalFilename();
	auto baseFile = MMappedFileAccessor::Open(m_dscView, m_dscView->GetFile()->GetSessionId(), path)->lock();

	m_viewSpecificState->progress = LoadProgressLoadingCaches;

	WillMutateState();

	MutableState().baseFilePath = path;

	DataBuffer sig = baseFile->ReadBuffer(0, 4);
	if (sig.GetLength() != 4)
		abort();
	const char* magic = (char*)sig.GetData();
	if (strncmp(magic, "dyld", 4) != 0)
		abort();

	MutableState().cacheFormat = RegularCacheFormat;

	dyld_cache_header primaryCacheHeader {};
	size_t header_size = baseFile->ReadUInt32(16);
	baseFile->Read(&primaryCacheHeader, 0, std::min(header_size, sizeof(dyld_cache_header)));

	if (primaryCacheHeader.imagesCountOld != 0)
		MutableState().cacheFormat = RegularCacheFormat;

	size_t subCacheOff = offsetof(struct dyld_cache_header, subCacheArrayOffset);
	size_t headerEnd = primaryCacheHeader.mappingOffset;
	if (headerEnd > subCacheOff)
	{
		if (primaryCacheHeader.cacheType != 2)
		{
			if (std::filesystem::exists(ResolveFilePath(m_dscView, baseFile->Path() + ".01")))
				MutableState().cacheFormat = LargeCacheFormat;
			else
				MutableState().cacheFormat = SplitCacheFormat;
		}
		else
			MutableState().cacheFormat = iOS16CacheFormat;
	}

	switch (State().cacheFormat)
	{
	case RegularCacheFormat:
	{
		dyld_cache_mapping_info mapping {};
		BackingCache cache;
		cache.isPrimary = true;
		cache.path = path;

		immer::vector_transient<std::pair<uint64_t, std::pair<uint64_t, uint64_t>>> mappings;
		for (size_t i = 0; i < primaryCacheHeader.mappingCount; i++)
		{
			baseFile->Read(&mapping, primaryCacheHeader.mappingOffset + (i * sizeof(mapping)), sizeof(mapping));
			std::pair<uint64_t, std::pair<uint64_t, uint64_t>> mapRawToAddrAndSize;
			mapRawToAddrAndSize.first = mapping.fileOffset;
			mapRawToAddrAndSize.second.first = mapping.address;
			mapRawToAddrAndSize.second.second = mapping.size;
			mappings.push_back(mapRawToAddrAndSize);
		}
		cache.mappings = std::move(mappings).persistent();
		MutableState().backingCaches = State().backingCaches.push_back(std::move(cache));

		dyld_cache_image_info img {};
		auto imageStarts = State().imageStarts.transient();
		for (size_t i = 0; i < primaryCacheHeader.imagesCountOld; i++)
		{
			baseFile->Read(&img, primaryCacheHeader.imagesOffsetOld + (i * sizeof(img)), sizeof(img));
			auto iname = baseFile->ReadNullTermString(img.pathFileOffset);
			imageStarts.set(iname, img.address);
		}
		MutableState().imageStarts = std::move(imageStarts).persistent();

		m_logger->LogInfo("Found %d images in the shared cache", primaryCacheHeader.imagesCountOld);

		if (primaryCacheHeader.branchPoolsCount)
		{
			std::vector<uint64_t> addresses;
			for (size_t i = 0; i < primaryCacheHeader.branchPoolsCount; i++)
			{
				addresses.push_back(baseFile->ReadULong(primaryCacheHeader.branchPoolsOffset + (i * m_dscView->GetAddressSize())));
			}
			baseFile.reset(); // No longer needed, we're about to remap this file into VM space so we can load these.
			uint64_t i = 0;
			auto stubIslandRegions = State().stubIslandRegions.transient();
			for (auto address : addresses)
			{
				i++;
				auto vm = GetVMMap(true);
				auto machoHeader = SharedCache::LoadHeaderForAddress(vm, address, "dyld_shared_cache_branch_islands_" + std::to_string(i));
				if (machoHeader)
				{
					for (const auto& segment : machoHeader->segments)
					{
						MemoryRegion stubIslandRegion;
						stubIslandRegion.start = segment.vmaddr;
						stubIslandRegion.size = segment.filesize;
						char segName[17];
						memcpy(segName, segment.segname, 16);
						segName[16] = 0;
						std::string segNameStr = std::string(segName);
						stubIslandRegion.prettyName = "dyld_shared_cache_branch_islands_" + std::to_string(i) + "::" + segNameStr;
						stubIslandRegion.flags = (BNSegmentFlag)(BNSegmentFlag::SegmentReadable | BNSegmentFlag::SegmentExecutable);
						stubIslandRegions.push_back(std::move(stubIslandRegion));
					}
				}
			}
			MutableState().stubIslandRegions = std::move(stubIslandRegions).persistent();
		}

		m_logger->LogInfo("Found %d branch pools in the shared cache", primaryCacheHeader.branchPoolsCount);

		break;
	}
	case LargeCacheFormat:
	{
		dyld_cache_mapping_info mapping {};	 // We're going to reuse this for all of the mappings. We only need it
											 // briefly.

		BackingCache cache;
		cache.isPrimary = true;
		cache.path = path;
		auto mappings = cache.mappings.transient();
		for (size_t i = 0; i < primaryCacheHeader.mappingCount; i++)
		{
			baseFile->Read(&mapping, primaryCacheHeader.mappingOffset + (i * sizeof(mapping)), sizeof(mapping));
			std::pair<uint64_t, std::pair<uint64_t, uint64_t>> mapRawToAddrAndSize;
			mapRawToAddrAndSize.first = mapping.fileOffset;
			mapRawToAddrAndSize.second.first = mapping.address;
			mapRawToAddrAndSize.second.second = mapping.size;
			mappings.push_back(std::move(mapRawToAddrAndSize));
		}
		cache.mappings = std::move(mappings).persistent();
		MutableState().backingCaches = State().backingCaches.push_back(std::move(cache));

		dyld_cache_image_info img {};

		auto imageStarts = State().imageStarts.transient();
		for (size_t i = 0; i < primaryCacheHeader.imagesCount; i++)
		{
			baseFile->Read(&img, primaryCacheHeader.imagesOffset + (i * sizeof(img)), sizeof(img));
			auto iname = baseFile->ReadNullTermString(img.pathFileOffset);
			imageStarts.set(iname, img.address);
		}

		if (primaryCacheHeader.branchPoolsCount)
		{
			std::vector<uint64_t> pool {};
			for (size_t i = 0; i < primaryCacheHeader.branchPoolsCount; i++)
			{
				imageStarts.set("dyld_shared_cache_branch_islands_" + std::to_string(i), 
					baseFile->ReadULong(primaryCacheHeader.branchPoolsOffset + (i * m_dscView->GetAddressSize())));
			}
		}
		MutableState().imageStarts = std::move(imageStarts).persistent();

		std::string mainFileName = base_name(path);
		if (auto projectFile = m_dscView->GetFile()->GetProjectFile())
			mainFileName = projectFile->GetName();
		auto subCacheCount = primaryCacheHeader.subCacheArrayCount;

		dyld_subcache_entry2 _entry {};
		std::vector<dyld_subcache_entry2> subCacheEntries;
		for (size_t i = 0; i < subCacheCount; i++)
		{
			baseFile->Read(&_entry, primaryCacheHeader.subCacheArrayOffset + (i * sizeof(dyld_subcache_entry2)),
				sizeof(dyld_subcache_entry2));
			subCacheEntries.push_back(_entry);
		}

		baseFile.reset();
		for (const auto& entry : subCacheEntries)
		{
			std::string subCachePath;
			std::string subCacheFilename;
			if (std::string(entry.fileExtension).find('.') != std::string::npos)
			{
				subCachePath = path + entry.fileExtension;
				subCacheFilename = mainFileName + entry.fileExtension;
			}
			else
			{
				subCachePath = path + "." + entry.fileExtension;
				subCacheFilename = mainFileName + "." + entry.fileExtension;
			}
			auto subCacheFile = MMappedFileAccessor::Open(m_dscView, m_dscView->GetFile()->GetSessionId(), subCachePath)->lock();

			dyld_cache_header subCacheHeader {};
			uint64_t headerSize = subCacheFile->ReadUInt32(16);
			if (headerSize > sizeof(dyld_cache_header))
			{
				m_logger->LogDebug("Header size is larger than expected (0x%llx), using default size (0x%llx)", headerSize,
					sizeof(dyld_cache_header));
				headerSize = sizeof(dyld_cache_header);
			}
			subCacheFile->Read(&subCacheHeader, 0, headerSize);

			dyld_cache_mapping_info subCacheMapping {};
			BackingCache subCache;
			subCache.isPrimary = false;
			subCache.path = subCachePath;

			auto mappings = subCache.mappings.transient();
			for (size_t j = 0; j < subCacheHeader.mappingCount; j++)
			{
				subCacheFile->Read(&subCacheMapping, subCacheHeader.mappingOffset + (j * sizeof(subCacheMapping)),
					sizeof(subCacheMapping));
				std::pair<uint64_t, std::pair<uint64_t, uint64_t>> mapRawToAddrAndSize;
				mapRawToAddrAndSize.first = subCacheMapping.fileOffset;
				mapRawToAddrAndSize.second.first = subCacheMapping.address;
				mapRawToAddrAndSize.second.second = subCacheMapping.size;
				mappings.push_back(std::move(mapRawToAddrAndSize));
			}
			subCache.mappings = std::move(mappings).persistent();

			if (subCacheHeader.mappingCount == 1 && subCacheHeader.imagesCountOld == 0 && subCacheHeader.imagesCount == 0
				&& subCacheHeader.imagesTextOffset == 0)
			{
				auto pathBasename = subCachePath.substr(subCachePath.find_last_of("/\\") + 1);
				uint64_t address = subCacheMapping.address;
				uint64_t size = subCacheMapping.size;
				MemoryRegion stubIslandRegion;
				stubIslandRegion.start = address;
				stubIslandRegion.size = size;
				stubIslandRegion.prettyName = subCacheFilename + "::_stubs";
				stubIslandRegion.flags = (BNSegmentFlag)(BNSegmentFlag::SegmentReadable | BNSegmentFlag::SegmentExecutable);
				MutableState().stubIslandRegions = State().stubIslandRegions.push_back(std::move(stubIslandRegion));
			}

			MutableState().backingCaches = State().backingCaches.push_back(std::move(subCache));
		}
		break;
	}
	case SplitCacheFormat:
	{
		dyld_cache_mapping_info mapping {};	 // We're going to reuse this for all of the mappings. We only need it
											 // briefly.
		BackingCache cache;
		cache.isPrimary = true;
		cache.path = path;

		auto mappings = cache.mappings.transient();
		for (size_t i = 0; i < primaryCacheHeader.mappingCount; i++)
		{
			baseFile->Read(&mapping, primaryCacheHeader.mappingOffset + (i * sizeof(mapping)), sizeof(mapping));
			std::pair<uint64_t, std::pair<uint64_t, uint64_t>> mapRawToAddrAndSize;
			mapRawToAddrAndSize.first = mapping.fileOffset;
			mapRawToAddrAndSize.second.first = mapping.address;
			mapRawToAddrAndSize.second.second = mapping.size;
			mappings.push_back(std::move(mapRawToAddrAndSize));
		}
		cache.mappings = std::move(mappings).persistent();
		MutableState().backingCaches = State().backingCaches.push_back(std::move(cache));

		dyld_cache_image_info img {};

		auto imageStarts = State().imageStarts.transient();
		for (size_t i = 0; i < primaryCacheHeader.imagesCount; i++)
		{
			baseFile->Read(&img, primaryCacheHeader.imagesOffset + (i * sizeof(img)), sizeof(img));
			auto iname = baseFile->ReadNullTermString(img.pathFileOffset);
			imageStarts.set(iname, img.address);
		}

		if (primaryCacheHeader.branchPoolsCount)
		{
			std::vector<uint64_t> pool {};
			for (size_t i = 0; i < primaryCacheHeader.branchPoolsCount; i++)
			{
				imageStarts.set("dyld_shared_cache_branch_islands_" + std::to_string(i), 
					baseFile->ReadULong(primaryCacheHeader.branchPoolsOffset + (i * m_dscView->GetAddressSize())));
			}
		}
		MutableState().imageStarts = std::move(imageStarts).persistent();

		std::string mainFileName = base_name(path);
		if (auto projectFile = m_dscView->GetFile()->GetProjectFile())
			mainFileName = projectFile->GetName();
		auto subCacheCount = primaryCacheHeader.subCacheArrayCount;

		baseFile.reset();

		for (size_t i = 1; i <= subCacheCount; i++)
		{
			auto subCachePath = path + "." + std::to_string(i);
			auto subCacheFilename = mainFileName + "." + std::to_string(i);
			auto subCacheFile = MMappedFileAccessor::Open(m_dscView, m_dscView->GetFile()->GetSessionId(), subCachePath)->lock();

			dyld_cache_header subCacheHeader {};
			uint64_t headerSize = subCacheFile->ReadUInt32(16);
			if (headerSize > sizeof(dyld_cache_header))
			{
				m_logger->LogDebug("Header size is larger than expected (0x%llx), using default size (0x%llx)", headerSize,
					sizeof(dyld_cache_header));
				headerSize = sizeof(dyld_cache_header);
			}
			subCacheFile->Read(&subCacheHeader, 0, headerSize);

			BackingCache subCache;
			subCache.isPrimary = false;
			subCache.path = subCachePath;

			dyld_cache_mapping_info subCacheMapping {};

			auto mappings = subCache.mappings.transient();
			for (size_t j = 0; j < subCacheHeader.mappingCount; j++)
			{
				subCacheFile->Read(&subCacheMapping, subCacheHeader.mappingOffset + (j * sizeof(subCacheMapping)),
					sizeof(subCacheMapping));
				std::pair<uint64_t, std::pair<uint64_t, uint64_t>> mapRawToAddrAndSize;
				mapRawToAddrAndSize.first = subCacheMapping.fileOffset;
				mapRawToAddrAndSize.second.first = subCacheMapping.address;
				mapRawToAddrAndSize.second.second = subCacheMapping.size;
				mappings.push_back(std::move(mapRawToAddrAndSize));
			}
			subCache.mappings = std::move(mappings).persistent();
			MutableState().backingCaches = State().backingCaches.push_back(std::move(subCache));

			if (subCacheHeader.mappingCount == 1 && subCacheHeader.imagesCountOld == 0 && subCacheHeader.imagesCount == 0
				&& subCacheHeader.imagesTextOffset == 0)
			{
				auto pathBasename = subCachePath.substr(subCachePath.find_last_of("/\\") + 1);
				uint64_t address = subCacheMapping.address;
				uint64_t size = subCacheMapping.size;
				MemoryRegion stubIslandRegion;
				stubIslandRegion.start = address;
				stubIslandRegion.size = size;
				stubIslandRegion.prettyName = subCacheFilename + "::_stubs";
				stubIslandRegion.flags = (BNSegmentFlag)(BNSegmentFlag::SegmentReadable | BNSegmentFlag::SegmentExecutable);
				MutableState().stubIslandRegions = State().stubIslandRegions.push_back(std::move(stubIslandRegion));
			}
		}

		// Load .symbols subcache

		auto subCachePath = path + ".symbols";
		auto subCacheFile = MMappedFileAccessor::Open(m_dscView, m_dscView->GetFile()->GetSessionId(), subCachePath)->lock();

		dyld_cache_header subCacheHeader {};
		uint64_t headerSize = subCacheFile->ReadUInt32(16);
		if (headerSize > sizeof(dyld_cache_header))
		{
			m_logger->LogDebug("Header size is larger than expected (0x%llx), using default size (0x%llx)", headerSize,
				sizeof(dyld_cache_header));
			headerSize = sizeof(dyld_cache_header);
		}
		subCacheFile->Read(&subCacheHeader, 0, headerSize);

		dyld_cache_mapping_info subCacheMapping {};
		BackingCache subCache;
		mappings = subCache.mappings.transient();

		for (size_t j = 0; j < subCacheHeader.mappingCount; j++)
		{
			subCacheFile->Read(&subCacheMapping, subCacheHeader.mappingOffset + (j * sizeof(subCacheMapping)),
				sizeof(subCacheMapping));
			std::pair<uint64_t, std::pair<uint64_t, uint64_t>> mapRawToAddrAndSize;
			mapRawToAddrAndSize.first = subCacheMapping.fileOffset;
			mapRawToAddrAndSize.second.first = subCacheMapping.address;
			mapRawToAddrAndSize.second.second = subCacheMapping.size;
			mappings.push_back(std::move(mapRawToAddrAndSize));
		}
		subCache.mappings = std::move(mappings).persistent();

		MutableState().backingCaches = State().backingCaches.push_back(std::move(subCache));
		break;
	}
	case iOS16CacheFormat:
	{
		dyld_cache_mapping_info mapping {};

		BackingCache cache;
		cache.isPrimary = true;
		cache.path = path;

		auto mappings = cache.mappings.transient();
		for (size_t i = 0; i < primaryCacheHeader.mappingCount; i++)
		{
			baseFile->Read(&mapping, primaryCacheHeader.mappingOffset + (i * sizeof(mapping)), sizeof(mapping));
			std::pair<uint64_t, std::pair<uint64_t, uint64_t>> mapRawToAddrAndSize;
			mapRawToAddrAndSize.first = mapping.fileOffset;
			mapRawToAddrAndSize.second.first = mapping.address;
			mapRawToAddrAndSize.second.second = mapping.size;
			mappings.push_back(std::move(mapRawToAddrAndSize));
		}
		cache.mappings = std::move(mappings).persistent();
		MutableState().backingCaches = State().backingCaches.push_back(std::move(cache));

		dyld_cache_image_info img {};

		auto imageStarts = State().imageStarts.transient();
		for (size_t i = 0; i < primaryCacheHeader.imagesCount; i++)
		{
			baseFile->Read(&img, primaryCacheHeader.imagesOffset + (i * sizeof(img)), sizeof(img));
			auto iname = baseFile->ReadNullTermString(img.pathFileOffset);
			imageStarts.set(iname, img.address);
		}

		if (primaryCacheHeader.branchPoolsCount)
		{
			std::vector<uint64_t> pool {};
			for (size_t i = 0; i < primaryCacheHeader.branchPoolsCount; i++)
			{
				imageStarts.set("dyld_shared_cache_branch_islands_" + std::to_string(i),
					baseFile->ReadULong(primaryCacheHeader.branchPoolsOffset + (i * m_dscView->GetAddressSize())));
			}
		}
		MutableState().imageStarts = std::move(imageStarts).persistent();

		std::string mainFileName = base_name(path);
		if (auto projectFile = m_dscView->GetFile()->GetProjectFile())
			mainFileName = projectFile->GetName();
		auto subCacheCount = primaryCacheHeader.subCacheArrayCount;

		dyld_subcache_entry2 _entry {};

		std::vector<dyld_subcache_entry2> subCacheEntries;
		for (size_t i = 0; i < subCacheCount; i++)
		{
			baseFile->Read(&_entry, primaryCacheHeader.subCacheArrayOffset + (i * sizeof(dyld_subcache_entry2)),
				sizeof(dyld_subcache_entry2));
			subCacheEntries.push_back(_entry);
		}

		baseFile.reset();

		for (const auto& entry : subCacheEntries)
		{
			std::string subCachePath;
			std::string subCacheFilename;
			if (std::string(entry.fileExtension).find('.') != std::string::npos)
			{
				subCachePath = path + entry.fileExtension;
				subCacheFilename = mainFileName + entry.fileExtension;
			}
			else
			{
				subCachePath = path + "." + entry.fileExtension;
				subCacheFilename = mainFileName + "." + entry.fileExtension;
			}

			auto subCacheFile = MMappedFileAccessor::Open(m_dscView, m_dscView->GetFile()->GetSessionId(), subCachePath)->lock();

			dyld_cache_header subCacheHeader {};
			uint64_t headerSize = subCacheFile->ReadUInt32(16);
			if (headerSize > sizeof(dyld_cache_header))
			{
				m_logger->LogDebug("Header size is larger than expected (0x%llx), using default size (0x%llx)", headerSize,
					sizeof(dyld_cache_header));
				headerSize = sizeof(dyld_cache_header);
			}
			subCacheFile->Read(&subCacheHeader, 0, headerSize);

			dyld_cache_mapping_info subCacheMapping {};

			BackingCache subCache;
			subCache.isPrimary = false;
			subCache.path = subCachePath;
			auto mappings = subCache.mappings.transient();

			for (size_t j = 0; j < subCacheHeader.mappingCount; j++)
			{
				subCacheFile->Read(&subCacheMapping, subCacheHeader.mappingOffset + (j * sizeof(subCacheMapping)),
					sizeof(subCacheMapping));

				std::pair<uint64_t, std::pair<uint64_t, uint64_t>> mapRawToAddrAndSize;
				mapRawToAddrAndSize.first = subCacheMapping.fileOffset;
				mapRawToAddrAndSize.second.first = subCacheMapping.address;
				mapRawToAddrAndSize.second.second = subCacheMapping.size;
				mappings.push_back(std::move(mapRawToAddrAndSize));

				if (subCachePath.find(".dylddata") != std::string::npos)
				{
					auto pathBasename = subCachePath.substr(subCachePath.find_last_of("/\\") + 1);
					uint64_t address = subCacheMapping.address;
					uint64_t size = subCacheMapping.size;
					MemoryRegion dyldDataRegion;
					dyldDataRegion.start = address;
					dyldDataRegion.size = size;
					dyldDataRegion.prettyName = subCacheFilename + "::_data" + std::to_string(j);
					dyldDataRegion.flags = (BNSegmentFlag)(BNSegmentFlag::SegmentReadable);
					MutableState().dyldDataRegions = State().dyldDataRegions.push_back(std::move(dyldDataRegion));
				}
			}
			subCache.mappings = std::move(mappings).persistent();

			MutableState().backingCaches = State().backingCaches.push_back(std::move(subCache));

			if (subCacheHeader.mappingCount == 1 && subCacheHeader.imagesCountOld == 0 && subCacheHeader.imagesCount == 0
				&& subCacheHeader.imagesTextOffset == 0)
			{
				auto pathBasename = subCachePath.substr(subCachePath.find_last_of("/\\") + 1);
				uint64_t address = subCacheMapping.address;
				uint64_t size = subCacheMapping.size;
				MemoryRegion stubIslandRegion;
				stubIslandRegion.start = address;
				stubIslandRegion.size = size;
				stubIslandRegion.prettyName = subCacheFilename + "::_stubs";
				stubIslandRegion.flags = (BNSegmentFlag)(BNSegmentFlag::SegmentReadable | BNSegmentFlag::SegmentExecutable);
				MutableState().stubIslandRegions = State().stubIslandRegions.push_back(std::move(stubIslandRegion));
			}
		}

		// Load .symbols subcache
		try
		{
			auto subCachePath = path + ".symbols";
			auto subCacheFile = MMappedFileAccessor::Open(m_dscView, m_dscView->GetFile()->GetSessionId(), subCachePath)->lock();
			dyld_cache_header subCacheHeader {};
			uint64_t headerSize = subCacheFile->ReadUInt32(16);
			if (subCacheFile->ReadUInt32(16) > sizeof(dyld_cache_header))
			{
				m_logger->LogDebug("Header size is larger than expected, using default size");
				headerSize = sizeof(dyld_cache_header);
			}
			subCacheFile->Read(&subCacheHeader, 0, headerSize);

			BackingCache subCache;
			subCache.isPrimary = false;
			subCache.path = subCachePath;

			dyld_cache_mapping_info subCacheMapping {};
			auto mappings = subCache.mappings.transient();
			for (size_t j = 0; j < subCacheHeader.mappingCount; j++)
			{
				subCacheFile->Read(&subCacheMapping, subCacheHeader.mappingOffset + (j * sizeof(subCacheMapping)),
					sizeof(subCacheMapping));
				std::pair<uint64_t, std::pair<uint64_t, uint64_t>> mapRawToAddrAndSize;
				mapRawToAddrAndSize.first = subCacheMapping.fileOffset;
				mapRawToAddrAndSize.second.first = subCacheMapping.address;
				mapRawToAddrAndSize.second.second = subCacheMapping.size;
				mappings.push_back(std::move(mapRawToAddrAndSize));
			}
			subCache.mappings = std::move(mappings).persistent();
			MutableState().backingCaches = State().backingCaches.push_back(std::move(subCache));
		}
		catch (...)
		{}
		break;
	}
	}
	baseFile.reset();

	m_viewSpecificState->progress = LoadProgressLoadingImages;

	// We have set up enough metadata to map VM now.

	auto vm = GetVMMap(true);
	if (!vm)
	{
		m_logger->LogError("Failed to map VM pages for Shared Cache on initial load, this is fatal.");
		return;
	}

	auto headers = State().headers.transient();
	auto images = State().images.transient();
	for (const auto& start : State().imageStarts)
	{
		try {
			auto imageHeader = SharedCache::LoadHeaderForAddress(vm, start.second, start.first);
			if (imageHeader)
			{
				if (imageHeader->linkeditPresent && vm->AddressIsMapped(imageHeader->linkeditSegment.vmaddr))
				{
					auto mapping = vm->MappingAtAddress(imageHeader->linkeditSegment.vmaddr);
					imageHeader->exportTriePath = mapping.first.filePath;
				}
				headers.set(start.second, imageHeader.value());
				CacheImage image;
				image.installName = start.first;
				image.headerLocation = start.second;
				auto regions = image.regions.transient();
				for (const auto& segment : imageHeader->segments)
				{
					char segName[17];
					memcpy(segName, segment.segname, 16);
					segName[16] = 0;
					MemoryRegion sectionRegion;
					sectionRegion.prettyName = imageHeader.value().identifierPrefix + "::" + std::string(segName);
					sectionRegion.start = segment.vmaddr;
					sectionRegion.size = segment.vmsize;
					uint32_t flags = 0;
					if (segment.initprot & MACHO_VM_PROT_READ)
						flags |= SegmentReadable;
					if (segment.initprot & MACHO_VM_PROT_WRITE)
						flags |= SegmentWritable;
					if (segment.initprot & MACHO_VM_PROT_EXECUTE)
						flags |= SegmentExecutable;
					if (((segment.initprot & MACHO_VM_PROT_WRITE) == 0) &&
						((segment.maxprot & MACHO_VM_PROT_WRITE) == 0))
						flags |= SegmentDenyWrite;
					if (((segment.initprot & MACHO_VM_PROT_EXECUTE) == 0) &&
						((segment.maxprot & MACHO_VM_PROT_EXECUTE) == 0))
						flags |= SegmentDenyExecute;

					// if we're positive we have an entry point for some reason, force the segment
					// executable. this helps with kernel images.
					for (auto &entryPoint : imageHeader->m_entryPoints)
						if (segment.vmaddr <= entryPoint && (entryPoint < (segment.vmaddr + segment.filesize)))
							flags |= SegmentExecutable;

					sectionRegion.flags = (BNSegmentFlag)flags;
					regions.push_back(sectionRegion);
				}
				image.regions = std::move(regions).persistent();
				images.push_back(std::move(image));
			}
			else
			{
				m_logger->LogError("Failed to load Mach-O header for %s", start.first.c_str());
			}
		}
		catch (std::exception& ex)
		{
			m_logger->LogError("Failed to load Mach-O header for %s: %s", start.first.c_str(), ex.what());
		}
	}
	MutableState().headers = std::move(headers).persistent();
	MutableState().images = std::move(images).persistent();

	m_logger->LogInfo("Loaded %d Mach-O headers", State().headers.size());

	auto nonImageRegions = State().nonImageRegions.transient();
	for (const auto& cache : State().backingCaches)
	{
		size_t i = 0;
		for (const auto& mapping : cache.mappings)
		{
			MemoryRegion region;
			region.start = mapping.second.first;
			region.size = mapping.second.second;
			region.prettyName = base_name(cache.path) + "::" + std::to_string(i);
			// FIXME flags!!! BackingCache.mapping needs refactored to store this information!
			region.flags = (BNSegmentFlag)(BNSegmentFlag::SegmentReadable | BNSegmentFlag::SegmentExecutable);
			nonImageRegions.push_back(std::move(region));
			i++;
		}
	}
	MutableState().nonImageRegions = std::move(nonImageRegions).persistent();

	// Iterate through each Mach-O header
	if (!State().dyldDataRegions.empty())
	{
		// Removal / insertion is not ergonomic with `immer::vector` so use std::vector for this instead.
		std::vector<MemoryRegion> dyldDataRegions(State().dyldDataRegions.begin(), State().dyldDataRegions.end());
		for (const auto& [headerKey, header] : State().headers)
		{
			// Iterate through each segment of the header
			for (const auto& segment : header.segments)
			{
				uint64_t segmentStart = segment.vmaddr;
				uint64_t segmentEnd = segmentStart + segment.vmsize;

				// Iterate through each region in m_dyldDataRegions
				for (auto it = dyldDataRegions.begin(); it != dyldDataRegions.end();)
				{
					uint64_t regionStart = it->start;
					uint64_t regionSize = it->size;
					uint64_t regionEnd = regionStart + regionSize;

					// Check if the region overlaps with the segment
					if (segmentStart < regionEnd && segmentEnd > regionStart)
					{
						// Split the region into two, removing the overlapped portion
						std::vector<MemoryRegion> newRegions;

						// Part before the overlap
						if (regionStart < segmentStart)
						{
							MemoryRegion newRegion(*it);
							newRegion.start = regionStart;
							newRegion.size = segmentStart - regionStart;
							newRegions.push_back(std::move(newRegion));
						}

						// Part after the overlap
						if (regionEnd > segmentEnd)
						{
							MemoryRegion newRegion(*it);
							newRegion.start = segmentEnd;
							newRegion.size = regionEnd - segmentEnd;
							newRegions.push_back(std::move(newRegion));
						}

						// Erase the original region
						it = dyldDataRegions.erase(it);

						// Insert the new regions (if any)
						for (const auto& newRegion : newRegions)
						{
							it = dyldDataRegions.insert(it, newRegion);
							++it;  // Move iterator to the next position
						}
					}
					else
					{
						++it;  // No overlap, move to the next region
					}
				}
			}
		}
		// TODO(bdash): Ideally this would move out of dyldDataRegions.
		MutableState().dyldDataRegions = immer::vector<MemoryRegion>(dyldDataRegions.begin(), dyldDataRegions.end());
	}

	// Iterate through each Mach-O header
	if (!State().nonImageRegions.empty())
	{
		// Removal / insertion is not ergonomic with `immer::vector` so use std::vector for this instead.
		std::vector<MemoryRegion> nonImageRegions(State().nonImageRegions.begin(), State().nonImageRegions.end());
		for (const auto& [headerKey, header] : State().headers)
		{
			// Iterate through each segment of the header
			for (const auto& segment : header.segments)
			{
				uint64_t segmentStart = segment.vmaddr;
				uint64_t segmentEnd = segmentStart + segment.vmsize;

				// Iterate through each region in m_dyldDataRegions
				for (auto it = nonImageRegions.begin(); it != nonImageRegions.end();)
				{
					uint64_t regionStart = it->start;
					uint64_t regionSize = it->size;
					uint64_t regionEnd = regionStart + regionSize;

					// Check if the region overlaps with the segment
					if (segmentStart < regionEnd && segmentEnd > regionStart)
					{
						// Split the region into two, removing the overlapped portion
						std::vector<MemoryRegion> newRegions;

						// Part before the overlap
						if (regionStart < segmentStart)
						{
							MemoryRegion newRegion(*it);
							newRegion.start = regionStart;
							newRegion.size = segmentStart - regionStart;
							newRegions.push_back(std::move(newRegion));
						}

						// Part after the overlap
						if (regionEnd > segmentEnd)
						{
							MemoryRegion newRegion(*it);
							newRegion.start = segmentEnd;
							newRegion.size = regionEnd - segmentEnd;
							newRegions.push_back(std::move(newRegion));
						}

						// Erase the original region
						it = nonImageRegions.erase(it);

						// Insert the new regions (if any)
						for (const auto& newRegion : newRegions)
						{
							it = nonImageRegions.insert(it, newRegion);
							++it;  // Move iterator to the next position
						}
					}
					else
					{
						++it;  // No overlap, move to the next region
					}
				}
			}
		}
		// TODO(bdash): Ideally this would move out of nonImageRegions.
		MutableState().nonImageRegions = immer::vector<MemoryRegion>(nonImageRegions.begin(), nonImageRegions.end());
	}
	SaveToDSCView();

	m_logger->LogDebug("Finished initial load of Shared Cache");

	m_viewSpecificState->progress = LoadProgressFinished;
}

std::shared_ptr<VM> SharedCache::GetVMMap(bool mapPages)
{
	std::shared_ptr<VM> vm = std::make_shared<VM>(0x1000);

	if (mapPages)
	{
		for (const auto& cache : State().backingCaches)
		{
			for (const auto& mapping : cache.mappings)
			{
				vm->MapPages(m_dscView, m_dscView->GetFile()->GetSessionId(), mapping.second.first, mapping.first, mapping.second.second, cache.path,
					[this, vm=vm](std::shared_ptr<MMappedFileAccessor> mmap){
						ParseAndApplySlideInfoForFile(mmap);
					});
			}
		}
	}

	return vm;
}


void SharedCache::DeserializeFromRawView()
{
	if (m_dscView->QueryMetadata(SharedCacheMetadataTag))
	{
<<<<<<< HEAD
		std::unique_lock<std::recursive_mutex> viewStateCacheLock(viewStateMutex);
		if (auto it = viewStateCache.find(m_dscView->GetFile()->GetSessionId()); it != viewStateCache.end())
		{
			m_state = it->second;
			m_stateIsShared = true;
=======
		std::lock_guard lock(m_viewSpecificState->stateMutex);
		if (m_viewSpecificState->state.has_value())
		{
			const auto& c = *m_viewSpecificState->state;
			m_imageStarts = c.m_imageStarts;
			m_cacheFormat = c.m_cacheFormat;
			m_backingCaches = c.m_backingCaches;
			m_viewState = c.m_viewState;
			m_headers = c.m_headers;
			m_images = c.m_images;
			m_regionsMappedIntoMemory = c.m_regionsMappedIntoMemory;
			m_stubIslandRegions = c.m_stubIslandRegions;
			m_dyldDataRegions = c.m_dyldDataRegions;
			m_nonImageRegions = c.m_nonImageRegions;
			m_baseFilePath = c.m_baseFilePath;
			m_exportInfos = c.m_exportInfos;
			m_symbolInfos = c.m_symbolInfos;
>>>>>>> 0199e4d7
			m_metadataValid = true;
		}
		else
		{
			LoadFromString(m_dscView->GetStringMetadata(SharedCacheMetadataTag));
		}
		if (!m_metadataValid)
		{
			m_logger->LogError("Failed to deserialize Shared Cache metadata");
			WillMutateState();
			MutableState().viewState = DSCViewStateUnloaded;
		}
	}
	else
	{
		m_metadataValid = true;
		WillMutateState();
		MutableState().viewState = DSCViewStateUnloaded;
		MutableState().images = immer::vector<CacheImage>();
	}
}


std::string to_hex_string(uint64_t value)
{
	std::stringstream ss;
	ss << std::hex << value;
	return ss.str();
}


void SharedCache::ParseAndApplySlideInfoForFile(std::shared_ptr<MMappedFileAccessor> file)
{
	if (file->SlideInfoWasApplied())
		return;

	WillMutateState();
	std::vector<std::pair<uint64_t, uint64_t>> rewrites;

	dyld_cache_header baseHeader;
	file->Read(&baseHeader, 0, sizeof(dyld_cache_header));
	uint64_t base = UINT64_MAX;
	for (const auto& backingCache : State().backingCaches)
	{
		for (const auto& mapping : backingCache.mappings)
		{
			if (mapping.second.first < base)
			{
				base = mapping.second.first;
				break;
			}
		}
	}

	std::vector<std::pair<uint64_t, MappingInfo>> mappings;

	if (baseHeader.slideInfoOffsetUnused)
	{
		// Legacy

		auto slideInfoOff = baseHeader.slideInfoOffsetUnused;
		auto slideInfoVersion = file->ReadUInt32(slideInfoOff);
		if (slideInfoVersion != 2 && slideInfoVersion != 3)
		{
			abort();
		}

		MappingInfo map;

		file->Read(&map.mappingInfo, baseHeader.mappingOffset + sizeof(dyld_cache_mapping_info), sizeof(dyld_cache_mapping_info));
		map.file = file;
		map.slideInfoVersion = slideInfoVersion;
		if (map.slideInfoVersion == 2)
			file->Read(&map.slideInfoV2, slideInfoOff, sizeof(dyld_cache_slide_info_v2));
		else if (map.slideInfoVersion == 3)
			file->Read(&map.slideInfoV3, slideInfoOff, sizeof(dyld_cache_slide_info_v3));

		mappings.emplace_back(slideInfoOff, map);
	}
	else
	{
		dyld_cache_header targetHeader;
		file->Read(&targetHeader, 0, sizeof(dyld_cache_header));

		if (targetHeader.mappingWithSlideCount == 0)
		{
			m_logger->LogDebug("No mappings with slide info found");
		}

		for (auto i = 0; i < targetHeader.mappingWithSlideCount; i++)
		{
			dyld_cache_mapping_and_slide_info mappingAndSlideInfo;
			file->Read(&mappingAndSlideInfo, targetHeader.mappingWithSlideOffset + (i * sizeof(dyld_cache_mapping_and_slide_info)), sizeof(dyld_cache_mapping_and_slide_info));
			if (mappingAndSlideInfo.slideInfoFileOffset)
			{
				MappingInfo map;
				map.file = file;
				if (mappingAndSlideInfo.size == 0)
					continue;
				map.slideInfoVersion = file->ReadUInt32(mappingAndSlideInfo.slideInfoFileOffset);
				m_logger->LogDebug("Slide Info Version: %d", map.slideInfoVersion);
				map.mappingInfo.address = mappingAndSlideInfo.address;
				map.mappingInfo.size = mappingAndSlideInfo.size;
				map.mappingInfo.fileOffset = mappingAndSlideInfo.fileOffset;
				if (map.slideInfoVersion == 2)
				{
					file->Read(
						&map.slideInfoV2, mappingAndSlideInfo.slideInfoFileOffset, sizeof(dyld_cache_slide_info_v2));
				}
				else if (map.slideInfoVersion == 3)
				{
					file->Read(
						&map.slideInfoV3, mappingAndSlideInfo.slideInfoFileOffset, sizeof(dyld_cache_slide_info_v3));
					map.slideInfoV3.auth_value_add = base;
				}
				else if (map.slideInfoVersion == 5)
				{
					file->Read(
						&map.slideInfoV5, mappingAndSlideInfo.slideInfoFileOffset, sizeof(dyld_cache_slide_info5));
					map.slideInfoV5.value_add = base;
				}
				else
				{
					m_logger->LogError("Unknown slide info version: %d", map.slideInfoVersion);
					continue;
				}

				uint64_t slideInfoOffset = mappingAndSlideInfo.slideInfoFileOffset;
				mappings.emplace_back(slideInfoOffset, map);
				m_logger->LogDebug("Filename: %s", file->Path().c_str());
				m_logger->LogDebug("Slide Info Offset: 0x%llx", slideInfoOffset);
				m_logger->LogDebug("Mapping Address: 0x%llx", map.mappingInfo.address);
				m_logger->LogDebug("Slide Info v", map.slideInfoVersion);
			}
		}
	}

	if (mappings.empty())
	{
		m_logger->LogDebug("No slide info found");
		file->SetSlideInfoWasApplied(true);
		return;
	}

	for (const auto& [off, mapping] : mappings)
	{
		m_logger->LogDebug("Slide Info Version: %d", mapping.slideInfoVersion);
		uint64_t extrasOffset = off;
		uint64_t pageStartsOffset = off;
		uint64_t pageStartCount;
		uint64_t pageSize;

		if (mapping.slideInfoVersion == 2)
		{
			pageStartsOffset += mapping.slideInfoV2.page_starts_offset;
			pageStartCount = mapping.slideInfoV2.page_starts_count;
			pageSize = mapping.slideInfoV2.page_size;
			extrasOffset += mapping.slideInfoV2.page_extras_offset;
			auto cursor = pageStartsOffset;

			for (size_t i = 0; i < pageStartCount; i++)
			{
				try
				{
					uint16_t start = mapping.file->ReadUShort(cursor);
					cursor += sizeof(uint16_t);
					if (start == DYLD_CACHE_SLIDE_PAGE_ATTR_NO_REBASE)
						continue;

					auto rebaseChain = [&](const dyld_cache_slide_info_v2& slideInfo, uint64_t pageContent, uint16_t startOffset)
					{
						uintptr_t slideAmount = 0;

						auto deltaMask = slideInfo.delta_mask;
						auto valueMask = ~deltaMask;
						auto valueAdd = slideInfo.value_add;

						auto deltaShift = count_trailing_zeros(deltaMask) - 2;

						uint32_t pageOffset = startOffset;
						uint32_t delta = 1;
						while ( delta != 0 )
						{
							uint64_t loc = pageContent + pageOffset;
							try
							{
								uintptr_t rawValue = file->ReadULong(loc);
								delta = (uint32_t)((rawValue & deltaMask) >> deltaShift);
								uintptr_t value = (rawValue & valueMask);
								if (value != 0)
								{
									value += valueAdd;
									value += slideAmount;
								}
								pageOffset += delta;
								rewrites.emplace_back(loc, value);
							}
							catch (MappingReadException& ex)
							{
								m_logger->LogError("Failed to read v2 slide pointer at 0x%llx\n", loc);
								break;
							}
						}
					};

					if (start & DYLD_CACHE_SLIDE_PAGE_ATTR_EXTRA)
					{
						int j=(start & 0x3FFF);
						bool done = false;
						do
						{
							uint64_t extraCursor = extrasOffset + (j * sizeof(uint16_t));
							try
							{
								auto extra = mapping.file->ReadUShort(extraCursor);
								uint16_t aStart = extra;
								uint64_t page = mapping.mappingInfo.fileOffset + (pageSize * i);
								uint16_t pageStartOffset = (aStart & 0x3FFF)*4;
								rebaseChain(mapping.slideInfoV2, page, pageStartOffset);
								done = (extra & DYLD_CACHE_SLIDE_PAGE_ATTR_END);
								++j;
							}
							catch (MappingReadException& ex)
							{
								m_logger->LogError("Failed to read v2 slide extra at 0x%llx\n", cursor);
								break;
							}
						} while (!done);
					}
					else
					{
						uint64_t page = mapping.mappingInfo.fileOffset + (pageSize * i);
						uint16_t pageStartOffset = start*4;
						rebaseChain(mapping.slideInfoV2, page, pageStartOffset);
					}
				}
				catch (MappingReadException& ex)
				{
					m_logger->LogError("Failed to read v2 slide info at 0x%llx\n", cursor);
				}
			}
		}
		else if (mapping.slideInfoVersion == 3) {
			// Slide Info Version 3 Logic
			pageStartsOffset += sizeof(dyld_cache_slide_info_v3);
			pageStartCount = mapping.slideInfoV3.page_starts_count;
			pageSize = mapping.slideInfoV3.page_size;
			auto cursor = pageStartsOffset;

			for (size_t i = 0; i < pageStartCount; i++)
			{
				try
				{
					uint16_t delta = mapping.file->ReadUShort(cursor);
					cursor += sizeof(uint16_t);
					if (delta == DYLD_CACHE_SLIDE_V3_PAGE_ATTR_NO_REBASE)
						continue;
					
					delta = delta/sizeof(uint64_t); // initial offset is byte based
					uint64_t loc = mapping.mappingInfo.fileOffset + (pageSize * i);
					do
					{
						loc += delta * sizeof(dyld_cache_slide_pointer3);
						try
						{
							dyld_cache_slide_pointer3 slideInfo;
							file->Read(&slideInfo, loc, sizeof(slideInfo));
							delta = slideInfo.plain.offsetToNextPointer;

							if (slideInfo.auth.authenticated)
							{
								uint64_t value = slideInfo.auth.offsetFromSharedCacheBase;
								value += mapping.slideInfoV3.auth_value_add;
								rewrites.emplace_back(loc, value);
							}
							else
							{
								uint64_t value51 = slideInfo.plain.pointerValue;
								uint64_t top8Bits = value51 & 0x0007F80000000000;
								uint64_t bottom43Bits = value51 & 0x000007FFFFFFFFFF;
								uint64_t value = (uint64_t)top8Bits << 13 | bottom43Bits;
								rewrites.emplace_back(loc, value);
							}
						}
						catch (MappingReadException& ex)
						{
							m_logger->LogError("Failed to read v3 slide pointer at 0x%llx\n", loc);
							break;
						}
					} while (delta != 0);
				}
				catch (MappingReadException& ex)
				{
					m_logger->LogError("Failed to read v3 slide info at 0x%llx\n", cursor);
				}
			}
		}
		else if (mapping.slideInfoVersion == 5)
		{
			pageStartsOffset += sizeof(dyld_cache_slide_info5);
			pageStartCount = mapping.slideInfoV5.page_starts_count;
			pageSize = mapping.slideInfoV5.page_size;
			auto cursor = pageStartsOffset;

			for (size_t i = 0; i < pageStartCount; i++)
			{
				try
				{
					uint16_t delta = mapping.file->ReadUShort(cursor);
					cursor += sizeof(uint16_t);
					if (delta == DYLD_CACHE_SLIDE_V5_PAGE_ATTR_NO_REBASE)
						continue;
					
					delta = delta/sizeof(uint64_t); // initial offset is byte based
					uint64_t loc = mapping.mappingInfo.fileOffset + (pageSize * i);
					do
					{
						loc += delta * sizeof(dyld_cache_slide_pointer5);
						try
						{
							dyld_cache_slide_pointer5 slideInfo;
							file->Read(&slideInfo, loc, sizeof(slideInfo));
							delta = slideInfo.regular.next;
							if (slideInfo.auth.auth)
							{
								uint64_t value = mapping.slideInfoV5.value_add + slideInfo.auth.runtimeOffset;
								rewrites.emplace_back(loc, value);
							}
							else
							{
								uint64_t value = mapping.slideInfoV5.value_add + slideInfo.regular.runtimeOffset;
								rewrites.emplace_back(loc, value);
							}
						}
						catch (MappingReadException& ex)
						{
							m_logger->LogError("Failed to read v5 slide pointer at 0x%llx\n", loc);
							break;
						}
					} while (delta != 0);
				}
				catch (MappingReadException& ex)
				{
					m_logger->LogError("Failed to read v5 slide info at 0x%llx\n", cursor);
				}
			}
		}
	}
	for (const auto& [loc, value] : rewrites)
	{
		file->WritePointer(loc, value);
#ifdef SLIDEINFO_DEBUG_TAGS
		uint64_t vmAddr = 0;
		{
			for (uint64_t off = baseHeader.mappingOffset; off < baseHeader.mappingOffset + baseHeader.mappingCount * sizeof(dyld_cache_mapping_info); off += sizeof(dyld_cache_mapping_info))
			{
				dyld_cache_mapping_info mapping;
				file->Read(&mapping, off, sizeof(dyld_cache_mapping_info));
				if (mapping.fileOffset <= loc && loc < mapping.fileOffset + mapping.size)
				{
					vmAddr = mapping.address + (loc - mapping.fileOffset);
					break;
				}
			}
		}
		Ref<TagType> type = m_dscView->GetTagType("slideinfo");
		if (!type)
		{
			m_dscView->AddTagType(new TagType(m_dscView, "slideinfo", "\xF0\x9F\x9A\x9E"));
			type = m_dscView->GetTagType("slideinfo");
		}
		m_dscView->AddAutoDataTag(vmAddr, new Tag(type, "0x" + to_hex_string(file->ReadULong(loc)) + " => 0x" + to_hex_string(value)));
#endif
	}
	m_logger->LogDebug("Applied slide info for %s (0x%llx rewrites)", file->Path().c_str(), rewrites.size());
	file->SetSlideInfoWasApplied(true);
}


SharedCache::SharedCache(BinaryNinja::Ref<BinaryNinja::BinaryView> dscView) : m_dscView(dscView), m_viewSpecificState(ViewSpecificStateForView(dscView))
{
	if (dscView->GetTypeName() != VIEW_NAME)
	{
		// Unreachable?
		m_logger->LogError("Attempted to create SharedCache object from non-Shared Cache view");
		return;
	}
	sharedCacheReferences++;
	INIT_SHAREDCACHE_API_OBJECT()
	m_logger = LogRegistry::GetLogger("SharedCache", dscView->GetFile()->GetSessionId());
	DeserializeFromRawView();
	if (!m_metadataValid)
		return;
<<<<<<< HEAD
	if (State().viewState == DSCViewStateUnloaded)
	{
		std::unique_lock<std::mutex> lock(viewSpecificMutexes[m_dscView->GetFile()->GetSessionId()].viewOperationsThatInfluenceMetadataMutex);
		try {
			MutableState().viewState = DSCViewStateLoaded;
			PerformInitialLoad();
		}
		catch (...)
		{
			m_logger->LogError("Failed to perform initial load of Shared Cache");

			MutableState().viewState = DSCViewStateLoaded;
			SaveToDSCView();
		}

		auto settings = m_dscView->GetLoadSettings(VIEW_NAME);
		bool autoLoadLibsystem = true;
		if (settings && settings->Contains("loader.dsc.autoLoadLibSystem"))
		{
			autoLoadLibsystem = settings->Get<bool>("loader.dsc.autoLoadLibSystem", m_dscView);
		}
		if (autoLoadLibsystem)
		{
			for (const auto& [_, header] : State().headers)
			{
				if (header.installName.find("libsystem_c.dylib") != std::string::npos)
				{
					lock.unlock();
					m_logger->LogInfo("Loading core libsystem_c.dylib library");
					LoadImageWithInstallName(header.installName, false);
					lock.lock();
					break;
				}
=======
	if (m_viewState != DSCViewStateUnloaded) {
		m_viewSpecificState->progress = LoadProgressFinished;
		return;
	}

	std::unique_lock lock(m_viewSpecificState->viewOperationsThatInfluenceMetadataMutex);
	try {
		PerformInitialLoad();
	}
	catch (...)
	{
		m_logger->LogError("Failed to perform initial load of Shared Cache");
	}

	auto settings = m_dscView->GetLoadSettings(VIEW_NAME);
	bool autoLoadLibsystem = true;
	if (settings && settings->Contains("loader.dsc.autoLoadLibSystem"))
	{
		autoLoadLibsystem = settings->Get<bool>("loader.dsc.autoLoadLibSystem", m_dscView);
	}
	if (autoLoadLibsystem)
	{
		for (const auto& [_, header] : m_headers)
		{
			if (header.installName.find("libsystem_c.dylib") != std::string::npos)
			{
				lock.unlock();
				m_logger->LogInfo("Loading core libsystem_c.dylib library");
				LoadImageWithInstallName(header.installName);
				break;
>>>>>>> 0199e4d7
			}
		}
	}
	m_viewState = DSCViewStateLoaded;
	SaveToDSCView();
}

SharedCache::~SharedCache() {
	sharedCacheReferences--;
}

SharedCache* SharedCache::GetFromDSCView(BinaryNinja::Ref<BinaryNinja::BinaryView> dscView)
{
	if (dscView->GetTypeName() != VIEW_NAME)
		return nullptr;
	try {
		return new SharedCache(dscView);
	}
	catch (...)
	{
		return nullptr;
	}
}

std::optional<uint64_t> SharedCache::GetImageStart(std::string installName)
{
	for (const auto& [name, start] : State().imageStarts)
	{
		if (name == installName)
		{
			return start;
		}
	}
	return {};
}

const SharedCacheMachOHeader* SharedCache::HeaderForAddress(uint64_t address)
{
	// It is very common for `HeaderForAddress` to be called with an address corresponding to a header.
	if (auto it = State().headers.find(address)) {
		return it;
	}

	// We _could_ mark each page with the image start? :grimacing emoji:
	// But that'd require mapping pages :grimacing emoji: :grimacing emoji:
	// There's not really any other hacks that could make this faster, that I can think of...
	for (const auto& [start, header] : State().headers)
	{
		for (const auto& segment : header.segments)
		{
			if (segment.vmaddr <= address && segment.vmaddr + segment.vmsize > address)
			{
				return &header;
			}
		}
	}

	return nullptr;
}

std::string SharedCache::NameForAddress(uint64_t address)
{
	for (const auto& stubIsland : State().stubIslandRegions)
	{
		if (stubIsland.start <= address && stubIsland.start + stubIsland.size > address)
		{
			return stubIsland.prettyName;
		}
	}
	for (const auto& dyldData : State().dyldDataRegions)
	{
		if (dyldData.start <= address && dyldData.start + dyldData.size > address)
		{
			return dyldData.prettyName;
		}
	}
	for (const auto& nonImageRegion : State().nonImageRegions)
	{
		if (nonImageRegion.start <= address && nonImageRegion.start + nonImageRegion.size > address)
		{
			return nonImageRegion.prettyName;
		}
	}
	if (auto header = HeaderForAddress(address))
	{
		for (const auto& section : header->sections)
		{
			if (section.addr <= address && section.addr + section.size > address)
			{
				char sectionName[17];
				strncpy(sectionName, section.sectname, 16);
				sectionName[16] = '\0';
				return header->identifierPrefix + "::" + sectionName;
			}
		}
	}
	return "";
}

std::string SharedCache::ImageNameForAddress(uint64_t address)
{
	if (auto header = HeaderForAddress(address))
	{
		return header->identifierPrefix;
	}
	return "";
}

bool SharedCache::LoadImageContainingAddress(uint64_t address, bool skipObjC)
{
	for (const auto& [start, header] : State().headers)
	{
		for (const auto& segment : header.segments)
		{
			if (segment.vmaddr <= address && segment.vmaddr + segment.vmsize > address)
			{
				return LoadImageWithInstallName(header.installName, skipObjC);
			}
		}
	}

	return false;
}

bool SharedCache::LoadSectionAtAddress(uint64_t address)
{
	std::unique_lock lock(m_viewSpecificState->viewOperationsThatInfluenceMetadataMutex);
	DeserializeFromRawView();
	WillMutateState();

	auto vm = GetVMMap();
	if (!vm)
	{
		m_logger->LogError("Failed to map VM pages for Shared Cache.");
		return false;
	}

	SharedCacheMachOHeader targetHeader;
	const CacheImage* targetImage = nullptr;
	decltype(State().images.begin()) targetImageIt;
	const MemoryRegion* targetSegment = nullptr;
	decltype(CacheImage().regions.begin()) targetSegmentIt;

	for (auto imageIt = State().images.begin(); imageIt != State().images.end(); ++imageIt)
	{
		auto& image = *imageIt;
		for (auto regionIt = image.regions.begin(); regionIt != image.regions.end(); ++regionIt)
		{
			auto& region = *regionIt;
			if (region.start <= address && region.start + region.size > address)
			{
				targetHeader = MutableState().headers[image.headerLocation];
				targetImage = &image;
				targetImageIt = imageIt;
				targetSegment = &region;
				targetSegmentIt = regionIt;
				break;
			}
		}
		if (targetSegment)
			break;
	}
	if (!targetSegment)
	{
		for (auto it = State().stubIslandRegions.begin(); it != State().stubIslandRegions.end(); ++it)
		{
			auto& stubIsland = *it;
			if (stubIsland.start <= address && stubIsland.start + stubIsland.size > address)
			{
				if (stubIsland.loaded)
				{
					return true;
				}
				m_logger->LogInfo("Loading stub island %s @ 0x%llx", stubIsland.prettyName.c_str(), stubIsland.start);
				auto targetFile = vm->MappingAtAddress(stubIsland.start).first.fileAccessor->lock();
				ParseAndApplySlideInfoForFile(targetFile);
				auto reader = VMReader(vm);
				auto buff = reader.ReadBuffer(stubIsland.start, stubIsland.size);
				auto rawViewEnd = m_dscView->GetParentView()->GetEnd();

				auto name = stubIsland.prettyName;
				m_dscView->GetParentView()->GetParentView()->WriteBuffer(
					m_dscView->GetParentView()->GetParentView()->GetEnd(), buff);
				m_dscView->GetParentView()->AddAutoSegment(rawViewEnd, stubIsland.size, rawViewEnd, stubIsland.size,
					SegmentReadable | SegmentExecutable);
				m_dscView->AddUserSegment(stubIsland.start, stubIsland.size, rawViewEnd, stubIsland.size,
					SegmentReadable | SegmentExecutable);
				m_dscView->AddUserSection(name, stubIsland.start, stubIsland.size, ReadOnlyCodeSectionSemantics);
				m_dscView->WriteBuffer(stubIsland.start, buff);

				MemoryRegion newStubIsland(stubIsland);
				newStubIsland.loaded = true;
				newStubIsland.rawViewOffsetIfLoaded = rawViewEnd;
				MutableState().regionsMappedIntoMemory = State().regionsMappedIntoMemory.push_back(newStubIsland);
				MutableState().stubIslandRegions = State().stubIslandRegions.set(it.index(), std::move(newStubIsland));

				SaveToDSCView();

				m_dscView->AddAnalysisOption("linearsweep");
				m_dscView->UpdateAnalysis();

				return true;
			}
		}

		for (auto it = State().dyldDataRegions.begin(); it != State().dyldDataRegions.end(); ++it)
		{
			auto& dyldData = *it;
			if (dyldData.start <= address && dyldData.start + dyldData.size > address)
			{
				if (dyldData.loaded)
				{
					return true;
				}
				m_logger->LogInfo("Loading dyld data %s", dyldData.prettyName.c_str());
				auto targetFile = vm->MappingAtAddress(dyldData.start).first.fileAccessor->lock();
				ParseAndApplySlideInfoForFile(targetFile);
				auto reader = VMReader(vm);
				auto buff = reader.ReadBuffer(dyldData.start, dyldData.size);
				auto rawViewEnd = m_dscView->GetParentView()->GetEnd();

				auto name = dyldData.prettyName;
				m_dscView->GetParentView()->GetParentView()->WriteBuffer(
					m_dscView->GetParentView()->GetParentView()->GetEnd(), buff);
				m_dscView->GetParentView()->WriteBuffer(rawViewEnd, buff);
				m_dscView->GetParentView()->AddAutoSegment(rawViewEnd, dyldData.size, rawViewEnd, dyldData.size,
					SegmentReadable);
				m_dscView->AddUserSegment(dyldData.start, dyldData.size, rawViewEnd, dyldData.size, SegmentReadable);
				m_dscView->AddUserSection(name, dyldData.start, dyldData.size, ReadOnlyDataSectionSemantics);
				m_dscView->WriteBuffer(dyldData.start, buff);

				MemoryRegion newDyldData(dyldData);
				newDyldData.loaded = true;
				newDyldData.rawViewOffsetIfLoaded = rawViewEnd;
				MutableState().regionsMappedIntoMemory = State().regionsMappedIntoMemory.push_back(newDyldData);
				MutableState().dyldDataRegions = State().dyldDataRegions.set(it.index(), std::move(newDyldData));

				SaveToDSCView();

				m_dscView->AddAnalysisOption("linearsweep");
				m_dscView->UpdateAnalysis();

				return true;
			}
		}

		for (auto it = State().nonImageRegions.begin(); it != State().nonImageRegions.end(); ++it)
		{
			auto& region = *it;
			if (region.start <= address && region.start + region.size > address)
			{
				if (region.loaded)
				{
					return true;
				}
				m_logger->LogInfo("Loading non-image region %s", region.prettyName.c_str());
				auto targetFile = vm->MappingAtAddress(region.start).first.fileAccessor->lock();
				ParseAndApplySlideInfoForFile(targetFile);
				auto reader = VMReader(vm);
				auto buff = reader.ReadBuffer(region.start, region.size);
				auto rawViewEnd = m_dscView->GetParentView()->GetEnd();

				auto name = region.prettyName;
				m_dscView->GetParentView()->GetParentView()->WriteBuffer(
					m_dscView->GetParentView()->GetParentView()->GetEnd(), buff);
				m_dscView->GetParentView()->WriteBuffer(rawViewEnd, buff);
				m_dscView->GetParentView()->AddAutoSegment(rawViewEnd, region.size, rawViewEnd, region.size, region.flags);
				m_dscView->AddUserSegment(region.start, region.size, rawViewEnd, region.size, region.flags);
				m_dscView->AddUserSection(name, region.start, region.size, ReadOnlyCodeSectionSemantics);
				m_dscView->WriteBuffer(region.start, buff);

				MemoryRegion newRegion(region);
				newRegion.loaded = true;
				newRegion.rawViewOffsetIfLoaded = rawViewEnd;
				MutableState().regionsMappedIntoMemory = State().regionsMappedIntoMemory.push_back(newRegion);
				MutableState().nonImageRegions = State().nonImageRegions.set(it.index(), std::move(newRegion));

				SaveToDSCView();

				m_dscView->AddAnalysisOption("linearsweep");
				m_dscView->UpdateAnalysis();

				return true;
			}
		}

		m_logger->LogError("Failed to find a segment containing address 0x%llx", address);
		return false;
	}

	auto id = m_dscView->BeginUndoActions();
	auto rawViewEnd = m_dscView->GetParentView()->GetEnd();
	auto reader = VMReader(vm);

	m_logger->LogDebug("Partial loading image %s", targetHeader.installName.c_str());

	auto targetFile = vm->MappingAtAddress(targetSegment->start).first.fileAccessor->lock();
	ParseAndApplySlideInfoForFile(targetFile);
	auto buff = reader.ReadBuffer(targetSegment->start, targetSegment->size);
	m_dscView->GetParentView()->GetParentView()->WriteBuffer(
		m_dscView->GetParentView()->GetParentView()->GetEnd(), buff);
	m_dscView->GetParentView()->WriteBuffer(rawViewEnd, buff);
	m_dscView->GetParentView()->AddAutoSegment(
		rawViewEnd, targetSegment->size, rawViewEnd, targetSegment->size, SegmentReadable);
	m_dscView->AddUserSegment(
		targetSegment->start, targetSegment->size, rawViewEnd, targetSegment->size, targetSegment->flags);
	m_dscView->WriteBuffer(targetSegment->start, buff);

	MemoryRegion newTargetSegment(*targetSegment);
	newTargetSegment.loaded = true;
	newTargetSegment.rawViewOffsetIfLoaded = rawViewEnd;
	MutableState().regionsMappedIntoMemory = State().regionsMappedIntoMemory.push_back(newTargetSegment);

	auto images = State().images;
	auto regions = images[targetImageIt.index()].regions;
	CacheImage newTargetImage(*targetImage);
	newTargetImage.regions = regions.set(targetSegmentIt.index(), std::move(newTargetSegment));
	MutableState().images = images.set(targetImageIt.index(), std::move(newTargetImage));

	SaveToDSCView();

	if (!targetSegment->headerInitialized)
	{
		targetSegment = &State().images[targetImageIt.index()].regions[targetSegmentIt.index()];
		SharedCache::InitializeHeader(m_dscView, vm.get(), targetHeader, {targetSegment});

		MemoryRegion newTargetSegment(*targetSegment);
		newTargetSegment.headerInitialized = true;
		auto images = State().images;
		auto regions = images[targetImageIt.index()].regions;
		CacheImage newTargetImage(*targetImage);
		newTargetImage.regions = regions.set(targetSegmentIt.index(), std::move(newTargetSegment));
		MutableState().images = images.set(targetImageIt.index(), std::move(newTargetImage));
	}

	m_dscView->AddAnalysisOption("linearsweep");
	m_dscView->UpdateAnalysis();

	m_dscView->CommitUndoActions(id);

	return true;
}

static void GetObjCSettings(Ref<BinaryView> view, bool* processObjCMetadata, bool* processCFStrings)
{
	auto settings = view->GetLoadSettings(VIEW_NAME);
	*processCFStrings = true;
	*processObjCMetadata = true;
	if (settings && settings->Contains("loader.dsc.processCFStrings"))
		*processCFStrings = settings->Get<bool>("loader.dsc.processCFStrings", view);
	if (settings && settings->Contains("loader.dsc.processObjC"))
		*processObjCMetadata = settings->Get<bool>("loader.dsc.processObjC", view);
}

static void ProcessObjCSectionsForImageWithName(std::string baseName, std::shared_ptr<VM> vm, std::shared_ptr<DSCObjC::DSCObjCProcessor> objc, bool processCFStrings, bool processObjCMetadata, Ref<Logger> logger)
{
	try
	{
		if (processObjCMetadata)
			objc->ProcessObjCData(vm, baseName);
		if (processCFStrings)
			objc->ProcessCFStrings(vm, baseName);
	}
	catch (const std::exception& ex)
	{
		logger->LogWarn("Error processing ObjC data for image %s: %s", baseName.c_str(), ex.what());
	}
	catch (...)
	{
		logger->LogWarn("Error processing ObjC data for image %s", baseName.c_str());
	}
}

void SharedCache::ProcessObjCSectionsForImageWithInstallName(std::string_view installName)
{
	bool processCFStrings;
	bool processObjCMetadata;
	GetObjCSettings(m_dscView, &processCFStrings, &processObjCMetadata);

	if (!processObjCMetadata && !processCFStrings)
		return;

	auto objc = std::make_shared<DSCObjC::DSCObjCProcessor>(m_dscView, this, false);
	auto vm = GetVMMap();

	ProcessObjCSectionsForImageWithName(base_name(installName), vm, objc, processCFStrings, processObjCMetadata, m_logger);
}

void SharedCache::ProcessAllObjCSections()
{
	bool processCFStrings;
	bool processObjCMetadata;
	GetObjCSettings(m_dscView, &processCFStrings, &processObjCMetadata);

	if (!processObjCMetadata && !processCFStrings)
		return;

	auto objc = std::make_shared<DSCObjC::DSCObjCProcessor>(m_dscView, this, false);
	auto vm = GetVMMap();

	std::set<uint64_t> processedImageHeaders;
	for (auto region : GetMappedRegions())
	{
		if (!region.loaded)
			continue;
		
		// Don't repeat the same images multiple times
		auto header = HeaderForAddress(region.start);
		if (!header)
			continue;
		if (processedImageHeaders.find(header->textBase) != processedImageHeaders.end())
			continue;
		processedImageHeaders.insert(header->textBase);

		ProcessObjCSectionsForImageWithName(header->identifierPrefix, vm, objc, processCFStrings, processObjCMetadata, m_logger);
	}
}

bool SharedCache::LoadImageWithInstallName(std::string_view installName, bool skipObjC)
{
	auto settings = m_dscView->GetLoadSettings(VIEW_NAME);

	std::unique_lock lock(m_viewSpecificState->viewOperationsThatInfluenceMetadataMutex);

	DeserializeFromRawView();
	WillMutateState();

	m_logger->LogInfo("Loading image %.*s", installName.size(), installName.data());

	auto vm = GetVMMap();
	const CacheImage* targetImage = nullptr;
	decltype(State().images.begin()) targetImageIt;

	for (auto it = State().images.begin(); it != State().images.end(); ++it)
	{
		if (it->installName == installName)
		{
			targetImage = &*it;
			targetImageIt = it;
			break;
		}
	}

	auto it = State().headers.find(targetImage->headerLocation);
	if (!it)
	{
		return false;
	}
	const auto& header = *it;

	auto id = m_dscView->BeginUndoActions();
	MutableState().viewState = DSCViewStateLoadedWithImages;

	auto reader = VMReader(vm);
	reader.Seek(targetImage->headerLocation);

	std::vector<size_t> regionsToLoad;

	auto newTargetImageRegions = targetImage->regions.transient();
	auto newRegionsMappedIntoMemory = State().regionsMappedIntoMemory.transient();
	for (auto it = targetImage->regions.begin(); it != targetImage->regions.end(); ++it)
	{
		auto& region = *it;
		bool allowLoadingLinkedit = false;
		if (settings && settings->Contains("loader.dsc.allowLoadingLinkeditSegments"))
			allowLoadingLinkedit = settings->Get<bool>("loader.dsc.allowLoadingLinkeditSegments", m_dscView);
		if ((region.prettyName.find("__LINKEDIT") != std::string::npos) && !allowLoadingLinkedit)
			continue;

		if (region.loaded)
		{
			m_logger->LogDebug("Skipping region %s as it is already loaded.", region.prettyName.c_str());
			continue;
		}

		auto targetFile = vm->MappingAtAddress(region.start).first.fileAccessor->lock();
		ParseAndApplySlideInfoForFile(targetFile);

		auto rawViewEnd = m_dscView->GetParentView()->GetEnd();

		auto buff = reader.ReadBuffer(region.start, region.size);
		m_dscView->GetParentView()->GetParentView()->WriteBuffer(rawViewEnd, buff);
		m_dscView->GetParentView()->WriteBuffer(rawViewEnd, buff);

		MemoryRegion newRegion(region);
		newRegion.loaded = true;
		newRegion.rawViewOffsetIfLoaded = rawViewEnd;
		newRegionsMappedIntoMemory.push_back(newRegion);
		newTargetImageRegions.set(it.index(), std::move(newRegion));
		regionsToLoad.push_back(it.index());

		m_dscView->GetParentView()->AddAutoSegment(rawViewEnd, region.size, rawViewEnd, region.size, region.flags);
		m_dscView->AddUserSegment(region.start, region.size, rawViewEnd, region.size, region.flags);
		m_dscView->WriteBuffer(region.start, buff);
	}

	if (regionsToLoad.empty())
	{
		m_logger->LogWarn("No regions to load for image %.*s", installName.size(), installName.data());
		return false;
	}

<<<<<<< HEAD
	MutableState().regionsMappedIntoMemory = std::move(newRegionsMappedIntoMemory).persistent();
	auto images = State().images;
	CacheImage newTargetImage(*targetImage);
	// newTargetImageRegions is intentionally not moved here as it is used again below. 
	newTargetImage.regions = newTargetImageRegions.persistent();
	MutableState().images = images.set(targetImageIt.index(), std::move(newTargetImage));

	std::unique_lock<std::mutex> typelibLock(viewSpecificMutexes[m_dscView->GetFile()->GetSessionId()].typeLibraryLookupAndApplicationMutex);
	auto typeLib = m_dscView->GetTypeLibrary(header.installName);

	if (!typeLib)
	{
		auto typeLibs = m_dscView->GetDefaultPlatform()->GetTypeLibrariesByName(header.installName);
		if (!typeLibs.empty())
		{
			typeLib = typeLibs[0];
			m_dscView->AddTypeLibrary(typeLib);
			m_logger->LogInfo("shared-cache: adding type library for '%s': %s (%s)",
				targetImage->installName.c_str(), typeLib->GetName().c_str(), typeLib->GetGuid().c_str());
		}
	}
	typelibLock.unlock();
=======
	auto typeLib = TypeLibraryForImage(header.installName);
>>>>>>> 0199e4d7

	SaveToDSCView();

	auto h = SharedCache::LoadHeaderForAddress(vm, targetImage->headerLocation, installName);
	if (!h.has_value())
	{
		return false;
	}

	std::vector<const MemoryRegion*> regions;
	for (size_t idx : regionsToLoad) {
		regions.push_back(&newTargetImageRegions[idx]);
	}

	SharedCache::InitializeHeader(m_dscView, vm.get(), *h, regions);

	{
		for (size_t idx : regionsToLoad) {
			MemoryRegion newTargetSegment(newTargetImageRegions[idx]);
			newTargetSegment.headerInitialized = true;
			newTargetImageRegions.set(idx, std::move(newTargetSegment));
		}
		auto images = State().images;
		CacheImage newTargetImage(*targetImage);
		newTargetImage.regions = std::move(newTargetImageRegions).persistent();
		MutableState().images = images.set(targetImageIt.index(), std::move(newTargetImage));
	}

	if (!skipObjC)
	{
		bool processCFStrings;
		bool processObjCMetadata;
		GetObjCSettings(m_dscView, &processCFStrings, &processObjCMetadata);

		ProcessObjCSectionsForImageWithName(h->identifierPrefix, vm, std::make_shared<DSCObjC::DSCObjCProcessor>(m_dscView, this, false), processCFStrings, processObjCMetadata, m_logger);
	}

	m_dscView->AddAnalysisOption("linearsweep");
	m_dscView->UpdateAnalysis();

	m_dscView->CommitUndoActions(id);

	return true;
}

struct TransientSharedCacheMachOHeader
{
	uint64_t textBase = 0;
	uint64_t loadCommandOffset = 0;
	mach_header_64 ident {};
	std::string identifierPrefix;
	std::string installName;

	immer::vector_transient<std::pair<uint64_t, bool>> entryPoints;
	immer::vector_transient<uint64_t> m_entryPoints;  // list of entrypoints

	symtab_command symtab {};
	dysymtab_command dysymtab {};
	dyld_info_command dyldInfo {};
	routines_command_64 routines64 {};
	function_starts_command functionStarts {};
	immer::vector_transient<section_64> moduleInitSections;
	linkedit_data_command exportTrie {};
	linkedit_data_command chainedFixups {};

	uint64_t relocationBase = 0;
	// Section and program headers, internally use 64-bit form as it is a superset of 32-bit
	immer::vector_transient<segment_command_64> segments;  // only three types of sections __TEXT, __DATA, __IMPORT
	segment_command_64 linkeditSegment = {};
	immer::vector_transient<section_64> sections;
	immer::vector_transient<std::string> sectionNames;

	immer::vector_transient<section_64> symbolStubSections;
	immer::vector_transient<section_64> symbolPointerSections;

	immer::vector_transient<std::string> dylibs;

	build_version_command buildVersion = {};
	immer::vector_transient<build_tool_version> buildToolVersions;

	std::string exportTriePath;

	bool linkeditPresent = false;
	bool dysymPresent = false;
	bool dyldInfoPresent = false;
	bool exportTriePresent = false;
	bool chainedFixupsPresent = false;
	bool routinesPresent = false;
	bool functionStartsPresent = false;
	bool relocatable = false;

	SharedCacheMachOHeader persistent() && {
		return SharedCacheMachOHeader {
			.textBase = textBase,
			.loadCommandOffset = loadCommandOffset,
			.ident = ident,
			.identifierPrefix = std::move(identifierPrefix),
			.installName = std::move(installName),
			.entryPoints = std::move(entryPoints).persistent(),
			.m_entryPoints = std::move(m_entryPoints).persistent(),
			.symtab = std::move(symtab),
			.dysymtab = std::move(dysymtab),
			.dyldInfo = std::move(dyldInfo),
			.routines64 = std::move(routines64),
			.functionStarts = std::move(functionStarts),
			.moduleInitSections = std::move(moduleInitSections).persistent(),
			.exportTrie = std::move(exportTrie),
			.chainedFixups = std::move(chainedFixups),
			.relocationBase = relocationBase,
			.segments = std::move(segments).persistent(),
			.linkeditSegment = std::move(linkeditSegment),
			.sections = std::move(sections).persistent(),
			.sectionNames = std::move(sectionNames).persistent(),
			.symbolStubSections = std::move(symbolStubSections).persistent(),
			.symbolPointerSections = std::move(symbolPointerSections).persistent(),
			.dylibs = std::move(dylibs).persistent(),
			.buildVersion = std::move(buildVersion),
			.buildToolVersions = std::move(buildToolVersions).persistent(),
			.exportTriePath = std::move(exportTriePath),
			.linkeditPresent = linkeditPresent,
			.dysymPresent = dysymPresent,
			.dyldInfoPresent = dyldInfoPresent,
			.exportTriePresent = exportTriePresent,
			.chainedFixupsPresent = chainedFixupsPresent,
			.routinesPresent = routinesPresent,
			.functionStartsPresent = functionStartsPresent,
			.relocatable = relocatable,
		};
	}
};


std::optional<SharedCacheMachOHeader> SharedCache::LoadHeaderForAddress(std::shared_ptr<VM> vm, uint64_t address, std::string_view installName)
{
	TransientSharedCacheMachOHeader header;

	header.textBase = address;
	header.installName = installName;
	header.identifierPrefix = base_name(installName);

	std::string errorMsg;
	// address is a Raw file offset
	VMReader reader(vm);
	reader.Seek(address);

	header.ident.magic = reader.Read32();

	BNEndianness endianness;
	if (header.ident.magic == MH_MAGIC || header.ident.magic == MH_MAGIC_64)
		endianness = LittleEndian;
	else if (header.ident.magic == MH_CIGAM || header.ident.magic == MH_CIGAM_64)
		endianness = BigEndian;
	else
	{
		return {};
	}

	reader.SetEndianness(endianness);
	header.ident.cputype = reader.Read32();
	header.ident.cpusubtype = reader.Read32();
	header.ident.filetype = reader.Read32();
	header.ident.ncmds = reader.Read32();
	header.ident.sizeofcmds = reader.Read32();
	header.ident.flags = reader.Read32();
	if ((header.ident.cputype & MachOABIMask) == MachOABI64)  // address size == 8
	{
		header.ident.reserved = reader.Read32();
	}
	header.loadCommandOffset = reader.GetOffset();

	bool first = true;
	// Parse segment commands
	try
	{
		for (size_t i = 0; i < header.ident.ncmds; i++)
		{
			// BNLogInfo("of 0x%llx", reader.GetOffset());
			load_command load;
			segment_command_64 segment64;
			section_64 sect;
			memset(&sect, 0, sizeof(sect));
			size_t curOffset = reader.GetOffset();
			load.cmd = reader.Read32();
			load.cmdsize = reader.Read32();
			size_t nextOffset = curOffset + load.cmdsize;
			if (load.cmdsize < sizeof(load_command))
				return {};

			switch (load.cmd)
			{
			case LC_MAIN:
			{
				uint64_t entryPoint = reader.Read64();
				header.entryPoints.push_back({entryPoint, true});
				(void)reader.Read64();	// Stack start
				break;
			}
			case LC_SEGMENT:  // map the 32bit version to 64 bits
				segment64.cmd = LC_SEGMENT_64;
				reader.Read(&segment64.segname, 16);
				segment64.vmaddr = reader.Read32();
				segment64.vmsize = reader.Read32();
				segment64.fileoff = reader.Read32();
				segment64.filesize = reader.Read32();
				segment64.maxprot = reader.Read32();
				segment64.initprot = reader.Read32();
				segment64.nsects = reader.Read32();
				segment64.flags = reader.Read32();
				if (first)
				{
					if (!((header.ident.flags & MH_SPLIT_SEGS) || header.ident.cputype == MACHO_CPU_TYPE_X86_64)
						|| (segment64.flags & MACHO_VM_PROT_WRITE))
					{
						header.relocationBase = segment64.vmaddr;
						first = false;
					}
				}
				for (size_t j = 0; j < segment64.nsects; j++)
				{
					reader.Read(&sect.sectname, 16);
					reader.Read(&sect.segname, 16);
					sect.addr = reader.Read32();
					sect.size = reader.Read32();
					sect.offset = reader.Read32();
					sect.align = reader.Read32();
					sect.reloff = reader.Read32();
					sect.nreloc = reader.Read32();
					sect.flags = reader.Read32();
					sect.reserved1 = reader.Read32();
					sect.reserved2 = reader.Read32();
					// if the segment isn't mapped into virtual memory don't add the corresponding sections.
					if (segment64.vmsize > 0)
					{
						header.sections.push_back(sect);
					}
					if (!strncmp(sect.sectname, "__mod_init_func", 15))
						header.moduleInitSections.push_back(sect);
					if ((sect.flags & (S_ATTR_SELF_MODIFYING_CODE | S_SYMBOL_STUBS))
						== (S_ATTR_SELF_MODIFYING_CODE | S_SYMBOL_STUBS))
						header.symbolStubSections.push_back(sect);
					if ((sect.flags & S_NON_LAZY_SYMBOL_POINTERS) == S_NON_LAZY_SYMBOL_POINTERS)
						header.symbolPointerSections.push_back(sect);
					if ((sect.flags & S_LAZY_SYMBOL_POINTERS) == S_LAZY_SYMBOL_POINTERS)
						header.symbolPointerSections.push_back(sect);
				}
				header.segments.push_back(segment64);
				break;
			case LC_SEGMENT_64:
				segment64.cmd = LC_SEGMENT_64;
				reader.Read(&segment64.segname, 16);
				segment64.vmaddr = reader.Read64();
				segment64.vmsize = reader.Read64();
				segment64.fileoff = reader.Read64();
				segment64.filesize = reader.Read64();
				segment64.maxprot = reader.Read32();
				segment64.initprot = reader.Read32();
				segment64.nsects = reader.Read32();
				segment64.flags = reader.Read32();
				if (strncmp(segment64.segname, "__LINKEDIT", 10) == 0)
				{
					header.linkeditSegment = segment64;
					header.linkeditPresent = true;
				}
				if (first)
				{
					if (!((header.ident.flags & MH_SPLIT_SEGS) || header.ident.cputype == MACHO_CPU_TYPE_X86_64)
						|| (segment64.flags & MACHO_VM_PROT_WRITE))
					{
						header.relocationBase = segment64.vmaddr;
						first = false;
					}
				}
				for (size_t j = 0; j < segment64.nsects; j++)
				{
					reader.Read(&sect.sectname, 16);
					reader.Read(&sect.segname, 16);
					sect.addr = reader.Read64();
					sect.size = reader.Read64();
					sect.offset = reader.Read32();
					sect.align = reader.Read32();
					sect.reloff = reader.Read32();
					sect.nreloc = reader.Read32();
					sect.flags = reader.Read32();
					sect.reserved1 = reader.Read32();
					sect.reserved2 = reader.Read32();
					sect.reserved3 = reader.Read32();
					// if the segment isn't mapped into virtual memory don't add the corresponding sections.
					if (segment64.vmsize > 0)
					{
						header.sections.push_back(sect);
					}

					if (!strncmp(sect.sectname, "__mod_init_func", 15))
						header.moduleInitSections.push_back(sect);
					if ((sect.flags & (S_ATTR_SELF_MODIFYING_CODE | S_SYMBOL_STUBS))
						== (S_ATTR_SELF_MODIFYING_CODE | S_SYMBOL_STUBS))
						header.symbolStubSections.push_back(sect);
					if ((sect.flags & S_NON_LAZY_SYMBOL_POINTERS) == S_NON_LAZY_SYMBOL_POINTERS)
						header.symbolPointerSections.push_back(sect);
					if ((sect.flags & S_LAZY_SYMBOL_POINTERS) == S_LAZY_SYMBOL_POINTERS)
						header.symbolPointerSections.push_back(sect);
				}
				header.segments.push_back(segment64);
				break;
			case LC_ROUTINES:  // map the 32bit version to 64bits
				header.routines64.cmd = LC_ROUTINES_64;
				header.routines64.init_address = reader.Read32();
				header.routines64.init_module = reader.Read32();
				header.routines64.reserved1 = reader.Read32();
				header.routines64.reserved2 = reader.Read32();
				header.routines64.reserved3 = reader.Read32();
				header.routines64.reserved4 = reader.Read32();
				header.routines64.reserved5 = reader.Read32();
				header.routines64.reserved6 = reader.Read32();
				header.routinesPresent = true;
				break;
			case LC_ROUTINES_64:
				header.routines64.cmd = LC_ROUTINES_64;
				header.routines64.init_address = reader.Read64();
				header.routines64.init_module = reader.Read64();
				header.routines64.reserved1 = reader.Read64();
				header.routines64.reserved2 = reader.Read64();
				header.routines64.reserved3 = reader.Read64();
				header.routines64.reserved4 = reader.Read64();
				header.routines64.reserved5 = reader.Read64();
				header.routines64.reserved6 = reader.Read64();
				header.routinesPresent = true;
				break;
			case LC_FUNCTION_STARTS:
				header.functionStarts.funcoff = reader.Read32();
				header.functionStarts.funcsize = reader.Read32();
				header.functionStartsPresent = true;
				break;
			case LC_SYMTAB:
				header.symtab.symoff = reader.Read32();
				header.symtab.nsyms = reader.Read32();
				header.symtab.stroff = reader.Read32();
				header.symtab.strsize = reader.Read32();
				break;
			case LC_DYSYMTAB:
				header.dysymtab.ilocalsym = reader.Read32();
				header.dysymtab.nlocalsym = reader.Read32();
				header.dysymtab.iextdefsym = reader.Read32();
				header.dysymtab.nextdefsym = reader.Read32();
				header.dysymtab.iundefsym = reader.Read32();
				header.dysymtab.nundefsym = reader.Read32();
				header.dysymtab.tocoff = reader.Read32();
				header.dysymtab.ntoc = reader.Read32();
				header.dysymtab.modtaboff = reader.Read32();
				header.dysymtab.nmodtab = reader.Read32();
				header.dysymtab.extrefsymoff = reader.Read32();
				header.dysymtab.nextrefsyms = reader.Read32();
				header.dysymtab.indirectsymoff = reader.Read32();
				header.dysymtab.nindirectsyms = reader.Read32();
				header.dysymtab.extreloff = reader.Read32();
				header.dysymtab.nextrel = reader.Read32();
				header.dysymtab.locreloff = reader.Read32();
				header.dysymtab.nlocrel = reader.Read32();
				header.dysymPresent = true;
				break;
			case LC_DYLD_CHAINED_FIXUPS:
				header.chainedFixups.dataoff = reader.Read32();
				header.chainedFixups.datasize = reader.Read32();
				header.chainedFixupsPresent = true;
				break;
			case LC_DYLD_INFO:
			case LC_DYLD_INFO_ONLY:
				header.dyldInfo.rebase_off = reader.Read32();
				header.dyldInfo.rebase_size = reader.Read32();
				header.dyldInfo.bind_off = reader.Read32();
				header.dyldInfo.bind_size = reader.Read32();
				header.dyldInfo.weak_bind_off = reader.Read32();
				header.dyldInfo.weak_bind_size = reader.Read32();
				header.dyldInfo.lazy_bind_off = reader.Read32();
				header.dyldInfo.lazy_bind_size = reader.Read32();
				header.dyldInfo.export_off = reader.Read32();
				header.dyldInfo.export_size = reader.Read32();
				header.exportTrie.dataoff = header.dyldInfo.export_off;
				header.exportTrie.datasize = header.dyldInfo.export_size;
				header.exportTriePresent = true;
				header.dyldInfoPresent = true;
				break;
			case LC_DYLD_EXPORTS_TRIE:
				header.exportTrie.dataoff = reader.Read32();
				header.exportTrie.datasize = reader.Read32();
				header.exportTriePresent = true;
				break;
			case LC_THREAD:
			case LC_UNIXTHREAD:
				/*while (reader.GetOffset() < nextOffset)
				{

					thread_command thread;
					thread.flavor = reader.Read32();
					thread.count = reader.Read32();
					switch (m_archId)
					{
						case MachOx64:
							m_logger->LogDebug("x86_64 Thread state\n");
							if (thread.flavor != X86_THREAD_STATE64)
							{
								reader.SeekRelative(thread.count * sizeof(uint32_t));
								break;
							}
							//This wont be big endian so we can just read the whole thing
							reader.Read(&thread.statex64, sizeof(thread.statex64));
							header.entryPoints.push_back({thread.statex64.rip, false});
							break;
						case MachOx86:
							m_logger->LogDebug("x86 Thread state\n");
							if (thread.flavor != X86_THREAD_STATE32)
							{
								reader.SeekRelative(thread.count * sizeof(uint32_t));
								break;
							}
							//This wont be big endian so we can just read the whole thing
							reader.Read(&thread.statex86, sizeof(thread.statex86));
							header.entryPoints.push_back({thread.statex86.eip, false});
							break;
						case MachOArm:
							m_logger->LogDebug("Arm Thread state\n");
							if (thread.flavor != _ARM_THREAD_STATE)
							{
								reader.SeekRelative(thread.count * sizeof(uint32_t));
								break;
							}
							//This wont be big endian so we can just read the whole thing
							reader.Read(&thread.statearmv7, sizeof(thread.statearmv7));
							header.entryPoints.push_back({thread.statearmv7.r15, false});
							break;
						case MachOAarch64:
						case MachOAarch6432:
							m_logger->LogDebug("Aarch64 Thread state\n");
							if (thread.flavor != _ARM_THREAD_STATE64)
							{
								reader.SeekRelative(thread.count * sizeof(uint32_t));
								break;
							}
							reader.Read(&thread.stateaarch64, sizeof(thread.stateaarch64));
							header.entryPoints.push_back({thread.stateaarch64.pc, false});
							break;
						case MachOPPC:
							m_logger->LogDebug("PPC Thread state\n");
							if (thread.flavor != PPC_THREAD_STATE)
							{
								reader.SeekRelative(thread.count * sizeof(uint32_t));
								break;
							}
							//Read individual entries for endian reasons
							header.entryPoints.push_back({reader.Read32(), false});
							(void)reader.Read32();
							(void)reader.Read32();
							//Read the rest of the structure
							(void)reader.Read(&thread.stateppc.r1, sizeof(thread.stateppc) - (3 * 4));
							break;
						case MachOPPC64:
							m_logger->LogDebug("PPC64 Thread state\n");
							if (thread.flavor != PPC_THREAD_STATE64)
							{
								reader.SeekRelative(thread.count * sizeof(uint32_t));
								break;
							}
							header.entryPoints.push_back({reader.Read64(), false});
							(void)reader.Read64();
							(void)reader.Read64(); // Stack start
							(void)reader.Read(&thread.stateppc64.r1, sizeof(thread.stateppc64) - (3 * 8));
							break;
						default:
							m_logger->LogError("Unknown archid: %x", m_archId);
					}

				}*/
				break;
			case LC_LOAD_DYLIB:
			{
				uint32_t offset = reader.Read32();
				if (offset < nextOffset)
				{
					reader.Seek(curOffset + offset);
					std::string libname = reader.ReadCString(reader.GetOffset());
					header.dylibs.push_back(libname);
				}
			}
			break;
			case LC_BUILD_VERSION:
			{
				// m_logger->LogDebug("LC_BUILD_VERSION:");
				header.buildVersion.platform = reader.Read32();
				header.buildVersion.minos = reader.Read32();
				header.buildVersion.sdk = reader.Read32();
				header.buildVersion.ntools = reader.Read32();
				// m_logger->LogDebug("Platform: %s", BuildPlatformToString(header.buildVersion.platform).c_str());
				// m_logger->LogDebug("MinOS: %s", BuildToolVersionToString(header.buildVersion.minos).c_str());
				// m_logger->LogDebug("SDK: %s", BuildToolVersionToString(header.buildVersion.sdk).c_str());
				for (uint32_t j = 0; (i < header.buildVersion.ntools) && (j < 10); j++)
				{
					uint32_t tool = reader.Read32();
					uint32_t version = reader.Read32();
					header.buildToolVersions.push_back({tool, version});
					// m_logger->LogDebug("Build Tool: %s: %s", BuildToolToString(tool).c_str(),
					// BuildToolVersionToString(version).c_str());
				}
				break;
			}
			case LC_FILESET_ENTRY:
			{
				throw ReadException();
			}
			default:
				// m_logger->LogDebug("Unhandled command: %s : %" PRIu32 "\n", CommandToString(load.cmd).c_str(),
				// load.cmdsize);
				break;
			}
			if (reader.GetOffset() != nextOffset)
			{
				// m_logger->LogDebug("Didn't parse load command: %s fully %" PRIx64 ":%" PRIxPTR,
				// CommandToString(load.cmd).c_str(), reader.GetOffset(), nextOffset);
			}
			reader.Seek(nextOffset);
		}

		for (auto& section : header.sections)
		{
			char sectionName[17];
			memcpy(sectionName, section.sectname, sizeof(section.sectname));
			sectionName[16] = 0;
			if (header.identifierPrefix.empty())
				header.sectionNames.push_back(sectionName);
			else
				header.sectionNames.push_back(header.identifierPrefix + "::" + sectionName);
		}
	}
	catch (ReadException&)
	{
		return {};
	}

	return std::move(header).persistent();
}

void SharedCache::InitializeHeader(
	Ref<BinaryView> view, VM* vm, SharedCacheMachOHeader header, const std::vector<const MemoryRegion*> regionsToLoad)
{
	WillMutateState();

	Ref<Settings> settings = view->GetLoadSettings(VIEW_NAME);
	bool applyFunctionStarts = true;
	if (settings && settings->Contains("loader.dsc.processFunctionStarts"))
		applyFunctionStarts = settings->Get<bool>("loader.dsc.processFunctionStarts", view);

	for (size_t i = 0; i < header.sections.size(); i++)
	{
		bool skip = false;
		for (const auto& region : regionsToLoad)
		{
			if (header.sections[i].addr >= region->start && header.sections[i].addr < region->start + region->size)
			{
				if (region->headerInitialized)
				{
					skip = true;
				}
				break;
			}
		}
		if (!header.sections[i].size || skip)
			continue;

		std::string type;
		BNSectionSemantics semantics = DefaultSectionSemantics;
		switch (header.sections[i].flags & 0xff)
		{
		case S_REGULAR:
			if (header.sections[i].flags & S_ATTR_PURE_INSTRUCTIONS)
			{
				type = "PURE_CODE";
				semantics = ReadOnlyCodeSectionSemantics;
			}
			else if (header.sections[i].flags & S_ATTR_SOME_INSTRUCTIONS)
			{
				type = "CODE";
				semantics = ReadOnlyCodeSectionSemantics;
			}
			else
			{
				type = "REGULAR";
			}
			break;
		case S_ZEROFILL:
			type = "ZEROFILL";
			semantics = ReadWriteDataSectionSemantics;
			break;
		case S_CSTRING_LITERALS:
			type = "CSTRING_LITERALS";
			semantics = ReadOnlyDataSectionSemantics;
			break;
		case S_4BYTE_LITERALS:
			type = "4BYTE_LITERALS";
			break;
		case S_8BYTE_LITERALS:
			type = "8BYTE_LITERALS";
			break;
		case S_LITERAL_POINTERS:
			type = "LITERAL_POINTERS";
			semantics = ReadOnlyDataSectionSemantics;
			break;
		case S_NON_LAZY_SYMBOL_POINTERS:
			type = "NON_LAZY_SYMBOL_POINTERS";
			semantics = ReadOnlyDataSectionSemantics;
			break;
		case S_LAZY_SYMBOL_POINTERS:
			type = "LAZY_SYMBOL_POINTERS";
			semantics = ReadOnlyDataSectionSemantics;
			break;
		case S_SYMBOL_STUBS:
			type = "SYMBOL_STUBS";
			semantics = ReadOnlyCodeSectionSemantics;
			break;
		case S_MOD_INIT_FUNC_POINTERS:
			type = "MOD_INIT_FUNC_POINTERS";
			semantics = ReadOnlyDataSectionSemantics;
			break;
		case S_MOD_TERM_FUNC_POINTERS:
			type = "MOD_TERM_FUNC_POINTERS";
			semantics = ReadOnlyDataSectionSemantics;
			break;
		case S_COALESCED:
			type = "COALESCED";
			break;
		case S_GB_ZEROFILL:
			type = "GB_ZEROFILL";
			semantics = ReadWriteDataSectionSemantics;
			break;
		case S_INTERPOSING:
			type = "INTERPOSING";
			break;
		case S_16BYTE_LITERALS:
			type = "16BYTE_LITERALS";
			break;
		case S_DTRACE_DOF:
			type = "DTRACE_DOF";
			break;
		case S_LAZY_DYLIB_SYMBOL_POINTERS:
			type = "LAZY_DYLIB_SYMBOL_POINTERS";
			semantics = ReadOnlyDataSectionSemantics;
			break;
		case S_THREAD_LOCAL_REGULAR:
			type = "THREAD_LOCAL_REGULAR";
			break;
		case S_THREAD_LOCAL_ZEROFILL:
			type = "THREAD_LOCAL_ZEROFILL";
			break;
		case S_THREAD_LOCAL_VARIABLES:
			type = "THREAD_LOCAL_VARIABLES";
			break;
		case S_THREAD_LOCAL_VARIABLE_POINTERS:
			type = "THREAD_LOCAL_VARIABLE_POINTERS";
			break;
		case S_THREAD_LOCAL_INIT_FUNCTION_POINTERS:
			type = "THREAD_LOCAL_INIT_FUNCTION_POINTERS";
			break;
		default:
			type = "UNKNOWN";
			break;
		}
		if (i >= header.sectionNames.size())
			break;
		if (strncmp(header.sections[i].sectname, "__text", sizeof(header.sections[i].sectname)) == 0)
			semantics = ReadOnlyCodeSectionSemantics;
		if (strncmp(header.sections[i].sectname, "__const", sizeof(header.sections[i].sectname)) == 0)
			semantics = ReadOnlyDataSectionSemantics;
		if (strncmp(header.sections[i].sectname, "__data", sizeof(header.sections[i].sectname)) == 0)
			semantics = ReadWriteDataSectionSemantics;
		if (strncmp(header.sections[i].segname, "__DATA_CONST", sizeof(header.sections[i].segname)) == 0)
			semantics = ReadOnlyDataSectionSemantics;

		view->AddUserSection(header.sectionNames[i], header.sections[i].addr, header.sections[i].size, semantics,
			type, header.sections[i].align);
	}

	auto typeLib = view->GetTypeLibrary(header.installName);

	BinaryReader virtualReader(view);

	bool applyHeaderTypes = false;
	for (const auto& region : regionsToLoad)
	{
		if (header.textBase >= region->start && header.textBase < region->start + region->size)
		{
			if (!region->headerInitialized)
				applyHeaderTypes = true;
			break;
		}
	}
	if (applyHeaderTypes)
	{
		view->DefineDataVariable(header.textBase, Type::NamedType(view, QualifiedName("mach_header_64")));
		view->DefineAutoSymbol(
			new Symbol(DataSymbol, "__macho_header::" + header.identifierPrefix, header.textBase, LocalBinding));

		try
		{
			virtualReader.Seek(header.textBase + sizeof(mach_header_64));
			size_t sectionNum = 0;
			for (size_t i = 0; i < header.ident.ncmds; i++)
			{
				load_command load;
				uint64_t curOffset = virtualReader.GetOffset();
				load.cmd = virtualReader.Read32();
				load.cmdsize = virtualReader.Read32();
				uint64_t nextOffset = curOffset + load.cmdsize;
				switch (load.cmd)
				{
				case LC_SEGMENT:
				{
					view->DefineDataVariable(curOffset, Type::NamedType(view, QualifiedName("segment_command")));
					virtualReader.SeekRelative(5 * 8);
					size_t numSections = virtualReader.Read32();
					virtualReader.SeekRelative(4);
					for (size_t j = 0; j < numSections; j++)
					{
						view->DefineDataVariable(
							virtualReader.GetOffset(), Type::NamedType(view, QualifiedName("section")));
						view->DefineUserSymbol(new Symbol(DataSymbol,
							"__macho_section::" + header.identifierPrefix + "_[" + std::to_string(sectionNum++) + "]",
							virtualReader.GetOffset(), LocalBinding));
						virtualReader.SeekRelative((8 * 8) + 4);
					}
					break;
				}
				case LC_SEGMENT_64:
				{
					view->DefineDataVariable(curOffset, Type::NamedType(view, QualifiedName("segment_command_64")));
					virtualReader.SeekRelative(7 * 8);
					size_t numSections = virtualReader.Read32();
					virtualReader.SeekRelative(4);
					for (size_t j = 0; j < numSections; j++)
					{
						view->DefineDataVariable(
							virtualReader.GetOffset(), Type::NamedType(view, QualifiedName("section_64")));
						view->DefineUserSymbol(new Symbol(DataSymbol,
							"__macho_section_64::" + header.identifierPrefix + "_[" + std::to_string(sectionNum++) + "]",
							virtualReader.GetOffset(), LocalBinding));
						virtualReader.SeekRelative(10 * 8);
					}
					break;
				}
				case LC_SYMTAB:
					view->DefineDataVariable(curOffset, Type::NamedType(view, QualifiedName("symtab")));
					break;
				case LC_DYSYMTAB:
					view->DefineDataVariable(curOffset, Type::NamedType(view, QualifiedName("dysymtab")));
					break;
				case LC_UUID:
					view->DefineDataVariable(curOffset, Type::NamedType(view, QualifiedName("uuid")));
					break;
				case LC_ID_DYLIB:
				case LC_LOAD_DYLIB:
				case LC_REEXPORT_DYLIB:
				case LC_LOAD_WEAK_DYLIB:
				case LC_LOAD_UPWARD_DYLIB:
					view->DefineDataVariable(curOffset, Type::NamedType(view, QualifiedName("dylib_command")));
					if (load.cmdsize - 24 <= 150)
						view->DefineDataVariable(
							curOffset + 24, Type::ArrayType(Type::IntegerType(1, true), load.cmdsize - 24));
					break;
				case LC_CODE_SIGNATURE:
				case LC_SEGMENT_SPLIT_INFO:
				case LC_FUNCTION_STARTS:
				case LC_DATA_IN_CODE:
				case LC_DYLIB_CODE_SIGN_DRS:
				case LC_DYLD_EXPORTS_TRIE:
				case LC_DYLD_CHAINED_FIXUPS:
					view->DefineDataVariable(curOffset, Type::NamedType(view, QualifiedName("linkedit_data")));
					break;
				case LC_ENCRYPTION_INFO:
					view->DefineDataVariable(curOffset, Type::NamedType(view, QualifiedName("encryption_info")));
					break;
				case LC_VERSION_MIN_MACOSX:
				case LC_VERSION_MIN_IPHONEOS:
					view->DefineDataVariable(curOffset, Type::NamedType(view, QualifiedName("version_min")));
					break;
				case LC_DYLD_INFO:
				case LC_DYLD_INFO_ONLY:
					view->DefineDataVariable(curOffset, Type::NamedType(view, QualifiedName("dyld_info")));
					break;
				default:
					view->DefineDataVariable(curOffset, Type::NamedType(view, QualifiedName("load_command")));
					break;
				}

				view->DefineAutoSymbol(new Symbol(DataSymbol,
					"__macho_load_command::" + header.identifierPrefix + "_[" + std::to_string(i) + "]", curOffset,
					LocalBinding));
				virtualReader.Seek(nextOffset);
			}
		}
		catch (ReadException&)
		{
			LogError("Error when applying Mach-O header types at %" PRIx64, header.textBase);
		}
	}

	if (applyFunctionStarts && header.functionStartsPresent && header.linkeditPresent && vm->AddressIsMapped(header.linkeditSegment.vmaddr))
	{
		auto funcStarts =
			vm->MappingAtAddress(header.linkeditSegment.vmaddr)
				.first.fileAccessor->lock()
				->ReadBuffer(header.functionStarts.funcoff, header.functionStarts.funcsize);
		size_t i = 0;
		uint64_t curfunc = header.textBase;
		uint64_t curOffset;

		while (i < header.functionStarts.funcsize)
		{
			curOffset = readLEB128(funcStarts, header.functionStarts.funcsize, i);
			bool addFunction = false;
			for (const auto& region : regionsToLoad)
			{
				if (curfunc >= region->start && curfunc < region->start + region->size)
				{
					if (!region->headerInitialized)
						addFunction = true;
				}
			}
			// LogError("0x%llx, 0x%llx", header.textBase, curOffset);
			if (curOffset == 0 || !addFunction)
				continue;
			curfunc += curOffset;
			uint64_t target = curfunc;
			Ref<Platform> targetPlatform = view->GetDefaultPlatform();
			view->AddFunctionForAnalysis(targetPlatform, target);
		}
	}

	view->BeginBulkModifySymbols();
	if (header.symtab.symoff != 0 && header.linkeditPresent && vm->AddressIsMapped(header.linkeditSegment.vmaddr))
	{
		// Mach-O View symtab processing with
		// a ton of stuff cut out so it can work

		auto reader = vm->MappingAtAddress(header.linkeditSegment.vmaddr).first.fileAccessor->lock();
		// auto symtab = reader->ReadBuffer(header.symtab.symoff, header.symtab.nsyms * sizeof(nlist_64));
		auto strtab = reader->ReadBuffer(header.symtab.stroff, header.symtab.strsize);
		nlist_64 sym;
		memset(&sym, 0, sizeof(sym));
		auto N_TYPE = 0xE;	// idk
		immer::vector_transient<std::pair<uint64_t, std::pair<BNSymbolType, std::string>>> symbolInfos;
		for (size_t i = 0; i < header.symtab.nsyms; i++)
		{
			reader->Read(&sym, header.symtab.symoff + i * sizeof(nlist_64), sizeof(nlist_64));
			if (sym.n_strx >= header.symtab.strsize || ((sym.n_type & N_TYPE) == N_INDR))
				continue;

			std::string symbol((char*)strtab.GetDataAt(sym.n_strx));
			// BNLogError("%s: 0x%llx", symbol.c_str(), sym.n_value);
			if (symbol == "<redacted>")
				continue;

			BNSymbolType type = DataSymbol;
			uint32_t flags;
			if ((sym.n_type & N_TYPE) == N_SECT && sym.n_sect > 0 && (size_t)(sym.n_sect - 1) < header.sections.size())
			{}
			else if ((sym.n_type & N_TYPE) == N_ABS)
			{}
			else if ((sym.n_type & 0x1))
			{
				type = ExternalSymbol;
			}
			else
				continue;

			for (auto s : header.sections)
			{
				if (s.addr < sym.n_value)
				{
					if (s.addr + s.size > sym.n_value)
					{
						flags = s.flags;
					}
				}
			}

			if (type != ExternalSymbol)
			{
				if ((flags & S_ATTR_PURE_INSTRUCTIONS) == S_ATTR_PURE_INSTRUCTIONS
					|| (flags & S_ATTR_SOME_INSTRUCTIONS) == S_ATTR_SOME_INSTRUCTIONS)
					type = FunctionSymbol;
				else
					type = DataSymbol;
			}
			if ((sym.n_desc & N_ARM_THUMB_DEF) == N_ARM_THUMB_DEF)
				sym.n_value++;

			auto symbolObj = new Symbol(type, symbol, sym.n_value, GlobalBinding);
			if (type == FunctionSymbol)
			{
				Ref<Platform> targetPlatform = view->GetDefaultPlatform();
				view->AddFunctionForAnalysis(targetPlatform, sym.n_value);
			}
			if (typeLib)
			{
				auto _type = m_dscView->ImportTypeLibraryObject(typeLib, {symbolObj->GetFullName()});
				if (_type)
				{
					view->DefineAutoSymbolAndVariableOrFunction(view->GetDefaultPlatform(), symbolObj, _type);
				}
				else
					view->DefineAutoSymbol(symbolObj);
			}
			else
				view->DefineAutoSymbol(symbolObj);
			symbolInfos.push_back({sym.n_value, {type, symbol}});
		}
		MutableState().symbolInfos = State().symbolInfos.set(header.textBase, std::move(symbolInfos).persistent());
	}

	if (header.exportTriePresent && header.linkeditPresent && vm->AddressIsMapped(header.linkeditSegment.vmaddr))
	{
		auto symbols = SharedCache::ParseExportTrie(vm->MappingAtAddress(header.linkeditSegment.vmaddr).first.fileAccessor->lock(), header);
		immer::vector_transient<std::pair<uint64_t, std::pair<BNSymbolType, std::string>>> exportMapping;
		for (const auto& symbol : symbols)
		{
			exportMapping.push_back({symbol->GetAddress(), {symbol->GetType(), symbol->GetRawName()}});
			if (typeLib)
			{
				auto type = m_dscView->ImportTypeLibraryObject(typeLib, {symbol->GetFullName()});

				if (type)
				{
					view->DefineAutoSymbolAndVariableOrFunction(view->GetDefaultPlatform(), symbol, type);
				}
				else
					view->DefineAutoSymbol(symbol);

				if (view->GetAnalysisFunction(view->GetDefaultPlatform(), symbol->GetAddress()))
				{
					auto func = view->GetAnalysisFunction(view->GetDefaultPlatform(), symbol->GetAddress());
					if (symbol->GetFullName() == "_objc_msgSend")
					{
						func->SetHasVariableArguments(false);
					}
					else if (symbol->GetFullName().find("_objc_retain_x") != std::string::npos || symbol->GetFullName().find("_objc_release_x") != std::string::npos)
					{
						auto x = symbol->GetFullName().rfind("x");
						auto num = symbol->GetFullName().substr(x + 1);

						std::vector<BinaryNinja::FunctionParameter> callTypeParams;
						auto cc = m_dscView->GetDefaultArchitecture()->GetCallingConventionByName("apple-arm64-objc-fast-arc-" + num);

						callTypeParams.push_back({"obj", m_dscView->GetTypeByName({ "id" }), true, BinaryNinja::Variable()});

						auto funcType = BinaryNinja::Type::FunctionType(m_dscView->GetTypeByName({ "id" }), cc, callTypeParams);
						func->SetUserType(funcType);
					}
				}
			}
			else
				view->DefineAutoSymbol(symbol);
		}
		MutableState().exportInfos = State().exportInfos.set(header.textBase, std::move(exportMapping).persistent());
	}
	view->EndBulkModifySymbols();

	// TODO: The caller is responsible for this for now.
	// for (auto region : regionsToLoad)
	// {
	// 	region->headerInitialized = true;
	// }
}

struct ExportNode
{
	std::string text;
	uint64_t offset;
	uint64_t flags;
};


void SharedCache::ReadExportNode(std::vector<Ref<Symbol>>& symbolList, SharedCacheMachOHeader& header, DataBuffer& buffer, uint64_t textBase,
	const std::string& currentText, size_t cursor, uint32_t endGuard)
{
	WillMutateState();

	if (cursor > endGuard)
		throw ReadException();

	uint64_t terminalSize = readValidULEB128(buffer, cursor);
	uint64_t childOffset = cursor + terminalSize;
	if (terminalSize != 0) {
		uint64_t imageOffset = 0;
		uint64_t flags = readValidULEB128(buffer, cursor);
		if (!(flags & EXPORT_SYMBOL_FLAGS_REEXPORT))
		{
			imageOffset = readValidULEB128(buffer, cursor);
			auto symbolType = m_dscView->GetAnalysisFunctionsForAddress(textBase + imageOffset).size() ? FunctionSymbol : DataSymbol;
			{
				if (!currentText.empty() && textBase + imageOffset)
				{
					uint32_t flags;
					BNSymbolType type;
					for (auto s : header.sections)
					{
						if (s.addr < textBase + imageOffset)
						{
							if (s.addr + s.size > textBase + imageOffset)
							{
								flags = s.flags;
							}
						}
					}
					if ((flags & S_ATTR_PURE_INSTRUCTIONS) == S_ATTR_PURE_INSTRUCTIONS
						|| (flags & S_ATTR_SOME_INSTRUCTIONS) == S_ATTR_SOME_INSTRUCTIONS)
						type = FunctionSymbol;
					else
						type = DataSymbol;

#if EXPORT_TRIE_DEBUG
						// BNLogInfo("export: %s -> 0x%llx", n.text.c_str(), image.baseAddress + n.offset);
#endif
					auto sym = new Symbol(type, currentText, textBase + imageOffset);
					symbolList.push_back(sym);
				}
			}
		}
	}
	cursor = childOffset;
	uint8_t childCount = buffer[cursor];
	cursor++;
	if (cursor > endGuard)
		throw ReadException();
	for (uint8_t i = 0; i < childCount; ++i)
	{
		std::string childText;
		while (buffer[cursor] != 0 & cursor <= endGuard)
			childText.push_back(buffer[cursor++]);
		cursor++;
		if (cursor > endGuard)
			throw ReadException();
		auto next = readValidULEB128(buffer, cursor);
		if (next == 0)
			throw ReadException();
		ReadExportNode(symbolList, header, buffer, textBase, currentText + childText, next, endGuard);
	}
}


std::vector<Ref<Symbol>> SharedCache::ParseExportTrie(std::shared_ptr<MMappedFileAccessor> linkeditFile, SharedCacheMachOHeader header)
{
	std::vector<Ref<Symbol>> symbols;
	try
	{
		auto reader = linkeditFile;

		std::vector<ExportNode> nodes;

		DataBuffer buffer = reader->ReadBuffer(header.exportTrie.dataoff, header.exportTrie.datasize);
		ReadExportNode(symbols, header, buffer, header.textBase, "", 0, header.exportTrie.datasize);
	}
	catch (std::exception& e)
	{
		BNLogError("Failed to load Export Trie");
	}
	return symbols;
}

std::vector<std::string> SharedCache::GetAvailableImages()
{
	std::vector<std::string> installNames;
	for (const auto& header : State().headers)
	{
		installNames.push_back(header.second.installName);
	}
	return installNames;
}


std::vector<std::pair<std::string, Ref<Symbol>>> SharedCache::LoadAllSymbolsAndWait()
{
<<<<<<< HEAD
	WillMutateState();

	std::unique_lock<std::mutex> initialLoadBlock(viewSpecificMutexes[m_dscView->GetFile()->GetSessionId()].viewOperationsThatInfluenceMetadataMutex);
=======
	std::unique_lock initialLoadBlock(m_viewSpecificState->viewOperationsThatInfluenceMetadataMutex);
>>>>>>> 0199e4d7

	std::vector<std::pair<std::string, Ref<Symbol>>> symbols;
	auto newExportInfos = State().exportInfos.transient();
	for (const auto& img : State().images)
	{
		auto header = HeaderForAddress(img.headerLocation);
		std::shared_ptr<MMappedFileAccessor> mapping;
		try {
			mapping = MMappedFileAccessor::Open(m_dscView, m_dscView->GetFile()->GetSessionId(), header->exportTriePath)->lock();
		}
		catch (...)
		{
			m_logger->LogWarn("Serious Error: Failed to open export trie %s for %s", header->exportTriePath.c_str(), header->installName.c_str());
			continue;
		}
		auto exportList = SharedCache::ParseExportTrie(mapping, *header);
		immer::vector_transient<std::pair<uint64_t, std::pair<BNSymbolType, std::string>>> exportMapping;
		for (const auto& sym : exportList)
		{
			exportMapping.push_back({sym->GetAddress(), {sym->GetType(), sym->GetRawName()}});
			symbols.push_back({img.installName, sym});
		}
		newExportInfos.set(header->textBase, std::move(exportMapping).persistent());
	}
	MutableState().exportInfos = std::move(newExportInfos).persistent();

	SaveToDSCView();

	return symbols;
}


std::string SharedCache::SerializedImageHeaderForAddress(uint64_t address)
{
	auto header = HeaderForAddress(address);
	if (header)
	{
		return header->AsString();
	}
	return "";
}


std::string SharedCache::SerializedImageHeaderForName(std::string name)
{
	if (auto it = State().imageStarts.find(name))
	{
		if (auto header = HeaderForAddress(*it))
		{
			return header->AsString();
		}
	}
	return "";
}

Ref<TypeLibrary> SharedCache::TypeLibraryForImage(const std::string& installName) {
	std::lock_guard lock(m_viewSpecificState->typeLibraryMutex);
	if (auto it = m_viewSpecificState->typeLibraries.find(installName); it != m_viewSpecificState->typeLibraries.end()) {
		return it->second;
	}

	auto typeLib = m_dscView->GetTypeLibrary(installName);
	if (!typeLib) {
		auto typeLibs = m_dscView->GetDefaultPlatform()->GetTypeLibrariesByName(installName);
		if (!typeLibs.empty()) {
			typeLib = typeLibs[0];
			m_dscView->AddTypeLibrary(typeLib);
		}
	}

	m_viewSpecificState->typeLibraries[installName] = typeLib;
	return typeLib;
}

void SharedCache::FindSymbolAtAddrAndApplyToAddr(
	uint64_t symbolLocation, uint64_t targetLocation, bool triggerReanalysis)
{
	WillMutateState();

	std::string prefix = "";
	if (symbolLocation != targetLocation)
		prefix = "j_";
	if (auto preexistingSymbol = m_dscView->GetSymbolByAddress(targetLocation))
	{
		if (preexistingSymbol->GetFullName().find("j_") != std::string::npos)
			return;
	}
	auto id = m_dscView->BeginUndoActions();
	if (auto loadedSymbol = m_dscView->GetSymbolByAddress(symbolLocation))
	{
		if (m_dscView->GetAnalysisFunction(m_dscView->GetDefaultPlatform(), targetLocation))
			m_dscView->DefineUserSymbol(new Symbol(FunctionSymbol, prefix + loadedSymbol->GetFullName(), targetLocation));
		else
			m_dscView->DefineUserSymbol(new Symbol(loadedSymbol->GetType(), prefix + loadedSymbol->GetFullName(), targetLocation));
	}
	else if (auto sym = m_dscView->GetSymbolByAddress(symbolLocation))
	{
		if (m_dscView->GetAnalysisFunction(m_dscView->GetDefaultPlatform(), targetLocation))
			m_dscView->DefineUserSymbol(new Symbol(FunctionSymbol, prefix + sym->GetFullName(), targetLocation));
		else
			m_dscView->DefineUserSymbol(new Symbol(sym->GetType(), prefix + sym->GetFullName(), targetLocation));
	}
	m_dscView->ForgetUndoActions(id);
	auto header = HeaderForAddress(symbolLocation);
	if (header)
	{
		std::shared_ptr<MMappedFileAccessor> mapping;
		try {
			mapping = MMappedFileAccessor::Open(m_dscView, m_dscView->GetFile()->GetSessionId(), header->exportTriePath)->lock();
		}
		catch (...)
		{
			m_logger->LogWarn("Serious Error: Failed to open export trie for %s", header->installName.c_str());
			return;
		}
		auto exportList = SharedCache::ParseExportTrie(mapping, *header);
<<<<<<< HEAD
		immer::vector_transient<std::pair<uint64_t, std::pair<BNSymbolType, std::string>>> exportMapping;
		std::unique_lock<std::mutex> lock(viewSpecificMutexes[m_dscView->GetFile()->GetSessionId()].typeLibraryLookupAndApplicationMutex);
		auto typeLib = m_dscView->GetTypeLibrary(header->installName);
		if (!typeLib)
		{
			auto typeLibs = m_dscView->GetDefaultPlatform()->GetTypeLibrariesByName(header->installName);
			if (!typeLibs.empty())
			{
				typeLib = typeLibs[0];
				m_dscView->AddTypeLibrary(typeLib);
			}
		}
		lock.unlock();
=======
		std::vector<std::pair<uint64_t, std::pair<BNSymbolType, std::string>>> exportMapping;
		auto typeLib = TypeLibraryForImage(header->installName);
>>>>>>> 0199e4d7
		id = m_dscView->BeginUndoActions();
		m_dscView->BeginBulkModifySymbols();
		for (const auto& sym : exportList)
		{
			exportMapping.push_back({sym->GetAddress(), {sym->GetType(), sym->GetRawName()}});
			if (sym->GetAddress() == symbolLocation)
			{
				if (auto func = m_dscView->GetAnalysisFunction(m_dscView->GetDefaultPlatform(), targetLocation))
				{
					m_dscView->DefineUserSymbol(
						new Symbol(FunctionSymbol, prefix + sym->GetFullName(), targetLocation));

					if (typeLib)
						if (auto type = m_dscView->ImportTypeLibraryObject(typeLib, {sym->GetFullName()}))
							func->SetUserType(type);
				}
				else
				{
					m_dscView->DefineUserSymbol(
						new Symbol(sym->GetType(), prefix + sym->GetFullName(), targetLocation));

					if (typeLib)
						if (auto type = m_dscView->ImportTypeLibraryObject(typeLib, {sym->GetFullName()}))
							m_dscView->DefineUserDataVariable(targetLocation, type);
				}
				if (triggerReanalysis)
				{
					auto func = m_dscView->GetAnalysisFunction(m_dscView->GetDefaultPlatform(), targetLocation);
					if (func)
						func->Reanalyze();
				}
				break;
			}
		}
		{
<<<<<<< HEAD
			std::unique_lock<std::mutex> _lock(viewSpecificMutexes[m_dscView->GetFile()->GetSessionId()].viewOperationsThatInfluenceMetadataMutex);
			MutableState().exportInfos = State().exportInfos.set(header->textBase, std::move(exportMapping).persistent());
=======
			std::lock_guard lock(m_viewSpecificState->viewOperationsThatInfluenceMetadataMutex);
			m_exportInfos[header->textBase] = exportMapping;
>>>>>>> 0199e4d7
		}
		m_dscView->EndBulkModifySymbols();
		m_dscView->ForgetUndoActions(id);
	}
}


bool SharedCache::SaveToDSCView()
{
	if (m_dscView)
	{
		auto data = AsMetadata();
		m_dscView->StoreMetadata(SharedCacheMetadataTag, data);
		m_dscView->GetParentView()->GetParentView()->StoreMetadata(SharedCacheMetadataTag, data);
<<<<<<< HEAD

		// By moving our state the to cache we can avoid creating a copy in the case
		// that no further mutations are made to `this`. If we're not done being mutated,
		// the data will be copied on the first mutation.
		auto cachedState = std::make_shared<struct State>(std::move(*m_state));
		m_state = cachedState;
		m_stateIsShared = true;

		std::unique_lock<std::recursive_mutex> viewStateCacheLock(viewStateMutex);
		viewStateCache[m_dscView->GetFile()->GetSessionId()] = std::move(cachedState);
=======
		std::lock_guard lock(m_viewSpecificState->stateMutex);
		ViewStateCacheStore c;
		c.m_imageStarts = m_imageStarts;
		c.m_cacheFormat = m_cacheFormat;
		c.m_backingCaches = m_backingCaches;
		c.m_viewState = m_viewState;
		c.m_headers = m_headers;
		c.m_images = m_images;
		c.m_regionsMappedIntoMemory = m_regionsMappedIntoMemory;
		c.m_stubIslandRegions = m_stubIslandRegions;
		c.m_dyldDataRegions = m_dyldDataRegions;
		c.m_nonImageRegions = m_nonImageRegions;
		c.m_baseFilePath = m_baseFilePath;
		c.m_exportInfos = m_exportInfos;
		c.m_symbolInfos = m_symbolInfos;
		m_viewSpecificState->state = std::move(c);
>>>>>>> 0199e4d7

		m_metadataValid = true;

		return true;
	}
	return false;
}

immer::vector<MemoryRegion> SharedCache::GetMappedRegions() const
{
<<<<<<< HEAD
	std::unique_lock<std::mutex> lock(viewSpecificMutexes[m_dscView->GetFile()->GetSessionId()].viewOperationsThatInfluenceMetadataMutex);
	return State().regionsMappedIntoMemory;
=======
	std::unique_lock<std::mutex> lock(m_viewSpecificState->viewOperationsThatInfluenceMetadataMutex);
	return m_regionsMappedIntoMemory;
>>>>>>> 0199e4d7
}

extern "C"
{
	BNSharedCache* BNGetSharedCache(BNBinaryView* data)
	{
		if (!data)
			return nullptr;

		Ref<BinaryView> view = new BinaryView(BNNewViewReference(data));
		if (auto cache = SharedCache::GetFromDSCView(view))
		{
			cache->AddAPIRef();
			return cache->GetAPIObject();
		}

		return nullptr;
	}

	BNSharedCache* BNNewSharedCacheReference(BNSharedCache* cache)
	{
		if (!cache->object)
			return nullptr;

		cache->object->AddAPIRef();
		return cache;
	}

	void BNFreeSharedCacheReference(BNSharedCache* cache)
	{
		if (!cache->object)
			return;

		cache->object->ReleaseAPIRef();
	}

	bool BNDSCViewLoadImageWithInstallName(BNSharedCache* cache, char* name, bool skipObjC)
	{
		std::string imageName = std::string(name);
		// FIXME !!!!!!!! BNFreeString(name);

		if (cache->object)
			return cache->object->LoadImageWithInstallName(imageName, skipObjC);

		return false;
	}

	bool BNDSCViewLoadSectionAtAddress(BNSharedCache* cache, uint64_t addr)
	{
		if (cache->object)
		{
			return cache->object->LoadSectionAtAddress(addr);
		}

		return false;
	}

	bool BNDSCViewLoadImageContainingAddress(BNSharedCache* cache, uint64_t address, bool skipObjC)
	{
		if (cache->object)
		{
			return cache->object->LoadImageContainingAddress(address, skipObjC);
		}

		return false;
	}

	void BNDSCViewProcessObjCSectionsForImageWithInstallName(BNSharedCache* cache, char* name, bool deallocName)
	{
		std::string imageName = std::string(name);
		if (deallocName)
			BNFreeString(name);

		if (cache->object)
			cache->object->ProcessObjCSectionsForImageWithInstallName(imageName);
	}

	void BNDSCViewProcessAllObjCSections(BNSharedCache* cache)
	{
		if (cache->object)
			cache->object->ProcessAllObjCSections();
	}

	char** BNDSCViewGetInstallNames(BNSharedCache* cache, size_t* count)
	{
		if (cache->object)
		{
			auto value = cache->object->GetAvailableImages();
			*count = value.size();

			std::vector<const char*> cstrings;
			for (size_t i = 0; i < value.size(); i++)
			{
				cstrings.push_back(value[i].c_str());
			}
			return BNAllocStringList(cstrings.data(), cstrings.size());
		}
		*count = 0;
		return nullptr;
	}

	BNDSCSymbolRep* BNDSCViewLoadAllSymbolsAndWait(BNSharedCache* cache, size_t* count)
	{
		if (cache->object)
		{
			auto value = cache->object->LoadAllSymbolsAndWait();
			*count = value.size();

			BNDSCSymbolRep* symbols = (BNDSCSymbolRep*)malloc(sizeof(BNDSCSymbolRep) * value.size());
			for (size_t i = 0; i < value.size(); i++)
			{
				symbols[i].address = value[i].second->GetAddress();
				symbols[i].name = BNAllocString(value[i].second->GetRawName().c_str());
				symbols[i].image = BNAllocString(value[i].first.c_str());
			}
			return symbols;
		}
		*count = 0;
		return nullptr;
	}

	void BNDSCViewFreeSymbols(BNDSCSymbolRep* symbols, size_t count)
	{
		for (size_t i = 0; i < count; i++)
		{
			BNFreeString(symbols[i].name);
			BNFreeString(symbols[i].image);
		}
		delete symbols;
	}

	char* BNDSCViewGetNameForAddress(BNSharedCache* cache, uint64_t address)
	{
		if (cache->object)
		{
			return BNAllocString(cache->object->NameForAddress(address).c_str());
		}

		return nullptr;
	}

	char* BNDSCViewGetImageNameForAddress(BNSharedCache* cache, uint64_t address)
	{
		if (cache->object)
		{
			return BNAllocString(cache->object->ImageNameForAddress(address).c_str());
		}

		return nullptr;
	}

	uint64_t BNDSCViewLoadedImageCount(BNSharedCache* cache)
	{
		// FIXME?
		return 0;
	}

	BNDSCViewState BNDSCViewGetState(BNSharedCache* cache)
	{
		if (cache->object)
		{
			return (BNDSCViewState)cache->object->ViewState();
		}

		return BNDSCViewState::Unloaded;
	}


	BNDSCMappedMemoryRegion* BNDSCViewGetLoadedRegions(BNSharedCache* cache, size_t* count)
	{
		if (cache->object)
		{
			auto regions = cache->object->GetMappedRegions();
			*count = regions.size();
			BNDSCMappedMemoryRegion* mappedRegions = (BNDSCMappedMemoryRegion*)malloc(sizeof(BNDSCMappedMemoryRegion) * regions.size());
			for (size_t i = 0; i < regions.size(); i++)
			{
				mappedRegions[i].vmAddress = regions[i].start;
				mappedRegions[i].size = regions[i].size;
				mappedRegions[i].name = BNAllocString(regions[i].prettyName.c_str());
			}
			return mappedRegions;
		}
		*count = 0;
		return nullptr;
	}

	void BNDSCViewFreeLoadedRegions(BNDSCMappedMemoryRegion* images, size_t count)
	{
		for (size_t i = 0; i < count; i++)
		{
			BNFreeString(images[i].name);
		}
		delete images;
	}


	BNDSCBackingCache* BNDSCViewGetBackingCaches(BNSharedCache* cache, size_t* count)
	{
		BNDSCBackingCache* caches = nullptr;

		if (cache->object)
		{
			auto viewCaches = cache->object->BackingCaches();
			*count = viewCaches.size();
			caches = (BNDSCBackingCache*)malloc(sizeof(BNDSCBackingCache) * viewCaches.size());
			for (size_t i = 0; i < viewCaches.size(); i++)
			{
				caches[i].path = BNAllocString(viewCaches[i].path.c_str());
				caches[i].isPrimary = viewCaches[i].isPrimary;

				BNDSCBackingCacheMapping* mappings;
				mappings = (BNDSCBackingCacheMapping*)malloc(sizeof(BNDSCBackingCacheMapping) * viewCaches[i].mappings.size());

				size_t j = 0;
				for (const auto& [fileOffset, mapping] : viewCaches[i].mappings)
				{
					mappings[j].vmAddress = mapping.first;
					mappings[j].size = mapping.second;
					mappings[j].fileOffset = fileOffset;
					j++;
				}
				caches[i].mappings = mappings;
				caches[i].mappingCount = viewCaches[i].mappings.size();
			}
		}

		return caches;
	}

	void BNDSCViewFreeBackingCaches(BNDSCBackingCache* caches, size_t count)
	{
		for (size_t i = 0; i < count; i++)
		{
			delete[] caches[i].mappings;
			BNFreeString(caches[i].path);
		}
		delete[] caches;
	}

	void BNDSCFindSymbolAtAddressAndApplyToAddress(BNSharedCache* cache, uint64_t symbolLocation, uint64_t targetLocation, bool triggerReanalysis)
	{
		if (cache->object)
		{
			cache->object->FindSymbolAtAddrAndApplyToAddr(symbolLocation, targetLocation, triggerReanalysis);
		}
	}

	BNDSCImage* BNDSCViewGetAllImages(BNSharedCache* cache, size_t* count)
	{
		if (cache->object)
		{
			auto vm = cache->object->GetVMMap(true);
			auto viewImageHeaders = cache->object->AllImageHeaders();
			*count = viewImageHeaders.size();
			BNDSCImage* images = (BNDSCImage*)malloc(sizeof(BNDSCImage) * viewImageHeaders.size());
			size_t i = 0;
			for (const auto& [baseAddress, header] : viewImageHeaders)
			{
				images[i].name = BNAllocString(header.installName.c_str());
				images[i].headerAddress = baseAddress;
				images[i].mappingCount = header.sections.size();
				images[i].mappings = (BNDSCImageMemoryMapping*)malloc(sizeof(BNDSCImageMemoryMapping) * header.sections.size());
				for (size_t j = 0; j < header.sections.size(); j++)
				{
					images[i].mappings[j].rawViewOffset = header.sections[j].offset;
					images[i].mappings[j].vmAddress = header.sections[j].addr;
					images[i].mappings[j].size = header.sections[j].size;
					images[i].mappings[j].name = BNAllocString(header.sectionNames[j].c_str());
					images[i].mappings[j].filePath = BNAllocString(vm->MappingAtAddress(header.sections[j].addr).first.filePath.c_str());
				}
				i++;
			}
			return images;
		}
		*count = 0;
		return nullptr;
	}

	void BNDSCViewFreeAllImages(BNDSCImage* images, size_t count)
	{
		for (size_t i = 0; i < count; i++)
		{
			for (size_t j = 0; j < images[i].mappingCount; j++)
			{
				BNFreeString(images[i].mappings[j].name);
				BNFreeString(images[i].mappings[j].filePath);
			}
			delete[] images[i].mappings;
			BNFreeString(images[i].name);
		}
		delete[] images;
	}

	char* BNDSCViewGetImageHeaderForAddress(BNSharedCache* cache, uint64_t address)
	{
		if (cache->object)
		{
			auto header = cache->object->SerializedImageHeaderForAddress(address);
			return BNAllocString(header.c_str());
		}

		return nullptr;
	}

	char* BNDSCViewGetImageHeaderForName(BNSharedCache* cache, char* name)
	{
		std::string imageName = std::string(name);
		BNFreeString(name);
		if (cache->object)
		{
			auto header = cache->object->SerializedImageHeaderForName(imageName);
			return BNAllocString(header.c_str());
		}

		return nullptr;
	}

	BNDSCMemoryUsageInfo BNDSCViewGetMemoryUsageInfo()
	{
		BNDSCMemoryUsageInfo info;
		info.mmapRefs = mmapCount.load();
		info.sharedCacheRefs = sharedCacheReferences.load();
		return info;
	}

	BNDSCViewLoadProgress BNDSCViewGetLoadProgress(uint64_t sessionID)
	{
		if (auto viewSpecificState = ViewSpecificStateForId(sessionID, false)) {
			return viewSpecificState->progress;
		}

		return LoadProgressNotStarted;
	}

	uint64_t BNDSCViewFastGetBackingCacheCount(BNBinaryView* data)
	{
		Ref<BinaryView> view = new BinaryView(BNNewViewReference(data));
		return SharedCache::FastGetBackingCacheCount(view);
	}
}

[[maybe_unused]] DSCViewType* g_dscViewType;
[[maybe_unused]] DSCRawViewType* g_dscRawViewType;

void InitDSCViewType()
{
	MMappedFileAccessor::InitialVMSetup();
	std::atexit(VMShutdown);

	static DSCRawViewType rawType;
	BinaryViewType::Register(&rawType);
	static DSCViewType type;
	BinaryViewType::Register(&type);
	g_dscViewType = &type;
	g_dscRawViewType = &rawType;
}

namespace SharedCacheCore {

void SharedCache::Store(SerializationContext& context) const
{
	Serialize(context, "metadataVersion", METADATA_VERSION);

    Serialize(context, "m_viewState", State().viewState);
    Serialize(context, "m_cacheFormat", State().cacheFormat);
    Serialize(context, "m_imageStarts", State().imageStarts);
    Serialize(context, "m_baseFilePath", State().baseFilePath);

	Serialize(context, "headers");
	context.writer.StartArray();
	for (auto& [k, v] : State().headers)
	{
		context.writer.StartObject();
		v.Store(context);
		context.writer.EndObject();
	}
	context.writer.EndArray();

	Serialize(context, "exportInfos");
	context.writer.StartArray();
	for (const auto& pair1 : State().exportInfos)
	{
		context.writer.StartObject();
		Serialize(context, "key", pair1.first);
		Serialize(context, "value");
		context.writer.StartArray();
		for (const auto& pair2 : pair1.second)
		{
			context.writer.StartObject();
			Serialize(context, "key", pair2.first);
			Serialize(context, "val1", pair2.second.first);
			Serialize(context, "val2", pair2.second.second);
			context.writer.EndObject();
		}
		context.writer.EndArray();
		context.writer.EndObject();
	}
	context.writer.EndArray();

	Serialize(context, "symbolInfos");
	context.writer.StartArray();
	for (const auto& pair1 : State().symbolInfos)
	{
		context.writer.StartObject();
		Serialize(context, "key", pair1.first);
		Serialize(context, "value");
		context.writer.StartArray();
		for (const auto& pair2 : pair1.second)
		{
			context.writer.StartObject();
			Serialize(context, "key", pair2.first);
			Serialize(context, "val1", pair2.second.first);
			Serialize(context, "val2", pair2.second.second);
			context.writer.EndObject();
		}
		context.writer.EndArray();
		context.writer.EndObject();
	}
	context.writer.EndArray();

	Serialize(context, "backingCaches", State().backingCaches);
	Serialize(context, "stubIslands", State().stubIslandRegions);
	Serialize(context, "images", State().images);
	Serialize(context, "regionsMappedIntoMemory", State().regionsMappedIntoMemory);
	Serialize(context, "dyldDataSections", State().dyldDataRegions);
	Serialize(context, "nonImageRegions", State().nonImageRegions);
}

void SharedCache::Load(DeserializationContext& context)
{
	if (context.doc.HasMember("metadataVersion"))
	{
		if (context.doc["metadataVersion"].GetUint() != METADATA_VERSION)
		{
			m_logger->LogError("Shared Cache metadata version mismatch");
			return;
		}
	}
	else
	{
		m_logger->LogError("Shared Cache metadata version missing");
		return;
	}

	m_stateIsShared = false;
	m_state = std::make_shared<struct SharedCache::State>();

	MutableState().viewState = static_cast<DSCViewState>(context.load<uint8_t>("m_viewState"));
	MutableState().cacheFormat = static_cast<SharedCacheFormat>(context.load<uint8_t>("m_cacheFormat"));

	auto headers = State().headers.transient();
	for (auto& startAndHeader : context.doc["headers"].GetArray())
	{
		SharedCacheMachOHeader header;
		header.LoadFromValue(startAndHeader);
		headers.set(header.textBase, std::move(header));
	}
	MutableState().headers = std::move(headers).persistent();

	Deserialize(context, "m_imageStarts", MutableState().imageStarts);
	Deserialize(context, "m_baseFilePath", MutableState().baseFilePath);

	auto exportInfos = State().exportInfos.transient();
	for (const auto& obj1 : context.doc["exportInfos"].GetArray())
	{
		immer::vector_transient<std::pair<uint64_t, std::pair<BNSymbolType, std::string>>> innerVec;
		for (const auto& obj2 : obj1["value"].GetArray())
		{
			std::pair<BNSymbolType, std::string> innerPair = {
				(BNSymbolType)obj2["val1"].GetUint64(), obj2["val2"].GetString()};
			innerVec.push_back({obj2["key"].GetUint64(), innerPair});
		}
		exportInfos.set(obj1["key"].GetUint64(), std::move(innerVec).persistent());
	}
	MutableState().exportInfos = std::move(exportInfos).persistent();

	auto symbolInfos = State().symbolInfos.transient();
	for (auto& symbolInfo : context.doc["symbolInfos"].GetArray())
	{
		immer::vector_transient<std::pair<uint64_t, std::pair<BNSymbolType, std::string>>> symbolInfoVec;
		for (auto& si : symbolInfo["value"].GetArray())
		{
			symbolInfoVec.push_back({si["key"].GetUint64(),
				{static_cast<BNSymbolType>(si["val1"].GetUint64()), si["val2"].GetString()}});
		}
		symbolInfos.set(symbolInfo["key"].GetUint64(), std::move(symbolInfoVec).persistent());
	}
	MutableState().symbolInfos = std::move(symbolInfos).persistent();

	auto backingCaches = State().backingCaches.transient();
	for (auto& bcV : context.doc["backingCaches"].GetArray())
	{
		BackingCache bc;
		bc.LoadFromValue(bcV);
		backingCaches.push_back(std::move(bc));
	}
	MutableState().backingCaches = std::move(backingCaches).persistent();

	auto images = State().images.transient();
	for (auto& imgV : context.doc["images"].GetArray())
	{
		CacheImage img;
		img.LoadFromValue(imgV);
		images.push_back(std::move(img));
	}
	MutableState().images = std::move(images).persistent();

	auto regionsMappedIntoMemory = State().regionsMappedIntoMemory.transient();
	for (auto& rV : context.doc["regionsMappedIntoMemory"].GetArray())
	{
		MemoryRegion r;
		r.LoadFromValue(rV);
		regionsMappedIntoMemory.push_back(std::move(r));
	}
	MutableState().regionsMappedIntoMemory = std::move(regionsMappedIntoMemory).persistent();

	auto stubIslandRegions = State().stubIslandRegions.transient();
	for (auto& siV : context.doc["stubIslands"].GetArray())
	{
		MemoryRegion si;
		si.LoadFromValue(siV);
		stubIslandRegions.push_back(std::move(si));
	}
	MutableState().stubIslandRegions = std::move(stubIslandRegions).persistent();

	auto dyldDataRegions = State().dyldDataRegions.transient();
	for (auto& siV : context.doc["dyldDataSections"].GetArray())
	{
		MemoryRegion si;
		si.LoadFromValue(siV);
		dyldDataRegions.push_back(std::move(si));
	}
	MutableState().dyldDataRegions = std::move(dyldDataRegions).persistent();

	auto nonImageRegions = State().nonImageRegions.transient();
	for (auto& siV : context.doc["nonImageRegions"].GetArray())
	{
		MemoryRegion si;
		si.LoadFromValue(siV);
		nonImageRegions.push_back(std::move(si));
	}
	MutableState().nonImageRegions = std::move(nonImageRegions).persistent();

	m_metadataValid = true;
}

#if defined(__GNUC__) || defined(__clang__)
__attribute__((always_inline)) void SharedCache::AssertMutable() const
#elif defined(_MSC_VER)
__forceinline void SharedCache::AssertMutable() const
#else
#error "Unsupported compiler"
#endif

{
	if (m_stateIsShared)
	{
		abort();
	}
}

void SharedCache::WillMutateState()
{
	if (!m_state)
	{
		m_state = std::make_shared<struct State>();
	}
	else if (m_stateIsShared)
	{
		m_state = std::make_shared<struct State>(*m_state);
	}
	m_stateIsShared = false;
}


const immer::vector<BackingCache>& SharedCache::BackingCaches() const
{
	return State().backingCaches;
}

DSCViewState SharedCache::ViewState() const
{
	return State().viewState;
}

const immer::map<std::string, uint64_t>& SharedCache::AllImageStarts() const
{
	return State().imageStarts;
}

const immer::map<uint64_t, SharedCacheMachOHeader>& SharedCache::AllImageHeaders() const
{
	return State().headers;
}

}  // namespace SharedCacheCore<|MERGE_RESOLUTION|>--- conflicted
+++ resolved
@@ -82,21 +82,37 @@
 	DSCViewState viewState = DSCViewStateUnloaded;
 };
 
-<<<<<<< HEAD
-static std::recursive_mutex viewStateMutex;
-static std::unordered_map<uint64_t, std::shared_ptr<struct SharedCache::State>> viewStateCache;
-=======
 struct SharedCache::ViewSpecificState {
 	std::mutex typeLibraryMutex;
 	std::unordered_map<std::string, Ref<TypeLibrary>> typeLibraries;
->>>>>>> 0199e4d7
 
 	std::mutex viewOperationsThatInfluenceMetadataMutex;
 
 	std::atomic<BNDSCViewLoadProgress> progress;
 
 	std::mutex stateMutex;
-	std::optional<ViewStateCacheStore> state;
+
+#if __has_feature(__cpp_lib_atomic_shared_ptr)
+       std::shared_ptr<struct SharedCache::State> GetCachedState() const {
+               return cachedState;
+       }
+       void SetCachedState(std::shared_ptr<struct SharedCache::State> newState) {
+               cachedState = newState;
+       }
+#else
+       std::shared_ptr<struct SharedCache::State> GetCachedState() const {
+               return std::atomic_load(&cachedState);
+       }
+       void SetCachedState(std::shared_ptr<struct SharedCache::State> newState) {
+               std::atomic_store(&cachedState, std::move(newState));
+       }
+#endif
+private:
+#if __has_feature(__cpp_lib_atomic_shared_ptr)
+       std::atomic<std::shared_ptr<struct SharedCache::State>> cachedState;
+#else
+       std::shared_ptr<struct SharedCache::State> cachedState;
+#endif
 };
 
 
@@ -1061,31 +1077,10 @@
 {
 	if (m_dscView->QueryMetadata(SharedCacheMetadataTag))
 	{
-<<<<<<< HEAD
-		std::unique_lock<std::recursive_mutex> viewStateCacheLock(viewStateMutex);
-		if (auto it = viewStateCache.find(m_dscView->GetFile()->GetSessionId()); it != viewStateCache.end())
-		{
-			m_state = it->second;
+		if (auto cachedState = m_viewSpecificState->GetCachedState())
+		{
+			m_state = std::move(cachedState);
 			m_stateIsShared = true;
-=======
-		std::lock_guard lock(m_viewSpecificState->stateMutex);
-		if (m_viewSpecificState->state.has_value())
-		{
-			const auto& c = *m_viewSpecificState->state;
-			m_imageStarts = c.m_imageStarts;
-			m_cacheFormat = c.m_cacheFormat;
-			m_backingCaches = c.m_backingCaches;
-			m_viewState = c.m_viewState;
-			m_headers = c.m_headers;
-			m_images = c.m_images;
-			m_regionsMappedIntoMemory = c.m_regionsMappedIntoMemory;
-			m_stubIslandRegions = c.m_stubIslandRegions;
-			m_dyldDataRegions = c.m_dyldDataRegions;
-			m_nonImageRegions = c.m_nonImageRegions;
-			m_baseFilePath = c.m_baseFilePath;
-			m_exportInfos = c.m_exportInfos;
-			m_symbolInfos = c.m_symbolInfos;
->>>>>>> 0199e4d7
 			m_metadataValid = true;
 		}
 		else
@@ -1479,42 +1474,8 @@
 	DeserializeFromRawView();
 	if (!m_metadataValid)
 		return;
-<<<<<<< HEAD
-	if (State().viewState == DSCViewStateUnloaded)
-	{
-		std::unique_lock<std::mutex> lock(viewSpecificMutexes[m_dscView->GetFile()->GetSessionId()].viewOperationsThatInfluenceMetadataMutex);
-		try {
-			MutableState().viewState = DSCViewStateLoaded;
-			PerformInitialLoad();
-		}
-		catch (...)
-		{
-			m_logger->LogError("Failed to perform initial load of Shared Cache");
-
-			MutableState().viewState = DSCViewStateLoaded;
-			SaveToDSCView();
-		}
-
-		auto settings = m_dscView->GetLoadSettings(VIEW_NAME);
-		bool autoLoadLibsystem = true;
-		if (settings && settings->Contains("loader.dsc.autoLoadLibSystem"))
-		{
-			autoLoadLibsystem = settings->Get<bool>("loader.dsc.autoLoadLibSystem", m_dscView);
-		}
-		if (autoLoadLibsystem)
-		{
-			for (const auto& [_, header] : State().headers)
-			{
-				if (header.installName.find("libsystem_c.dylib") != std::string::npos)
-				{
-					lock.unlock();
-					m_logger->LogInfo("Loading core libsystem_c.dylib library");
-					LoadImageWithInstallName(header.installName, false);
-					lock.lock();
-					break;
-				}
-=======
-	if (m_viewState != DSCViewStateUnloaded) {
+
+	if (State().viewState != DSCViewStateUnloaded) {
 		m_viewSpecificState->progress = LoadProgressFinished;
 		return;
 	}
@@ -1536,19 +1497,19 @@
 	}
 	if (autoLoadLibsystem)
 	{
-		for (const auto& [_, header] : m_headers)
+		for (const auto& [_, header] : State().headers)
 		{
 			if (header.installName.find("libsystem_c.dylib") != std::string::npos)
 			{
 				lock.unlock();
 				m_logger->LogInfo("Loading core libsystem_c.dylib library");
-				LoadImageWithInstallName(header.installName);
+				LoadImageWithInstallName(header.installName, false);
 				break;
->>>>>>> 0199e4d7
-			}
-		}
-	}
-	m_viewState = DSCViewStateLoaded;
+			}
+		}
+	}
+
+	MutableState().viewState = DSCViewStateLoaded;
 	SaveToDSCView();
 }
 
@@ -2047,7 +2008,6 @@
 		return false;
 	}
 
-<<<<<<< HEAD
 	MutableState().regionsMappedIntoMemory = std::move(newRegionsMappedIntoMemory).persistent();
 	auto images = State().images;
 	CacheImage newTargetImage(*targetImage);
@@ -2055,24 +2015,7 @@
 	newTargetImage.regions = newTargetImageRegions.persistent();
 	MutableState().images = images.set(targetImageIt.index(), std::move(newTargetImage));
 
-	std::unique_lock<std::mutex> typelibLock(viewSpecificMutexes[m_dscView->GetFile()->GetSessionId()].typeLibraryLookupAndApplicationMutex);
-	auto typeLib = m_dscView->GetTypeLibrary(header.installName);
-
-	if (!typeLib)
-	{
-		auto typeLibs = m_dscView->GetDefaultPlatform()->GetTypeLibrariesByName(header.installName);
-		if (!typeLibs.empty())
-		{
-			typeLib = typeLibs[0];
-			m_dscView->AddTypeLibrary(typeLib);
-			m_logger->LogInfo("shared-cache: adding type library for '%s': %s (%s)",
-				targetImage->installName.c_str(), typeLib->GetName().c_str(), typeLib->GetGuid().c_str());
-		}
-	}
-	typelibLock.unlock();
-=======
 	auto typeLib = TypeLibraryForImage(header.installName);
->>>>>>> 0199e4d7
 
 	SaveToDSCView();
 
@@ -3151,13 +3094,9 @@
 
 std::vector<std::pair<std::string, Ref<Symbol>>> SharedCache::LoadAllSymbolsAndWait()
 {
-<<<<<<< HEAD
 	WillMutateState();
 
-	std::unique_lock<std::mutex> initialLoadBlock(viewSpecificMutexes[m_dscView->GetFile()->GetSessionId()].viewOperationsThatInfluenceMetadataMutex);
-=======
-	std::unique_lock initialLoadBlock(m_viewSpecificState->viewOperationsThatInfluenceMetadataMutex);
->>>>>>> 0199e4d7
+	std::unique_lock<std::mutex> initialLoadBlock(m_viewSpecificState->viewOperationsThatInfluenceMetadataMutex);
 
 	std::vector<std::pair<std::string, Ref<Symbol>>> symbols;
 	auto newExportInfos = State().exportInfos.transient();
@@ -3274,24 +3213,8 @@
 			return;
 		}
 		auto exportList = SharedCache::ParseExportTrie(mapping, *header);
-<<<<<<< HEAD
 		immer::vector_transient<std::pair<uint64_t, std::pair<BNSymbolType, std::string>>> exportMapping;
-		std::unique_lock<std::mutex> lock(viewSpecificMutexes[m_dscView->GetFile()->GetSessionId()].typeLibraryLookupAndApplicationMutex);
-		auto typeLib = m_dscView->GetTypeLibrary(header->installName);
-		if (!typeLib)
-		{
-			auto typeLibs = m_dscView->GetDefaultPlatform()->GetTypeLibrariesByName(header->installName);
-			if (!typeLibs.empty())
-			{
-				typeLib = typeLibs[0];
-				m_dscView->AddTypeLibrary(typeLib);
-			}
-		}
-		lock.unlock();
-=======
-		std::vector<std::pair<uint64_t, std::pair<BNSymbolType, std::string>>> exportMapping;
 		auto typeLib = TypeLibraryForImage(header->installName);
->>>>>>> 0199e4d7
 		id = m_dscView->BeginUndoActions();
 		m_dscView->BeginBulkModifySymbols();
 		for (const auto& sym : exportList)
@@ -3327,13 +3250,8 @@
 			}
 		}
 		{
-<<<<<<< HEAD
-			std::unique_lock<std::mutex> _lock(viewSpecificMutexes[m_dscView->GetFile()->GetSessionId()].viewOperationsThatInfluenceMetadataMutex);
+			std::lock_guard lock(m_viewSpecificState->viewOperationsThatInfluenceMetadataMutex);
 			MutableState().exportInfos = State().exportInfos.set(header->textBase, std::move(exportMapping).persistent());
-=======
-			std::lock_guard lock(m_viewSpecificState->viewOperationsThatInfluenceMetadataMutex);
-			m_exportInfos[header->textBase] = exportMapping;
->>>>>>> 0199e4d7
 		}
 		m_dscView->EndBulkModifySymbols();
 		m_dscView->ForgetUndoActions(id);
@@ -3348,7 +3266,6 @@
 		auto data = AsMetadata();
 		m_dscView->StoreMetadata(SharedCacheMetadataTag, data);
 		m_dscView->GetParentView()->GetParentView()->StoreMetadata(SharedCacheMetadataTag, data);
-<<<<<<< HEAD
 
 		// By moving our state the to cache we can avoid creating a copy in the case
 		// that no further mutations are made to `this`. If we're not done being mutated,
@@ -3357,27 +3274,7 @@
 		m_state = cachedState;
 		m_stateIsShared = true;
 
-		std::unique_lock<std::recursive_mutex> viewStateCacheLock(viewStateMutex);
-		viewStateCache[m_dscView->GetFile()->GetSessionId()] = std::move(cachedState);
-=======
-		std::lock_guard lock(m_viewSpecificState->stateMutex);
-		ViewStateCacheStore c;
-		c.m_imageStarts = m_imageStarts;
-		c.m_cacheFormat = m_cacheFormat;
-		c.m_backingCaches = m_backingCaches;
-		c.m_viewState = m_viewState;
-		c.m_headers = m_headers;
-		c.m_images = m_images;
-		c.m_regionsMappedIntoMemory = m_regionsMappedIntoMemory;
-		c.m_stubIslandRegions = m_stubIslandRegions;
-		c.m_dyldDataRegions = m_dyldDataRegions;
-		c.m_nonImageRegions = m_nonImageRegions;
-		c.m_baseFilePath = m_baseFilePath;
-		c.m_exportInfos = m_exportInfos;
-		c.m_symbolInfos = m_symbolInfos;
-		m_viewSpecificState->state = std::move(c);
->>>>>>> 0199e4d7
-
+		m_viewSpecificState->SetCachedState(std::move(cachedState));
 		m_metadataValid = true;
 
 		return true;
@@ -3387,13 +3284,8 @@
 
 immer::vector<MemoryRegion> SharedCache::GetMappedRegions() const
 {
-<<<<<<< HEAD
-	std::unique_lock<std::mutex> lock(viewSpecificMutexes[m_dscView->GetFile()->GetSessionId()].viewOperationsThatInfluenceMetadataMutex);
+	std::unique_lock<std::mutex> lock(m_viewSpecificState->viewOperationsThatInfluenceMetadataMutex);
 	return State().regionsMappedIntoMemory;
-=======
-	std::unique_lock<std::mutex> lock(m_viewSpecificState->viewOperationsThatInfluenceMetadataMutex);
-	return m_regionsMappedIntoMemory;
->>>>>>> 0199e4d7
 }
 
 extern "C"
