--- conflicted
+++ resolved
@@ -77,15 +77,11 @@
 	immer::vector<MemoryRegion> dyldDataRegions;
 	immer::vector<MemoryRegion> nonImageRegions;
 
-<<<<<<< HEAD
+	std::optional<std::pair<size_t, size_t>> objcOptimizationDataRange;
+
 	std::string baseFilePath;
 	SharedCacheFormat cacheFormat;
 	DSCViewState viewState = DSCViewStateUnloaded;
-=======
-	std::unordered_map<uint64_t, std::vector<std::pair<uint64_t, std::pair<BNSymbolType, std::string>>>> m_exportInfos;
-	std::unordered_map<uint64_t, std::vector<std::pair<uint64_t, std::pair<BNSymbolType, std::string>>>> m_symbolInfos;
-	std::optional<std::pair<size_t, size_t>> m_objcOptimizationDataRange;
->>>>>>> 726d6fba
 };
 
 struct SharedCache::ViewSpecificState {
@@ -162,11 +158,11 @@
 	return path.substr(path.find_last_of("/\\") + 1);
 }
 
-<<<<<<< HEAD
 std::string base_name(std::string_view path)
 {
 	return std::string(path.substr(path.find_last_of("/\\") + 1));
-=======
+}
+
 BNSegmentFlag SegmentFlagsFromMachOProtections(int initProt, int maxProt) {
 
 	uint32_t flags = 0;
@@ -183,7 +179,6 @@
 		((maxProt & MACHO_VM_PROT_EXECUTE) == 0))
 		flags |= SegmentDenyExecute;
 	return (BNSegmentFlag)flags;
->>>>>>> 726d6fba
 }
 
 
@@ -346,15 +341,11 @@
 			MutableState().cacheFormat = iOS16CacheFormat;
 	}
 
-<<<<<<< HEAD
+	if (primaryCacheHeader.objcOptsOffset && primaryCacheHeader.objcOptsSize) {
+		MutableState().objcOptimizationDataRange = {primaryCacheHeader.objcOptsOffset, primaryCacheHeader.objcOptsSize};
+	}
+
 	switch (State().cacheFormat)
-=======
-	if (primaryCacheHeader.objcOptsOffset && primaryCacheHeader.objcOptsSize) {
-		m_objcOptimizationDataRange = {primaryCacheHeader.objcOptsOffset, primaryCacheHeader.objcOptsSize};
-	}
-
-	switch (m_cacheFormat)
->>>>>>> 726d6fba
 	{
 	case RegularCacheFormat:
 	{
@@ -363,19 +354,11 @@
 		cache.isPrimary = true;
 		cache.path = path;
 
-		immer::vector_transient<std::pair<uint64_t, std::pair<uint64_t, uint64_t>>> mappings;
+		immer::vector_transient<dyld_cache_mapping_info> mappings;
 		for (size_t i = 0; i < primaryCacheHeader.mappingCount; i++)
 		{
 			baseFile->Read(&mapping, primaryCacheHeader.mappingOffset + (i * sizeof(mapping)), sizeof(mapping));
-<<<<<<< HEAD
-			std::pair<uint64_t, std::pair<uint64_t, uint64_t>> mapRawToAddrAndSize;
-			mapRawToAddrAndSize.first = mapping.fileOffset;
-			mapRawToAddrAndSize.second.first = mapping.address;
-			mapRawToAddrAndSize.second.second = mapping.size;
-			mappings.push_back(mapRawToAddrAndSize);
-=======
-			cache.mappings.push_back(mapping);
->>>>>>> 726d6fba
+			mappings.push_back(mapping);
 		}
 		cache.mappings = std::move(mappings).persistent();
 		MutableState().backingCaches = State().backingCaches.push_back(std::move(cache));
@@ -443,15 +426,7 @@
 		for (size_t i = 0; i < primaryCacheHeader.mappingCount; i++)
 		{
 			baseFile->Read(&mapping, primaryCacheHeader.mappingOffset + (i * sizeof(mapping)), sizeof(mapping));
-<<<<<<< HEAD
-			std::pair<uint64_t, std::pair<uint64_t, uint64_t>> mapRawToAddrAndSize;
-			mapRawToAddrAndSize.first = mapping.fileOffset;
-			mapRawToAddrAndSize.second.first = mapping.address;
-			mapRawToAddrAndSize.second.second = mapping.size;
-			mappings.push_back(std::move(mapRawToAddrAndSize));
-=======
-			cache.mappings.push_back(mapping);
->>>>>>> 726d6fba
+			mappings.push_back(mapping);
 		}
 		cache.mappings = std::move(mappings).persistent();
 		MutableState().backingCaches = State().backingCaches.push_back(std::move(cache));
@@ -528,15 +503,7 @@
 			{
 				subCacheFile->Read(&subCacheMapping, subCacheHeader.mappingOffset + (j * sizeof(subCacheMapping)),
 					sizeof(subCacheMapping));
-<<<<<<< HEAD
-				std::pair<uint64_t, std::pair<uint64_t, uint64_t>> mapRawToAddrAndSize;
-				mapRawToAddrAndSize.first = subCacheMapping.fileOffset;
-				mapRawToAddrAndSize.second.first = subCacheMapping.address;
-				mapRawToAddrAndSize.second.second = subCacheMapping.size;
-				mappings.push_back(std::move(mapRawToAddrAndSize));
-=======
-				subCache.mappings.push_back(subCacheMapping);
->>>>>>> 726d6fba
+				mappings.push_back(subCacheMapping);
 			}
 			subCache.mappings = std::move(mappings).persistent();
 
@@ -570,15 +537,7 @@
 		for (size_t i = 0; i < primaryCacheHeader.mappingCount; i++)
 		{
 			baseFile->Read(&mapping, primaryCacheHeader.mappingOffset + (i * sizeof(mapping)), sizeof(mapping));
-<<<<<<< HEAD
-			std::pair<uint64_t, std::pair<uint64_t, uint64_t>> mapRawToAddrAndSize;
-			mapRawToAddrAndSize.first = mapping.fileOffset;
-			mapRawToAddrAndSize.second.first = mapping.address;
-			mapRawToAddrAndSize.second.second = mapping.size;
-			mappings.push_back(std::move(mapRawToAddrAndSize));
-=======
-			cache.mappings.push_back(mapping);
->>>>>>> 726d6fba
+			mappings.push_back(mapping);
 		}
 		cache.mappings = std::move(mappings).persistent();
 		MutableState().backingCaches = State().backingCaches.push_back(std::move(cache));
@@ -638,15 +597,7 @@
 			{
 				subCacheFile->Read(&subCacheMapping, subCacheHeader.mappingOffset + (j * sizeof(subCacheMapping)),
 					sizeof(subCacheMapping));
-<<<<<<< HEAD
-				std::pair<uint64_t, std::pair<uint64_t, uint64_t>> mapRawToAddrAndSize;
-				mapRawToAddrAndSize.first = subCacheMapping.fileOffset;
-				mapRawToAddrAndSize.second.first = subCacheMapping.address;
-				mapRawToAddrAndSize.second.second = subCacheMapping.size;
-				mappings.push_back(std::move(mapRawToAddrAndSize));
-=======
-				subCache.mappings.push_back(subCacheMapping);
->>>>>>> 726d6fba
+				mappings.push_back(subCacheMapping);
 			}
 			subCache.mappings = std::move(mappings).persistent();
 			MutableState().backingCaches = State().backingCaches.push_back(std::move(subCache));
@@ -689,15 +640,7 @@
 		{
 			subCacheFile->Read(&subCacheMapping, subCacheHeader.mappingOffset + (j * sizeof(subCacheMapping)),
 				sizeof(subCacheMapping));
-<<<<<<< HEAD
-			std::pair<uint64_t, std::pair<uint64_t, uint64_t>> mapRawToAddrAndSize;
-			mapRawToAddrAndSize.first = subCacheMapping.fileOffset;
-			mapRawToAddrAndSize.second.first = subCacheMapping.address;
-			mapRawToAddrAndSize.second.second = subCacheMapping.size;
-			mappings.push_back(std::move(mapRawToAddrAndSize));
-=======
-			subCache.mappings.push_back(subCacheMapping);
->>>>>>> 726d6fba
+			mappings.push_back(subCacheMapping);
 		}
 		subCache.mappings = std::move(mappings).persistent();
 
@@ -716,15 +659,7 @@
 		for (size_t i = 0; i < primaryCacheHeader.mappingCount; i++)
 		{
 			baseFile->Read(&mapping, primaryCacheHeader.mappingOffset + (i * sizeof(mapping)), sizeof(mapping));
-<<<<<<< HEAD
-			std::pair<uint64_t, std::pair<uint64_t, uint64_t>> mapRawToAddrAndSize;
-			mapRawToAddrAndSize.first = mapping.fileOffset;
-			mapRawToAddrAndSize.second.first = mapping.address;
-			mapRawToAddrAndSize.second.second = mapping.size;
-			mappings.push_back(std::move(mapRawToAddrAndSize));
-=======
-			cache.mappings.push_back(mapping);
->>>>>>> 726d6fba
+			mappings.push_back(mapping);
 		}
 		cache.mappings = std::move(mappings).persistent();
 		MutableState().backingCaches = State().backingCaches.push_back(std::move(cache));
@@ -805,16 +740,7 @@
 			{
 				subCacheFile->Read(&subCacheMapping, subCacheHeader.mappingOffset + (j * sizeof(subCacheMapping)),
 					sizeof(subCacheMapping));
-<<<<<<< HEAD
-
-				std::pair<uint64_t, std::pair<uint64_t, uint64_t>> mapRawToAddrAndSize;
-				mapRawToAddrAndSize.first = subCacheMapping.fileOffset;
-				mapRawToAddrAndSize.second.first = subCacheMapping.address;
-				mapRawToAddrAndSize.second.second = subCacheMapping.size;
-				mappings.push_back(std::move(mapRawToAddrAndSize));
-=======
-				subCache.mappings.push_back(subCacheMapping);
->>>>>>> 726d6fba
+				mappings.push_back(subCacheMapping);
 
 				if (subCachePath.find(".dylddata") != std::string::npos)
 				{
@@ -872,15 +798,7 @@
 			{
 				subCacheFile->Read(&subCacheMapping, subCacheHeader.mappingOffset + (j * sizeof(subCacheMapping)),
 					sizeof(subCacheMapping));
-<<<<<<< HEAD
-				std::pair<uint64_t, std::pair<uint64_t, uint64_t>> mapRawToAddrAndSize;
-				mapRawToAddrAndSize.first = subCacheMapping.fileOffset;
-				mapRawToAddrAndSize.second.first = subCacheMapping.address;
-				mapRawToAddrAndSize.second.second = subCacheMapping.size;
-				mappings.push_back(std::move(mapRawToAddrAndSize));
-=======
-				subCache.mappings.push_back(subCacheMapping);
->>>>>>> 726d6fba
+				mappings.push_back(subCacheMapping);
 			}
 			subCache.mappings = std::move(mappings).persistent();
 			MutableState().backingCaches = State().backingCaches.push_back(std::move(subCache));
@@ -969,14 +887,8 @@
 			region.start = mapping.address;
 			region.size = mapping.size;
 			region.prettyName = base_name(cache.path) + "::" + std::to_string(i);
-<<<<<<< HEAD
-			// FIXME flags!!! BackingCache.mapping needs refactored to store this information!
-			region.flags = (BNSegmentFlag)(BNSegmentFlag::SegmentReadable | BNSegmentFlag::SegmentExecutable);
+			region.flags = SegmentFlagsFromMachOProtections(mapping.initProt, mapping.maxProt);
 			nonImageRegions.push_back(std::move(region));
-=======
-			region.flags = SegmentFlagsFromMachOProtections(mapping.initProt, mapping.maxProt);
-			m_nonImageRegions.push_back(std::move(region));
->>>>>>> 726d6fba
 			i++;
 		}
 	}
@@ -3711,8 +3623,37 @@
 	g_dscRawViewType = &rawType;
 }
 
-<<<<<<< HEAD
 namespace SharedCacheCore {
+
+void Serialize(SerializationContext& context, const dyld_cache_mapping_info& value)
+{
+	context.writer.StartArray();
+	Serialize(context, value.address);
+	Serialize(context, value.size);
+	Serialize(context, value.fileOffset);
+	Serialize(context, value.maxProt);
+	Serialize(context, value.initProt);
+	context.writer.EndArray();
+}
+
+void Deserialize(DeserializationContext& context, std::string_view name, immer::vector<dyld_cache_mapping_info>& b)
+{
+
+	auto bArr = context.doc[name.data()].GetArray();
+	auto transient = b.transient();
+	for (auto& s : bArr)
+	{
+		dyld_cache_mapping_info mapping;
+		auto s2 = s.GetArray();
+		mapping.address = s2[0].GetUint64();
+		mapping.size = s2[1].GetUint64();
+		mapping.fileOffset = s2[2].GetUint64();
+		mapping.maxProt = s2[3].GetUint();
+		mapping.initProt = s2[4].GetUint();
+		transient.push_back(mapping);
+	}
+	b = std::move(transient).persistent();
+}
 
 void SharedCache::Store(SerializationContext& context) const
 {
@@ -3943,14 +3884,25 @@
 	return State().headers;
 }
 
-}  // namespace SharedCacheCore
-=======
+void BackingCache::Store(SerializationContext& context) const
+{
+	MSS(path);
+	MSS(isPrimary);
+	MSS(mappings);
+}
+void BackingCache::Load(DeserializationContext& context)
+{
+	MSL(path);
+	MSL(isPrimary);
+	MSL(mappings);
+}
+
 size_t SharedCache::GetBaseAddress() const {
-	if (m_backingCaches.empty()) {
+	if (State().backingCaches.empty()) {
 		return 0;
 	}
 
-	const BackingCache& primaryCache = m_backingCaches[0];
+	const BackingCache& primaryCache = State().backingCaches[0];
 	if (!primaryCache.isPrimary) {
 		abort();
 		return 0;
@@ -3965,13 +3917,13 @@
 
 // Intentionally takes a copy to avoid modifying the cursor position in the original reader.
 std::optional<ObjCOptimizationHeader> SharedCache::GetObjCOptimizationHeader(VMReader reader) const {
-	if (!m_objcOptimizationDataRange) {
+	if (!State().objcOptimizationDataRange) {
 		return {};
 	}
 
 	ObjCOptimizationHeader header{};
 	// Ignoring `objcOptsSize` in favor of `sizeof(ObjCOptimizationHeader)` matches dyld's behavior.
-	reader.Read(&header, GetBaseAddress() + m_objcOptimizationDataRange->first, sizeof(ObjCOptimizationHeader));
+	reader.Read(&header, GetBaseAddress() + State().objcOptimizationDataRange->first, sizeof(ObjCOptimizationHeader));
 
 	return header;
 }
@@ -3982,4 +3934,5 @@
 	}
 	return 0;
 }
->>>>>>> 726d6fba
+
+}  // namespace SharedCacheCore