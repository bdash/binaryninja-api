//
// Created by kat on 5/19/23.
//

#include "binaryninjaapi.h"

/* ---
 * This is the primary image loader logic for Shared Caches
 *
 * It is standalone code that operates on a DSCView.
 *
 * This has to recreate _all_ of the Mach-O View logic, but slightly differently, as everything is spicy and weird and
 * 		different enough that it's not worth trying to make a shared base class.
 *
 * The SharedCache api object is a 'Controller' that serializes its own state in view metadata.
 *
 * It is multithreading capable (multiple SharedCache objects can exist and do things on different threads, it will manage)
 *
 * View state is saved to BinaryView any time it changes, however due to json deser speed we must also cache it on heap.
 *	This cache is 'load bearing' and controllers on other threads may serialize it back to view after making changes, so it
 *	must be kept up to date.
 *
 *
 *
 * */

#include "SharedCache.h"
#include "ObjC.h"
#include <filesystem>
#include <mutex>
#include <unordered_map>
#include <utility>
#include <fcntl.h>
#include <memory>
#include <chrono>
#include <thread>

#include "immer/flex_vector.hpp"
#include "immer/vector_transient.hpp"

using namespace BinaryNinja;
using namespace SharedCacheCore;

#ifdef _MSC_VER

int count_trailing_zeros(uint64_t value) {
	unsigned long index; // 32-bit long on Windows
	if (_BitScanForward64(&index, value)) {
		return index;
	} else {
		return 64; // If the value is 0, return 64.
	}
}
#else
int count_trailing_zeros(uint64_t value) {
	return value == 0 ? 64 : __builtin_ctzll(value);
}
#endif

struct SharedCache::State
{
	immer::map<uint64_t, immer::vector<std::pair<uint64_t, std::pair<BNSymbolType, std::string>>>>
		exportInfos;
	immer::map<uint64_t, immer::vector<std::pair<uint64_t, std::pair<BNSymbolType, std::string>>>>
		symbolInfos;

	immer::map<std::string, uint64_t> imageStarts;
	immer::map<uint64_t, SharedCacheMachOHeader> headers;

	immer::vector<CacheImage> images;

	immer::vector<MemoryRegion> regionsMappedIntoMemory;

	immer::vector<BackingCache> backingCaches;

	immer::vector<MemoryRegion> stubIslandRegions;  // TODO honestly both of these should be refactored into nonImageRegions. :p
	immer::vector<MemoryRegion> dyldDataRegions;
	immer::vector<MemoryRegion> nonImageRegions;

	std::optional<std::pair<size_t, size_t>> objcOptimizationDataRange;

	std::string baseFilePath;
	SharedCacheFormat cacheFormat;
	DSCViewState viewState = DSCViewStateUnloaded;
};

struct SharedCache::ViewSpecificState {
	std::mutex typeLibraryMutex;
	std::unordered_map<std::string, Ref<TypeLibrary>> typeLibraries;

	std::mutex viewOperationsThatInfluenceMetadataMutex;

	std::atomic<BNDSCViewLoadProgress> progress;

	std::mutex stateMutex;

#if __has_feature(__cpp_lib_atomic_shared_ptr)
       std::shared_ptr<struct SharedCache::State> GetCachedState() const {
               return cachedState;
       }
       void SetCachedState(std::shared_ptr<struct SharedCache::State> newState) {
               cachedState = newState;
       }
#else
       std::shared_ptr<struct SharedCache::State> GetCachedState() const {
               return std::atomic_load(&cachedState);
       }
       void SetCachedState(std::shared_ptr<struct SharedCache::State> newState) {
               std::atomic_store(&cachedState, std::move(newState));
       }
#endif
private:
#if __has_feature(__cpp_lib_atomic_shared_ptr)
       std::atomic<std::shared_ptr<struct SharedCache::State>> cachedState;
#else
       std::shared_ptr<struct SharedCache::State> cachedState;
#endif
};


std::shared_ptr<SharedCache::ViewSpecificState> ViewSpecificStateForId(uint64_t viewIdentifier, bool insertIfNeeded = true) {
	static std::mutex viewSpecificStateMutex;
	static std::unordered_map<uint64_t, std::weak_ptr<SharedCache::ViewSpecificState>> viewSpecificState;

	std::lock_guard lock(viewSpecificStateMutex);

	if (auto it = viewSpecificState.find(viewIdentifier); it != viewSpecificState.end()) {
		if (auto statePtr = it->second.lock()) {
			return statePtr;
		}
	}

	if (!insertIfNeeded) {
		return nullptr;
	}

	auto statePtr = std::make_shared<SharedCache::ViewSpecificState>();
	viewSpecificState[viewIdentifier] = statePtr;

	// Prune entries for any views that are no longer in use.
	for (auto it = viewSpecificState.begin(); it != viewSpecificState.end(); ) {
		if (it->second.expired()) {
			it = viewSpecificState.erase(it);
		} else {
			++it;
		}
	}

	return statePtr;
}

std::shared_ptr<SharedCache::ViewSpecificState> ViewSpecificStateForView(Ref<BinaryNinja::BinaryView> view) {
	return ViewSpecificStateForId(view->GetFile()->GetSessionId());
}

std::string base_name(std::string_view const& path)
{
	return std::string(path.substr(path.find_last_of("/\\") + 1));
}

BNSegmentFlag SegmentFlagsFromMachOProtections(int initProt, int maxProt) {

	uint32_t flags = 0;
	if (initProt & MACHO_VM_PROT_READ)
		flags |= SegmentReadable;
	if (initProt & MACHO_VM_PROT_WRITE)
		flags |= SegmentWritable;
	if (initProt & MACHO_VM_PROT_EXECUTE)
		flags |= SegmentExecutable;
	if (((initProt & MACHO_VM_PROT_WRITE) == 0) &&
		((maxProt & MACHO_VM_PROT_WRITE) == 0))
		flags |= SegmentDenyWrite;
	if (((initProt & MACHO_VM_PROT_EXECUTE) == 0) &&
		((maxProt & MACHO_VM_PROT_EXECUTE) == 0))
		flags |= SegmentDenyExecute;
	return (BNSegmentFlag)flags;
}


#pragma clang diagnostic push
#pragma clang diagnostic ignored "-Wunused-function"
static int64_t readSLEB128(DataBuffer& buffer, size_t length, size_t& offset)
{
	uint8_t cur;
	int64_t value = 0;
	size_t shift = 0;
	while (offset < length)
	{
		cur = buffer[offset++];
		value |= (cur & 0x7f) << shift;
		shift += 7;
		if ((cur & 0x80) == 0)
			break;
	}
	value = (value << (64 - shift)) >> (64 - shift);
	return value;
}
#pragma clang diagnostic pop


static uint64_t readLEB128(DataBuffer& p, size_t end, size_t& offset)
{
	uint64_t result = 0;
	int bit = 0;
	do
	{
		if (offset >= end)
			return -1;

		uint64_t slice = p[offset] & 0x7f;

		if (bit > 63)
			return -1;
		else
		{
			result |= (slice << bit);
			bit += 7;
		}
	} while (p[offset++] & 0x80);
	return result;
}


uint64_t readValidULEB128(DataBuffer& buffer, size_t& cursor)
{
	uint64_t value = readLEB128(buffer, buffer.GetLength(), cursor);
	if ((int64_t)value == -1)
		throw ReadException();
	return value;
}


uint64_t SharedCache::FastGetBackingCacheCount(BinaryNinja::Ref<BinaryNinja::BinaryView> dscView)
{
	std::shared_ptr<MMappedFileAccessor> baseFile;
	try {
		baseFile = MMappedFileAccessor::Open(dscView, dscView->GetFile()->GetSessionId(), dscView->GetFile()->GetOriginalFilename())->lock();
	}
	catch (...){
		LogError("Shared Cache preload: Failed to open file %s", dscView->GetFile()->GetOriginalFilename().c_str());
		return 0;
	}

	dyld_cache_header header {};
	size_t header_size = baseFile->ReadUInt32(16);
	baseFile->Read(&header, 0, std::min(header_size, sizeof(dyld_cache_header)));

	SharedCacheFormat cacheFormat;

	if (header.imagesCountOld != 0)
		cacheFormat = RegularCacheFormat;

	size_t subCacheOff = offsetof(struct dyld_cache_header, subCacheArrayOffset);
	size_t headerEnd = header.mappingOffset;
	if (headerEnd > subCacheOff)
	{
		if (header.cacheType != 2)
		{
			if (std::filesystem::exists(ResolveFilePath(dscView, baseFile->Path() + ".01")))
				cacheFormat = LargeCacheFormat;
			else
				cacheFormat = SplitCacheFormat;
		}
		else
			cacheFormat = iOS16CacheFormat;
	}

	switch (cacheFormat)
	{
	case RegularCacheFormat:
	{
		return 1;
	}
	case LargeCacheFormat:
	{
		auto mainFileName = baseFile->Path();
		auto subCacheCount = header.subCacheArrayCount;
		return subCacheCount + 1;
	}
	case SplitCacheFormat:
	{
		auto mainFileName = baseFile->Path();
		auto subCacheCount = header.subCacheArrayCount;
		return subCacheCount + 2;
	}
	case iOS16CacheFormat:
	{
		auto mainFileName = baseFile->Path();
		auto subCacheCount = header.subCacheArrayCount;
		return subCacheCount + 2;
	}
	}
}


void SharedCache::PerformInitialLoad()
{
	m_logger->LogInfo("Performing initial load of Shared Cache");
	auto path = m_dscView->GetFile()->GetOriginalFilename();
	auto baseFile = MMappedFileAccessor::Open(m_dscView, m_dscView->GetFile()->GetSessionId(), path)->lock();

	m_viewSpecificState->progress = LoadProgressLoadingCaches;

	WillMutateState();

	MutableState().baseFilePath = path;

	DataBuffer sig = baseFile->ReadBuffer(0, 4);
	if (sig.GetLength() != 4)
		abort();
	const char* magic = (char*)sig.GetData();
	if (strncmp(magic, "dyld", 4) != 0)
		abort();

	MutableState().cacheFormat = RegularCacheFormat;

	dyld_cache_header primaryCacheHeader {};
	size_t header_size = baseFile->ReadUInt32(16);
	baseFile->Read(&primaryCacheHeader, 0, std::min(header_size, sizeof(dyld_cache_header)));

	if (primaryCacheHeader.imagesCountOld != 0)
		MutableState().cacheFormat = RegularCacheFormat;

	size_t subCacheOff = offsetof(struct dyld_cache_header, subCacheArrayOffset);
	size_t headerEnd = primaryCacheHeader.mappingOffset;
	if (headerEnd > subCacheOff)
	{
		if (primaryCacheHeader.cacheType != 2)
		{
			if (std::filesystem::exists(ResolveFilePath(m_dscView, baseFile->Path() + ".01")))
				MutableState().cacheFormat = LargeCacheFormat;
			else
				MutableState().cacheFormat = SplitCacheFormat;
		}
		else
			MutableState().cacheFormat = iOS16CacheFormat;
	}

	if (primaryCacheHeader.objcOptsOffset && primaryCacheHeader.objcOptsSize) {
		MutableState().objcOptimizationDataRange = {primaryCacheHeader.objcOptsOffset, primaryCacheHeader.objcOptsSize};
	}

	switch (State().cacheFormat)
	{
	case RegularCacheFormat:
	{
		dyld_cache_mapping_info mapping {};
		BackingCache cache;
		cache.isPrimary = true;
		cache.path = path;

		immer::vector_transient<std::pair<uint64_t, std::pair<uint64_t, uint64_t>>> mappings;
		for (size_t i = 0; i < primaryCacheHeader.mappingCount; i++)
		{
			baseFile->Read(&mapping, primaryCacheHeader.mappingOffset + (i * sizeof(mapping)), sizeof(mapping));
<<<<<<< HEAD
			std::pair<uint64_t, std::pair<uint64_t, uint64_t>> mapRawToAddrAndSize;
			mapRawToAddrAndSize.first = mapping.fileOffset;
			mapRawToAddrAndSize.second.first = mapping.address;
			mapRawToAddrAndSize.second.second = mapping.size;
			mappings.push_back(mapRawToAddrAndSize);
=======
			cache.mappings.push_back(mapping);
>>>>>>> bf639fe5
		}
		cache.mappings = std::move(mappings).persistent();
		MutableState().backingCaches = State().backingCaches.push_back(std::move(cache));

		dyld_cache_image_info img {};
		auto imageStarts = State().imageStarts.transient();
		for (size_t i = 0; i < primaryCacheHeader.imagesCountOld; i++)
		{
			baseFile->Read(&img, primaryCacheHeader.imagesOffsetOld + (i * sizeof(img)), sizeof(img));
			auto iname = baseFile->ReadNullTermString(img.pathFileOffset);
			imageStarts.set(iname, img.address);
		}
		MutableState().imageStarts = std::move(imageStarts).persistent();

		m_logger->LogInfo("Found %d images in the shared cache", primaryCacheHeader.imagesCountOld);

		if (primaryCacheHeader.branchPoolsCount)
		{
			std::vector<uint64_t> addresses;
			for (size_t i = 0; i < primaryCacheHeader.branchPoolsCount; i++)
			{
				addresses.push_back(baseFile->ReadULong(primaryCacheHeader.branchPoolsOffset + (i * m_dscView->GetAddressSize())));
			}
			baseFile.reset(); // No longer needed, we're about to remap this file into VM space so we can load these.
			uint64_t i = 0;
			auto stubIslandRegions = State().stubIslandRegions.transient();
			for (auto address : addresses)
			{
				i++;
				auto vm = GetVMMap(true);
				auto machoHeader = SharedCache::LoadHeaderForAddress(vm, address, "dyld_shared_cache_branch_islands_" + std::to_string(i));
				if (machoHeader)
				{
					for (const auto& segment : machoHeader->segments)
					{
						MemoryRegion stubIslandRegion;
						stubIslandRegion.start = segment.vmaddr;
						stubIslandRegion.size = segment.filesize;
						char segName[17];
						memcpy(segName, segment.segname, 16);
						segName[16] = 0;
						std::string segNameStr = std::string(segName);
						stubIslandRegion.prettyName = "dyld_shared_cache_branch_islands_" + std::to_string(i) + "::" + segNameStr;
						stubIslandRegion.flags = (BNSegmentFlag)(BNSegmentFlag::SegmentReadable | BNSegmentFlag::SegmentExecutable);
						stubIslandRegions.push_back(std::move(stubIslandRegion));
					}
				}
			}
			MutableState().stubIslandRegions = std::move(stubIslandRegions).persistent();
		}

		m_logger->LogInfo("Found %d branch pools in the shared cache", primaryCacheHeader.branchPoolsCount);

		break;
	}
	case LargeCacheFormat:
	{
		dyld_cache_mapping_info mapping {};	 // We're going to reuse this for all of the mappings. We only need it
											 // briefly.

		BackingCache cache;
		cache.isPrimary = true;
		cache.path = path;
		auto mappings = cache.mappings.transient();
		for (size_t i = 0; i < primaryCacheHeader.mappingCount; i++)
		{
			baseFile->Read(&mapping, primaryCacheHeader.mappingOffset + (i * sizeof(mapping)), sizeof(mapping));
<<<<<<< HEAD
			std::pair<uint64_t, std::pair<uint64_t, uint64_t>> mapRawToAddrAndSize;
			mapRawToAddrAndSize.first = mapping.fileOffset;
			mapRawToAddrAndSize.second.first = mapping.address;
			mapRawToAddrAndSize.second.second = mapping.size;
			mappings.push_back(std::move(mapRawToAddrAndSize));
=======
			cache.mappings.push_back(mapping);
>>>>>>> bf639fe5
		}
		cache.mappings = std::move(mappings).persistent();
		MutableState().backingCaches = State().backingCaches.push_back(std::move(cache));

		dyld_cache_image_info img {};

		auto imageStarts = State().imageStarts.transient();
		for (size_t i = 0; i < primaryCacheHeader.imagesCount; i++)
		{
			baseFile->Read(&img, primaryCacheHeader.imagesOffset + (i * sizeof(img)), sizeof(img));
			auto iname = baseFile->ReadNullTermString(img.pathFileOffset);
			imageStarts.set(iname, img.address);
		}

		if (primaryCacheHeader.branchPoolsCount)
		{
			std::vector<uint64_t> pool {};
			for (size_t i = 0; i < primaryCacheHeader.branchPoolsCount; i++)
			{
				imageStarts.set("dyld_shared_cache_branch_islands_" + std::to_string(i), 
					baseFile->ReadULong(primaryCacheHeader.branchPoolsOffset + (i * m_dscView->GetAddressSize())));
			}
		}
		MutableState().imageStarts = std::move(imageStarts).persistent();

		std::string mainFileName = base_name(path);
		if (auto projectFile = m_dscView->GetFile()->GetProjectFile())
			mainFileName = projectFile->GetName();
		auto subCacheCount = primaryCacheHeader.subCacheArrayCount;

		dyld_subcache_entry2 _entry {};
		std::vector<dyld_subcache_entry2> subCacheEntries;
		for (size_t i = 0; i < subCacheCount; i++)
		{
			baseFile->Read(&_entry, primaryCacheHeader.subCacheArrayOffset + (i * sizeof(dyld_subcache_entry2)),
				sizeof(dyld_subcache_entry2));
			subCacheEntries.push_back(_entry);
		}

		baseFile.reset();
		for (const auto& entry : subCacheEntries)
		{
			std::string subCachePath;
			std::string subCacheFilename;
			if (std::string(entry.fileExtension).find('.') != std::string::npos)
			{
				subCachePath = path + entry.fileExtension;
				subCacheFilename = mainFileName + entry.fileExtension;
			}
			else
			{
				subCachePath = path + "." + entry.fileExtension;
				subCacheFilename = mainFileName + "." + entry.fileExtension;
			}
			auto subCacheFile = MMappedFileAccessor::Open(m_dscView, m_dscView->GetFile()->GetSessionId(), subCachePath)->lock();

			dyld_cache_header subCacheHeader {};
			uint64_t headerSize = subCacheFile->ReadUInt32(16);
			if (headerSize > sizeof(dyld_cache_header))
			{
				m_logger->LogDebug("Header size is larger than expected (0x%llx), using default size (0x%llx)", headerSize,
					sizeof(dyld_cache_header));
				headerSize = sizeof(dyld_cache_header);
			}
			subCacheFile->Read(&subCacheHeader, 0, headerSize);

			dyld_cache_mapping_info subCacheMapping {};
			BackingCache subCache;
			subCache.isPrimary = false;
			subCache.path = subCachePath;

			auto mappings = subCache.mappings.transient();
			for (size_t j = 0; j < subCacheHeader.mappingCount; j++)
			{
				subCacheFile->Read(&subCacheMapping, subCacheHeader.mappingOffset + (j * sizeof(subCacheMapping)),
					sizeof(subCacheMapping));
<<<<<<< HEAD
				std::pair<uint64_t, std::pair<uint64_t, uint64_t>> mapRawToAddrAndSize;
				mapRawToAddrAndSize.first = subCacheMapping.fileOffset;
				mapRawToAddrAndSize.second.first = subCacheMapping.address;
				mapRawToAddrAndSize.second.second = subCacheMapping.size;
				mappings.push_back(std::move(mapRawToAddrAndSize));
=======
				subCache.mappings.push_back(subCacheMapping);
>>>>>>> bf639fe5
			}
			subCache.mappings = std::move(mappings).persistent();

			if (subCacheHeader.mappingCount == 1 && subCacheHeader.imagesCountOld == 0 && subCacheHeader.imagesCount == 0
				&& subCacheHeader.imagesTextOffset == 0)
			{
				auto pathBasename = subCachePath.substr(subCachePath.find_last_of("/\\") + 1);
				uint64_t address = subCacheMapping.address;
				uint64_t size = subCacheMapping.size;
				MemoryRegion stubIslandRegion;
				stubIslandRegion.start = address;
				stubIslandRegion.size = size;
				stubIslandRegion.prettyName = subCacheFilename + "::_stubs";
				stubIslandRegion.flags = (BNSegmentFlag)(BNSegmentFlag::SegmentReadable | BNSegmentFlag::SegmentExecutable);
				MutableState().stubIslandRegions = State().stubIslandRegions.push_back(std::move(stubIslandRegion));
			}

			MutableState().backingCaches = State().backingCaches.push_back(std::move(subCache));
		}
		break;
	}
	case SplitCacheFormat:
	{
		dyld_cache_mapping_info mapping {};	 // We're going to reuse this for all of the mappings. We only need it
											 // briefly.
		BackingCache cache;
		cache.isPrimary = true;
		cache.path = path;

		auto mappings = cache.mappings.transient();
		for (size_t i = 0; i < primaryCacheHeader.mappingCount; i++)
		{
			baseFile->Read(&mapping, primaryCacheHeader.mappingOffset + (i * sizeof(mapping)), sizeof(mapping));
<<<<<<< HEAD
			std::pair<uint64_t, std::pair<uint64_t, uint64_t>> mapRawToAddrAndSize;
			mapRawToAddrAndSize.first = mapping.fileOffset;
			mapRawToAddrAndSize.second.first = mapping.address;
			mapRawToAddrAndSize.second.second = mapping.size;
			mappings.push_back(std::move(mapRawToAddrAndSize));
=======
			cache.mappings.push_back(mapping);
>>>>>>> bf639fe5
		}
		cache.mappings = std::move(mappings).persistent();
		MutableState().backingCaches = State().backingCaches.push_back(std::move(cache));

		dyld_cache_image_info img {};

		auto imageStarts = State().imageStarts.transient();
		for (size_t i = 0; i < primaryCacheHeader.imagesCount; i++)
		{
			baseFile->Read(&img, primaryCacheHeader.imagesOffset + (i * sizeof(img)), sizeof(img));
			auto iname = baseFile->ReadNullTermString(img.pathFileOffset);
			imageStarts.set(iname, img.address);
		}

		if (primaryCacheHeader.branchPoolsCount)
		{
			std::vector<uint64_t> pool {};
			for (size_t i = 0; i < primaryCacheHeader.branchPoolsCount; i++)
			{
				imageStarts.set("dyld_shared_cache_branch_islands_" + std::to_string(i), 
					baseFile->ReadULong(primaryCacheHeader.branchPoolsOffset + (i * m_dscView->GetAddressSize())));
			}
		}
		MutableState().imageStarts = std::move(imageStarts).persistent();

		std::string mainFileName = base_name(path);
		if (auto projectFile = m_dscView->GetFile()->GetProjectFile())
			mainFileName = projectFile->GetName();
		auto subCacheCount = primaryCacheHeader.subCacheArrayCount;

		baseFile.reset();

		for (size_t i = 1; i <= subCacheCount; i++)
		{
			auto subCachePath = path + "." + std::to_string(i);
			auto subCacheFilename = mainFileName + "." + std::to_string(i);
			auto subCacheFile = MMappedFileAccessor::Open(m_dscView, m_dscView->GetFile()->GetSessionId(), subCachePath)->lock();

			dyld_cache_header subCacheHeader {};
			uint64_t headerSize = subCacheFile->ReadUInt32(16);
			if (headerSize > sizeof(dyld_cache_header))
			{
				m_logger->LogDebug("Header size is larger than expected (0x%llx), using default size (0x%llx)", headerSize,
					sizeof(dyld_cache_header));
				headerSize = sizeof(dyld_cache_header);
			}
			subCacheFile->Read(&subCacheHeader, 0, headerSize);

			BackingCache subCache;
			subCache.isPrimary = false;
			subCache.path = subCachePath;

			dyld_cache_mapping_info subCacheMapping {};

			auto mappings = subCache.mappings.transient();
			for (size_t j = 0; j < subCacheHeader.mappingCount; j++)
			{
				subCacheFile->Read(&subCacheMapping, subCacheHeader.mappingOffset + (j * sizeof(subCacheMapping)),
					sizeof(subCacheMapping));
<<<<<<< HEAD
				std::pair<uint64_t, std::pair<uint64_t, uint64_t>> mapRawToAddrAndSize;
				mapRawToAddrAndSize.first = subCacheMapping.fileOffset;
				mapRawToAddrAndSize.second.first = subCacheMapping.address;
				mapRawToAddrAndSize.second.second = subCacheMapping.size;
				mappings.push_back(std::move(mapRawToAddrAndSize));
=======
				subCache.mappings.push_back(subCacheMapping);
>>>>>>> bf639fe5
			}
			subCache.mappings = std::move(mappings).persistent();
			MutableState().backingCaches = State().backingCaches.push_back(std::move(subCache));

			if (subCacheHeader.mappingCount == 1 && subCacheHeader.imagesCountOld == 0 && subCacheHeader.imagesCount == 0
				&& subCacheHeader.imagesTextOffset == 0)
			{
				auto pathBasename = subCachePath.substr(subCachePath.find_last_of("/\\") + 1);
				uint64_t address = subCacheMapping.address;
				uint64_t size = subCacheMapping.size;
				MemoryRegion stubIslandRegion;
				stubIslandRegion.start = address;
				stubIslandRegion.size = size;
				stubIslandRegion.prettyName = subCacheFilename + "::_stubs";
				stubIslandRegion.flags = (BNSegmentFlag)(BNSegmentFlag::SegmentReadable | BNSegmentFlag::SegmentExecutable);
				MutableState().stubIslandRegions = State().stubIslandRegions.push_back(std::move(stubIslandRegion));
			}
		}

		// Load .symbols subcache

		auto subCachePath = path + ".symbols";
		auto subCacheFile = MMappedFileAccessor::Open(m_dscView, m_dscView->GetFile()->GetSessionId(), subCachePath)->lock();

		dyld_cache_header subCacheHeader {};
		uint64_t headerSize = subCacheFile->ReadUInt32(16);
		if (headerSize > sizeof(dyld_cache_header))
		{
			m_logger->LogDebug("Header size is larger than expected (0x%llx), using default size (0x%llx)", headerSize,
				sizeof(dyld_cache_header));
			headerSize = sizeof(dyld_cache_header);
		}
		subCacheFile->Read(&subCacheHeader, 0, headerSize);

		dyld_cache_mapping_info subCacheMapping {};
		BackingCache subCache;
		mappings = subCache.mappings.transient();

		for (size_t j = 0; j < subCacheHeader.mappingCount; j++)
		{
			subCacheFile->Read(&subCacheMapping, subCacheHeader.mappingOffset + (j * sizeof(subCacheMapping)),
				sizeof(subCacheMapping));
<<<<<<< HEAD
			std::pair<uint64_t, std::pair<uint64_t, uint64_t>> mapRawToAddrAndSize;
			mapRawToAddrAndSize.first = subCacheMapping.fileOffset;
			mapRawToAddrAndSize.second.first = subCacheMapping.address;
			mapRawToAddrAndSize.second.second = subCacheMapping.size;
			mappings.push_back(std::move(mapRawToAddrAndSize));
=======
			subCache.mappings.push_back(subCacheMapping);
>>>>>>> bf639fe5
		}
		subCache.mappings = std::move(mappings).persistent();

		MutableState().backingCaches = State().backingCaches.push_back(std::move(subCache));
		break;
	}
	case iOS16CacheFormat:
	{
		dyld_cache_mapping_info mapping {};

		BackingCache cache;
		cache.isPrimary = true;
		cache.path = path;

		auto mappings = cache.mappings.transient();
		for (size_t i = 0; i < primaryCacheHeader.mappingCount; i++)
		{
			baseFile->Read(&mapping, primaryCacheHeader.mappingOffset + (i * sizeof(mapping)), sizeof(mapping));
<<<<<<< HEAD
			std::pair<uint64_t, std::pair<uint64_t, uint64_t>> mapRawToAddrAndSize;
			mapRawToAddrAndSize.first = mapping.fileOffset;
			mapRawToAddrAndSize.second.first = mapping.address;
			mapRawToAddrAndSize.second.second = mapping.size;
			mappings.push_back(std::move(mapRawToAddrAndSize));
=======
			cache.mappings.push_back(mapping);
>>>>>>> bf639fe5
		}
		cache.mappings = std::move(mappings).persistent();
		MutableState().backingCaches = State().backingCaches.push_back(std::move(cache));

		dyld_cache_image_info img {};

		auto imageStarts = State().imageStarts.transient();
		for (size_t i = 0; i < primaryCacheHeader.imagesCount; i++)
		{
			baseFile->Read(&img, primaryCacheHeader.imagesOffset + (i * sizeof(img)), sizeof(img));
			auto iname = baseFile->ReadNullTermString(img.pathFileOffset);
			imageStarts.set(iname, img.address);
		}

		if (primaryCacheHeader.branchPoolsCount)
		{
			std::vector<uint64_t> pool {};
			for (size_t i = 0; i < primaryCacheHeader.branchPoolsCount; i++)
			{
				imageStarts.set("dyld_shared_cache_branch_islands_" + std::to_string(i),
					baseFile->ReadULong(primaryCacheHeader.branchPoolsOffset + (i * m_dscView->GetAddressSize())));
			}
		}
		MutableState().imageStarts = std::move(imageStarts).persistent();

		std::string mainFileName = base_name(path);
		if (auto projectFile = m_dscView->GetFile()->GetProjectFile())
			mainFileName = projectFile->GetName();
		auto subCacheCount = primaryCacheHeader.subCacheArrayCount;

		dyld_subcache_entry2 _entry {};

		std::vector<dyld_subcache_entry2> subCacheEntries;
		for (size_t i = 0; i < subCacheCount; i++)
		{
			baseFile->Read(&_entry, primaryCacheHeader.subCacheArrayOffset + (i * sizeof(dyld_subcache_entry2)),
				sizeof(dyld_subcache_entry2));
			subCacheEntries.push_back(_entry);
		}

		baseFile.reset();

		for (const auto& entry : subCacheEntries)
		{
			std::string subCachePath;
			std::string subCacheFilename;
			if (std::string(entry.fileExtension).find('.') != std::string::npos)
			{
				subCachePath = path + entry.fileExtension;
				subCacheFilename = mainFileName + entry.fileExtension;
			}
			else
			{
				subCachePath = path + "." + entry.fileExtension;
				subCacheFilename = mainFileName + "." + entry.fileExtension;
			}

			auto subCacheFile = MMappedFileAccessor::Open(m_dscView, m_dscView->GetFile()->GetSessionId(), subCachePath)->lock();

			dyld_cache_header subCacheHeader {};
			uint64_t headerSize = subCacheFile->ReadUInt32(16);
			if (headerSize > sizeof(dyld_cache_header))
			{
				m_logger->LogDebug("Header size is larger than expected (0x%llx), using default size (0x%llx)", headerSize,
					sizeof(dyld_cache_header));
				headerSize = sizeof(dyld_cache_header);
			}
			subCacheFile->Read(&subCacheHeader, 0, headerSize);

			dyld_cache_mapping_info subCacheMapping {};

			BackingCache subCache;
			subCache.isPrimary = false;
			subCache.path = subCachePath;
			auto mappings = subCache.mappings.transient();

			for (size_t j = 0; j < subCacheHeader.mappingCount; j++)
			{
				subCacheFile->Read(&subCacheMapping, subCacheHeader.mappingOffset + (j * sizeof(subCacheMapping)),
					sizeof(subCacheMapping));
<<<<<<< HEAD

				std::pair<uint64_t, std::pair<uint64_t, uint64_t>> mapRawToAddrAndSize;
				mapRawToAddrAndSize.first = subCacheMapping.fileOffset;
				mapRawToAddrAndSize.second.first = subCacheMapping.address;
				mapRawToAddrAndSize.second.second = subCacheMapping.size;
				mappings.push_back(std::move(mapRawToAddrAndSize));
=======
				subCache.mappings.push_back(subCacheMapping);
>>>>>>> bf639fe5

				if (subCachePath.find(".dylddata") != std::string::npos)
				{
					auto pathBasename = subCachePath.substr(subCachePath.find_last_of("/\\") + 1);
					uint64_t address = subCacheMapping.address;
					uint64_t size = subCacheMapping.size;
					MemoryRegion dyldDataRegion;
					dyldDataRegion.start = address;
					dyldDataRegion.size = size;
					dyldDataRegion.prettyName = subCacheFilename + "::_data" + std::to_string(j);
					dyldDataRegion.flags = (BNSegmentFlag)(BNSegmentFlag::SegmentReadable);
					MutableState().dyldDataRegions = State().dyldDataRegions.push_back(std::move(dyldDataRegion));
				}
			}
			subCache.mappings = std::move(mappings).persistent();

			MutableState().backingCaches = State().backingCaches.push_back(std::move(subCache));

			if (subCacheHeader.mappingCount == 1 && subCacheHeader.imagesCountOld == 0 && subCacheHeader.imagesCount == 0
				&& subCacheHeader.imagesTextOffset == 0)
			{
				auto pathBasename = subCachePath.substr(subCachePath.find_last_of("/\\") + 1);
				uint64_t address = subCacheMapping.address;
				uint64_t size = subCacheMapping.size;
				MemoryRegion stubIslandRegion;
				stubIslandRegion.start = address;
				stubIslandRegion.size = size;
				stubIslandRegion.prettyName = subCacheFilename + "::_stubs";
				stubIslandRegion.flags = (BNSegmentFlag)(BNSegmentFlag::SegmentReadable | BNSegmentFlag::SegmentExecutable);
				MutableState().stubIslandRegions = State().stubIslandRegions.push_back(std::move(stubIslandRegion));
			}
		}

		// Load .symbols subcache
		try
		{
			auto subCachePath = path + ".symbols";
			auto subCacheFile = MMappedFileAccessor::Open(m_dscView, m_dscView->GetFile()->GetSessionId(), subCachePath)->lock();
			dyld_cache_header subCacheHeader {};
			uint64_t headerSize = subCacheFile->ReadUInt32(16);
			if (subCacheFile->ReadUInt32(16) > sizeof(dyld_cache_header))
			{
				m_logger->LogDebug("Header size is larger than expected, using default size");
				headerSize = sizeof(dyld_cache_header);
			}
			subCacheFile->Read(&subCacheHeader, 0, headerSize);

			BackingCache subCache;
			subCache.isPrimary = false;
			subCache.path = subCachePath;

			dyld_cache_mapping_info subCacheMapping {};
			auto mappings = subCache.mappings.transient();
			for (size_t j = 0; j < subCacheHeader.mappingCount; j++)
			{
				subCacheFile->Read(&subCacheMapping, subCacheHeader.mappingOffset + (j * sizeof(subCacheMapping)),
					sizeof(subCacheMapping));
<<<<<<< HEAD
				std::pair<uint64_t, std::pair<uint64_t, uint64_t>> mapRawToAddrAndSize;
				mapRawToAddrAndSize.first = subCacheMapping.fileOffset;
				mapRawToAddrAndSize.second.first = subCacheMapping.address;
				mapRawToAddrAndSize.second.second = subCacheMapping.size;
				mappings.push_back(std::move(mapRawToAddrAndSize));
=======
				subCache.mappings.push_back(subCacheMapping);
>>>>>>> bf639fe5
			}
			subCache.mappings = std::move(mappings).persistent();
			MutableState().backingCaches = State().backingCaches.push_back(std::move(subCache));
		}
		catch (...)
		{}
		break;
	}
	}
	baseFile.reset();

	m_viewSpecificState->progress = LoadProgressLoadingImages;

	// We have set up enough metadata to map VM now.

	auto vm = GetVMMap(true);
	if (!vm)
	{
		m_logger->LogError("Failed to map VM pages for Shared Cache on initial load, this is fatal.");
		return;
	}

	auto headers = State().headers.transient();
	auto images = State().images.transient();
	for (const auto& start : State().imageStarts)
	{
		try {
			auto imageHeader = SharedCache::LoadHeaderForAddress(vm, start.second, start.first);
			if (imageHeader)
			{
				if (imageHeader->linkeditPresent && vm->AddressIsMapped(imageHeader->linkeditSegment.vmaddr))
				{
					auto mapping = vm->MappingAtAddress(imageHeader->linkeditSegment.vmaddr);
					imageHeader->exportTriePath = mapping.first.filePath;
				}
				headers.set(start.second, imageHeader.value());
				CacheImage image;
				image.installName = start.first;
				image.headerLocation = start.second;
				auto regions = image.regions.transient();
				for (const auto& segment : imageHeader->segments)
				{
					char segName[17];
					memcpy(segName, segment.segname, 16);
					segName[16] = 0;
					MemoryRegion sectionRegion;
					sectionRegion.prettyName = imageHeader.value().identifierPrefix + "::" + std::string(segName);
					sectionRegion.start = segment.vmaddr;
					sectionRegion.size = segment.vmsize;
					uint32_t flags = SegmentFlagsFromMachOProtections(segment.initprot, segment.maxprot);

					// if we're positive we have an entry point for some reason, force the segment
					// executable. this helps with kernel images.
					for (auto &entryPoint : imageHeader->m_entryPoints)
						if (segment.vmaddr <= entryPoint && (entryPoint < (segment.vmaddr + segment.filesize)))
							flags |= SegmentExecutable;

					sectionRegion.flags = (BNSegmentFlag)flags;
					regions.push_back(sectionRegion);
				}
				image.regions = std::move(regions).persistent();
				images.push_back(std::move(image));
			}
			else
			{
				m_logger->LogError("Failed to load Mach-O header for %s", start.first.c_str());
			}
		}
		catch (std::exception& ex)
		{
			m_logger->LogError("Failed to load Mach-O header for %s: %s", start.first.c_str(), ex.what());
		}
	}
	MutableState().headers = std::move(headers).persistent();
	MutableState().images = std::move(images).persistent();

	m_logger->LogInfo("Loaded %d Mach-O headers", State().headers.size());

	auto nonImageRegions = State().nonImageRegions.transient();
	for (const auto& cache : State().backingCaches)
	{
		size_t i = 0;
		for (const auto& mapping : cache.mappings)
		{
			MemoryRegion region;
			region.start = mapping.address;
			region.size = mapping.size;
			region.prettyName = base_name(cache.path) + "::" + std::to_string(i);
<<<<<<< HEAD
			// FIXME flags!!! BackingCache.mapping needs refactored to store this information!
			region.flags = (BNSegmentFlag)(BNSegmentFlag::SegmentReadable | BNSegmentFlag::SegmentExecutable);
			nonImageRegions.push_back(std::move(region));
=======
			region.flags = SegmentFlagsFromMachOProtections(mapping.initProt, mapping.maxProt);
			MutableState().nonImageRegions.push_back(std::move(region));
>>>>>>> bf639fe5
			i++;
		}
	}
	MutableState().nonImageRegions = std::move(nonImageRegions).persistent();

	// Iterate through each Mach-O header
	if (!State().dyldDataRegions.empty())
	{
		// Removal / insertion is not ergonomic with `immer::vector` so use std::vector for this instead.
		std::vector<MemoryRegion> dyldDataRegions(State().dyldDataRegions.begin(), State().dyldDataRegions.end());
		for (const auto& [headerKey, header] : State().headers)
		{
			// Iterate through each segment of the header
			for (const auto& segment : header.segments)
			{
				uint64_t segmentStart = segment.vmaddr;
				uint64_t segmentEnd = segmentStart + segment.vmsize;

				// Iterate through each region in m_dyldDataRegions
				for (auto it = dyldDataRegions.begin(); it != dyldDataRegions.end();)
				{
					uint64_t regionStart = it->start;
					uint64_t regionSize = it->size;
					uint64_t regionEnd = regionStart + regionSize;

					// Check if the region overlaps with the segment
					if (segmentStart < regionEnd && segmentEnd > regionStart)
					{
						// Split the region into two, removing the overlapped portion
						std::vector<MemoryRegion> newRegions;

						// Part before the overlap
						if (regionStart < segmentStart)
						{
							MemoryRegion newRegion(*it);
							newRegion.start = regionStart;
							newRegion.size = segmentStart - regionStart;
							newRegions.push_back(std::move(newRegion));
						}

						// Part after the overlap
						if (regionEnd > segmentEnd)
						{
							MemoryRegion newRegion(*it);
							newRegion.start = segmentEnd;
							newRegion.size = regionEnd - segmentEnd;
							newRegions.push_back(std::move(newRegion));
						}

						// Erase the original region
						it = dyldDataRegions.erase(it);

						// Insert the new regions (if any)
						for (const auto& newRegion : newRegions)
						{
							it = dyldDataRegions.insert(it, newRegion);
							++it;  // Move iterator to the next position
						}
					}
					else
					{
						++it;  // No overlap, move to the next region
					}
				}
			}
		}
		// TODO(bdash): Ideally this would move out of dyldDataRegions.
		MutableState().dyldDataRegions = immer::vector<MemoryRegion>(dyldDataRegions.begin(), dyldDataRegions.end());
	}

	// Iterate through each Mach-O header
	if (!State().nonImageRegions.empty())
	{
		// Removal / insertion is not ergonomic with `immer::vector` so use std::vector for this instead.
		std::vector<MemoryRegion> nonImageRegions(State().nonImageRegions.begin(), State().nonImageRegions.end());
		for (const auto& [headerKey, header] : State().headers)
		{
			// Iterate through each segment of the header
			for (const auto& segment : header.segments)
			{
				uint64_t segmentStart = segment.vmaddr;
				uint64_t segmentEnd = segmentStart + segment.vmsize;

				// Iterate through each region in m_dyldDataRegions
				for (auto it = nonImageRegions.begin(); it != nonImageRegions.end();)
				{
					uint64_t regionStart = it->start;
					uint64_t regionSize = it->size;
					uint64_t regionEnd = regionStart + regionSize;

					// Check if the region overlaps with the segment
					if (segmentStart < regionEnd && segmentEnd > regionStart)
					{
						// Split the region into two, removing the overlapped portion
						std::vector<MemoryRegion> newRegions;

						// Part before the overlap
						if (regionStart < segmentStart)
						{
							MemoryRegion newRegion(*it);
							newRegion.start = regionStart;
							newRegion.size = segmentStart - regionStart;
							newRegions.push_back(std::move(newRegion));
						}

						// Part after the overlap
						if (regionEnd > segmentEnd)
						{
							MemoryRegion newRegion(*it);
							newRegion.start = segmentEnd;
							newRegion.size = regionEnd - segmentEnd;
							newRegions.push_back(std::move(newRegion));
						}

						// Erase the original region
						it = nonImageRegions.erase(it);

						// Insert the new regions (if any)
						for (const auto& newRegion : newRegions)
						{
							it = nonImageRegions.insert(it, newRegion);
							++it;  // Move iterator to the next position
						}
					}
					else
					{
						++it;  // No overlap, move to the next region
					}
				}
			}
		}
		// TODO(bdash): Ideally this would move out of nonImageRegions.
		MutableState().nonImageRegions = immer::vector<MemoryRegion>(nonImageRegions.begin(), nonImageRegions.end());
	}
	SaveToDSCView();

	m_logger->LogDebug("Finished initial load of Shared Cache");

	m_viewSpecificState->progress = LoadProgressFinished;
}

std::shared_ptr<VM> SharedCache::GetVMMap(bool mapPages)
{
	std::shared_ptr<VM> vm = std::make_shared<VM>(0x1000);

	if (mapPages)
	{
		for (const auto& cache : State().backingCaches)
		{
			for (const auto& mapping : cache.mappings)
			{
				vm->MapPages(m_dscView, m_dscView->GetFile()->GetSessionId(), mapping.address, mapping.fileOffset, mapping.size, cache.path,
					[this, vm=vm](std::shared_ptr<MMappedFileAccessor> mmap){
						ParseAndApplySlideInfoForFile(mmap);
					});
			}
		}
	}

	return vm;
}


void SharedCache::DeserializeFromRawView()
{
	if (m_dscView->QueryMetadata(SharedCacheMetadataTag))
	{
		if (auto cachedState = m_viewSpecificState->GetCachedState())
		{
			m_state = std::move(cachedState);
			m_stateIsShared = true;
			m_metadataValid = true;
		}
		else
		{
			LoadFromString(m_dscView->GetStringMetadata(SharedCacheMetadataTag));
		}
		if (!m_metadataValid)
		{
			m_logger->LogError("Failed to deserialize Shared Cache metadata");
			WillMutateState();
			MutableState().viewState = DSCViewStateUnloaded;
		}
	}
	else
	{
		m_metadataValid = true;
		WillMutateState();
		MutableState().viewState = DSCViewStateUnloaded;
		MutableState().images = immer::vector<CacheImage>();
	}
}


std::string to_hex_string(uint64_t value)
{
	std::stringstream ss;
	ss << std::hex << value;
	return ss.str();
}


void SharedCache::ParseAndApplySlideInfoForFile(std::shared_ptr<MMappedFileAccessor> file)
{
	if (file->SlideInfoWasApplied())
		return;

	WillMutateState();
	std::vector<std::pair<uint64_t, uint64_t>> rewrites;

	dyld_cache_header baseHeader;
	file->Read(&baseHeader, 0, sizeof(dyld_cache_header));
	uint64_t base = UINT64_MAX;
	for (const auto& backingCache : State().backingCaches)
	{
		for (const auto& mapping : backingCache.mappings)
		{
			if (mapping.address < base)
			{
				base = mapping.address;
				break;
			}
		}
	}

	std::vector<std::pair<uint64_t, MappingInfo>> mappings;

	if (baseHeader.slideInfoOffsetUnused)
	{
		// Legacy

		auto slideInfoOff = baseHeader.slideInfoOffsetUnused;
		auto slideInfoVersion = file->ReadUInt32(slideInfoOff);
		if (slideInfoVersion != 2 && slideInfoVersion != 3)
		{
			abort();
		}

		MappingInfo map;

		file->Read(&map.mappingInfo, baseHeader.mappingOffset + sizeof(dyld_cache_mapping_info), sizeof(dyld_cache_mapping_info));
		map.file = file;
		map.slideInfoVersion = slideInfoVersion;
		if (map.slideInfoVersion == 2)
			file->Read(&map.slideInfoV2, slideInfoOff, sizeof(dyld_cache_slide_info_v2));
		else if (map.slideInfoVersion == 3)
			file->Read(&map.slideInfoV3, slideInfoOff, sizeof(dyld_cache_slide_info_v3));

		mappings.emplace_back(slideInfoOff, map);
	}
	else
	{
		dyld_cache_header targetHeader;
		file->Read(&targetHeader, 0, sizeof(dyld_cache_header));

		if (targetHeader.mappingWithSlideCount == 0)
		{
			m_logger->LogDebug("No mappings with slide info found");
		}

		for (auto i = 0; i < targetHeader.mappingWithSlideCount; i++)
		{
			dyld_cache_mapping_and_slide_info mappingAndSlideInfo;
			file->Read(&mappingAndSlideInfo, targetHeader.mappingWithSlideOffset + (i * sizeof(dyld_cache_mapping_and_slide_info)), sizeof(dyld_cache_mapping_and_slide_info));
			if (mappingAndSlideInfo.slideInfoFileOffset)
			{
				MappingInfo map;
				map.file = file;
				if (mappingAndSlideInfo.size == 0)
					continue;
				map.slideInfoVersion = file->ReadUInt32(mappingAndSlideInfo.slideInfoFileOffset);
				m_logger->LogDebug("Slide Info Version: %d", map.slideInfoVersion);
				map.mappingInfo.address = mappingAndSlideInfo.address;
				map.mappingInfo.size = mappingAndSlideInfo.size;
				map.mappingInfo.fileOffset = mappingAndSlideInfo.fileOffset;
				if (map.slideInfoVersion == 2)
				{
					file->Read(
						&map.slideInfoV2, mappingAndSlideInfo.slideInfoFileOffset, sizeof(dyld_cache_slide_info_v2));
				}
				else if (map.slideInfoVersion == 3)
				{
					file->Read(
						&map.slideInfoV3, mappingAndSlideInfo.slideInfoFileOffset, sizeof(dyld_cache_slide_info_v3));
					map.slideInfoV3.auth_value_add = base;
				}
				else if (map.slideInfoVersion == 5)
				{
					file->Read(
						&map.slideInfoV5, mappingAndSlideInfo.slideInfoFileOffset, sizeof(dyld_cache_slide_info5));
					map.slideInfoV5.value_add = base;
				}
				else
				{
					m_logger->LogError("Unknown slide info version: %d", map.slideInfoVersion);
					continue;
				}

				uint64_t slideInfoOffset = mappingAndSlideInfo.slideInfoFileOffset;
				mappings.emplace_back(slideInfoOffset, map);
				m_logger->LogDebug("Filename: %s", file->Path().c_str());
				m_logger->LogDebug("Slide Info Offset: 0x%llx", slideInfoOffset);
				m_logger->LogDebug("Mapping Address: 0x%llx", map.mappingInfo.address);
				m_logger->LogDebug("Slide Info v", map.slideInfoVersion);
			}
		}
	}

	if (mappings.empty())
	{
		m_logger->LogDebug("No slide info found");
		file->SetSlideInfoWasApplied(true);
		return;
	}

	for (const auto& [off, mapping] : mappings)
	{
		m_logger->LogDebug("Slide Info Version: %d", mapping.slideInfoVersion);
		uint64_t extrasOffset = off;
		uint64_t pageStartsOffset = off;
		uint64_t pageStartCount;
		uint64_t pageSize;

		if (mapping.slideInfoVersion == 2)
		{
			pageStartsOffset += mapping.slideInfoV2.page_starts_offset;
			pageStartCount = mapping.slideInfoV2.page_starts_count;
			pageSize = mapping.slideInfoV2.page_size;
			extrasOffset += mapping.slideInfoV2.page_extras_offset;
			auto cursor = pageStartsOffset;

			for (size_t i = 0; i < pageStartCount; i++)
			{
				try
				{
					uint16_t start = mapping.file->ReadUShort(cursor);
					cursor += sizeof(uint16_t);
					if (start == DYLD_CACHE_SLIDE_PAGE_ATTR_NO_REBASE)
						continue;

					auto rebaseChain = [&](const dyld_cache_slide_info_v2& slideInfo, uint64_t pageContent, uint16_t startOffset)
					{
						uintptr_t slideAmount = 0;

						auto deltaMask = slideInfo.delta_mask;
						auto valueMask = ~deltaMask;
						auto valueAdd = slideInfo.value_add;

						auto deltaShift = count_trailing_zeros(deltaMask) - 2;

						uint32_t pageOffset = startOffset;
						uint32_t delta = 1;
						while ( delta != 0 )
						{
							uint64_t loc = pageContent + pageOffset;
							try
							{
								uintptr_t rawValue = file->ReadULong(loc);
								delta = (uint32_t)((rawValue & deltaMask) >> deltaShift);
								uintptr_t value = (rawValue & valueMask);
								if (value != 0)
								{
									value += valueAdd;
									value += slideAmount;
								}
								pageOffset += delta;
								rewrites.emplace_back(loc, value);
							}
							catch (MappingReadException& ex)
							{
								m_logger->LogError("Failed to read v2 slide pointer at 0x%llx\n", loc);
								break;
							}
						}
					};

					if (start & DYLD_CACHE_SLIDE_PAGE_ATTR_EXTRA)
					{
						int j=(start & 0x3FFF);
						bool done = false;
						do
						{
							uint64_t extraCursor = extrasOffset + (j * sizeof(uint16_t));
							try
							{
								auto extra = mapping.file->ReadUShort(extraCursor);
								uint16_t aStart = extra;
								uint64_t page = mapping.mappingInfo.fileOffset + (pageSize * i);
								uint16_t pageStartOffset = (aStart & 0x3FFF)*4;
								rebaseChain(mapping.slideInfoV2, page, pageStartOffset);
								done = (extra & DYLD_CACHE_SLIDE_PAGE_ATTR_END);
								++j;
							}
							catch (MappingReadException& ex)
							{
								m_logger->LogError("Failed to read v2 slide extra at 0x%llx\n", cursor);
								break;
							}
						} while (!done);
					}
					else
					{
						uint64_t page = mapping.mappingInfo.fileOffset + (pageSize * i);
						uint16_t pageStartOffset = start*4;
						rebaseChain(mapping.slideInfoV2, page, pageStartOffset);
					}
				}
				catch (MappingReadException& ex)
				{
					m_logger->LogError("Failed to read v2 slide info at 0x%llx\n", cursor);
				}
			}
		}
		else if (mapping.slideInfoVersion == 3) {
			// Slide Info Version 3 Logic
			pageStartsOffset += sizeof(dyld_cache_slide_info_v3);
			pageStartCount = mapping.slideInfoV3.page_starts_count;
			pageSize = mapping.slideInfoV3.page_size;
			auto cursor = pageStartsOffset;

			for (size_t i = 0; i < pageStartCount; i++)
			{
				try
				{
					uint16_t delta = mapping.file->ReadUShort(cursor);
					cursor += sizeof(uint16_t);
					if (delta == DYLD_CACHE_SLIDE_V3_PAGE_ATTR_NO_REBASE)
						continue;
					
					delta = delta/sizeof(uint64_t); // initial offset is byte based
					uint64_t loc = mapping.mappingInfo.fileOffset + (pageSize * i);
					do
					{
						loc += delta * sizeof(dyld_cache_slide_pointer3);
						try
						{
							dyld_cache_slide_pointer3 slideInfo;
							file->Read(&slideInfo, loc, sizeof(slideInfo));
							delta = slideInfo.plain.offsetToNextPointer;

							if (slideInfo.auth.authenticated)
							{
								uint64_t value = slideInfo.auth.offsetFromSharedCacheBase;
								value += mapping.slideInfoV3.auth_value_add;
								rewrites.emplace_back(loc, value);
							}
							else
							{
								uint64_t value51 = slideInfo.plain.pointerValue;
								uint64_t top8Bits = value51 & 0x0007F80000000000;
								uint64_t bottom43Bits = value51 & 0x000007FFFFFFFFFF;
								uint64_t value = (uint64_t)top8Bits << 13 | bottom43Bits;
								rewrites.emplace_back(loc, value);
							}
						}
						catch (MappingReadException& ex)
						{
							m_logger->LogError("Failed to read v3 slide pointer at 0x%llx\n", loc);
							break;
						}
					} while (delta != 0);
				}
				catch (MappingReadException& ex)
				{
					m_logger->LogError("Failed to read v3 slide info at 0x%llx\n", cursor);
				}
			}
		}
		else if (mapping.slideInfoVersion == 5)
		{
			pageStartsOffset += sizeof(dyld_cache_slide_info5);
			pageStartCount = mapping.slideInfoV5.page_starts_count;
			pageSize = mapping.slideInfoV5.page_size;
			auto cursor = pageStartsOffset;

			for (size_t i = 0; i < pageStartCount; i++)
			{
				try
				{
					uint16_t delta = mapping.file->ReadUShort(cursor);
					cursor += sizeof(uint16_t);
					if (delta == DYLD_CACHE_SLIDE_V5_PAGE_ATTR_NO_REBASE)
						continue;
					
					delta = delta/sizeof(uint64_t); // initial offset is byte based
					uint64_t loc = mapping.mappingInfo.fileOffset + (pageSize * i);
					do
					{
						loc += delta * sizeof(dyld_cache_slide_pointer5);
						try
						{
							dyld_cache_slide_pointer5 slideInfo;
							file->Read(&slideInfo, loc, sizeof(slideInfo));
							delta = slideInfo.regular.next;
							if (slideInfo.auth.auth)
							{
								uint64_t value = mapping.slideInfoV5.value_add + slideInfo.auth.runtimeOffset;
								rewrites.emplace_back(loc, value);
							}
							else
							{
								uint64_t value = mapping.slideInfoV5.value_add + slideInfo.regular.runtimeOffset;
								rewrites.emplace_back(loc, value);
							}
						}
						catch (MappingReadException& ex)
						{
							m_logger->LogError("Failed to read v5 slide pointer at 0x%llx\n", loc);
							break;
						}
					} while (delta != 0);
				}
				catch (MappingReadException& ex)
				{
					m_logger->LogError("Failed to read v5 slide info at 0x%llx\n", cursor);
				}
			}
		}
	}
	for (const auto& [loc, value] : rewrites)
	{
		file->WritePointer(loc, value);
#ifdef SLIDEINFO_DEBUG_TAGS
		uint64_t vmAddr = 0;
		{
			for (uint64_t off = baseHeader.mappingOffset; off < baseHeader.mappingOffset + baseHeader.mappingCount * sizeof(dyld_cache_mapping_info); off += sizeof(dyld_cache_mapping_info))
			{
				dyld_cache_mapping_info mapping;
				file->Read(&mapping, off, sizeof(dyld_cache_mapping_info));
				if (mapping.fileOffset <= loc && loc < mapping.fileOffset + mapping.size)
				{
					vmAddr = mapping.address + (loc - mapping.fileOffset);
					break;
				}
			}
		}
		Ref<TagType> type = m_dscView->GetTagType("slideinfo");
		if (!type)
		{
			m_dscView->AddTagType(new TagType(m_dscView, "slideinfo", "\xF0\x9F\x9A\x9E"));
			type = m_dscView->GetTagType("slideinfo");
		}
		m_dscView->AddAutoDataTag(vmAddr, new Tag(type, "0x" + to_hex_string(file->ReadULong(loc)) + " => 0x" + to_hex_string(value)));
#endif
	}
	m_logger->LogDebug("Applied slide info for %s (0x%llx rewrites)", file->Path().c_str(), rewrites.size());
	file->SetSlideInfoWasApplied(true);
}


SharedCache::SharedCache(BinaryNinja::Ref<BinaryNinja::BinaryView> dscView) : m_dscView(dscView), m_viewSpecificState(ViewSpecificStateForView(dscView))
{
	if (dscView->GetTypeName() != VIEW_NAME)
	{
		// Unreachable?
		m_logger->LogError("Attempted to create SharedCache object from non-Shared Cache view");
		return;
	}
	sharedCacheReferences++;
	INIT_SHAREDCACHE_API_OBJECT()
	m_logger = LogRegistry::GetLogger("SharedCache", dscView->GetFile()->GetSessionId());
	DeserializeFromRawView();
	if (!m_metadataValid)
		return;

	if (State().viewState != DSCViewStateUnloaded) {
		m_viewSpecificState->progress = LoadProgressFinished;
		return;
	}

	std::unique_lock lock(m_viewSpecificState->viewOperationsThatInfluenceMetadataMutex);
	try {
		PerformInitialLoad();
	}
	catch (...)
	{
		m_logger->LogError("Failed to perform initial load of Shared Cache");
	}

	auto settings = m_dscView->GetLoadSettings(VIEW_NAME);
	bool autoLoadLibsystem = true;
	if (settings && settings->Contains("loader.dsc.autoLoadLibSystem"))
	{
		autoLoadLibsystem = settings->Get<bool>("loader.dsc.autoLoadLibSystem", m_dscView);
	}
	if (autoLoadLibsystem)
	{
		for (const auto& [_, header] : State().headers)
		{
			if (header.installName.find("libsystem_c.dylib") != std::string::npos)
			{
				lock.unlock();
				m_logger->LogInfo("Loading core libsystem_c.dylib library");
				LoadImageWithInstallName(header.installName, false);
				break;
			}
		}
	}

	MutableState().viewState = DSCViewStateLoaded;
	SaveToDSCView();
}

SharedCache::~SharedCache() {
	sharedCacheReferences--;
}

SharedCache* SharedCache::GetFromDSCView(BinaryNinja::Ref<BinaryNinja::BinaryView> dscView)
{
	if (dscView->GetTypeName() != VIEW_NAME)
		return nullptr;
	try {
		return new SharedCache(dscView);
	}
	catch (...)
	{
		return nullptr;
	}
}

std::optional<uint64_t> SharedCache::GetImageStart(std::string installName)
{
	for (const auto& [name, start] : State().imageStarts)
	{
		if (name == installName)
		{
			return start;
		}
	}
	return {};
}

const SharedCacheMachOHeader* SharedCache::HeaderForAddress(uint64_t address)
{
	// It is very common for `HeaderForAddress` to be called with an address corresponding to a header.
	if (auto it = State().headers.find(address)) {
		return it;
	}

	// We _could_ mark each page with the image start? :grimacing emoji:
	// But that'd require mapping pages :grimacing emoji: :grimacing emoji:
	// There's not really any other hacks that could make this faster, that I can think of...
	for (const auto& [start, header] : State().headers)
	{
		for (const auto& segment : header.segments)
		{
			if (segment.vmaddr <= address && segment.vmaddr + segment.vmsize > address)
			{
				return &header;
			}
		}
	}

	return nullptr;
}

std::string SharedCache::NameForAddress(uint64_t address)
{
	for (const auto& stubIsland : State().stubIslandRegions)
	{
		if (stubIsland.start <= address && stubIsland.start + stubIsland.size > address)
		{
			return stubIsland.prettyName;
		}
	}
	for (const auto& dyldData : State().dyldDataRegions)
	{
		if (dyldData.start <= address && dyldData.start + dyldData.size > address)
		{
			return dyldData.prettyName;
		}
	}
	for (const auto& nonImageRegion : State().nonImageRegions)
	{
		if (nonImageRegion.start <= address && nonImageRegion.start + nonImageRegion.size > address)
		{
			return nonImageRegion.prettyName;
		}
	}
	if (auto header = HeaderForAddress(address))
	{
		for (const auto& section : header->sections)
		{
			if (section.addr <= address && section.addr + section.size > address)
			{
				char sectionName[17];
				strncpy(sectionName, section.sectname, 16);
				sectionName[16] = '\0';
				return header->identifierPrefix + "::" + sectionName;
			}
		}
	}
	return "";
}

std::string SharedCache::ImageNameForAddress(uint64_t address)
{
	if (auto header = HeaderForAddress(address))
	{
		return header->identifierPrefix;
	}
	return "";
}

bool SharedCache::LoadImageContainingAddress(uint64_t address, bool skipObjC)
{
	for (const auto& [start, header] : State().headers)
	{
		for (const auto& segment : header.segments)
		{
			if (segment.vmaddr <= address && segment.vmaddr + segment.vmsize > address)
			{
				return LoadImageWithInstallName(header.installName, skipObjC);
			}
		}
	}

	return false;
}

bool SharedCache::LoadSectionAtAddress(uint64_t address)
{
	std::unique_lock lock(m_viewSpecificState->viewOperationsThatInfluenceMetadataMutex);
	DeserializeFromRawView();
	WillMutateState();

	auto vm = GetVMMap();
	if (!vm)
	{
		m_logger->LogError("Failed to map VM pages for Shared Cache.");
		return false;
	}

	SharedCacheMachOHeader targetHeader;
	const CacheImage* targetImage = nullptr;
	decltype(State().images.begin()) targetImageIt;
	const MemoryRegion* targetSegment = nullptr;
	decltype(CacheImage().regions.begin()) targetSegmentIt;

	for (auto imageIt = State().images.begin(); imageIt != State().images.end(); ++imageIt)
	{
		auto& image = *imageIt;
		for (auto regionIt = image.regions.begin(); regionIt != image.regions.end(); ++regionIt)
		{
			auto& region = *regionIt;
			if (region.start <= address && region.start + region.size > address)
			{
				targetHeader = MutableState().headers[image.headerLocation];
				targetImage = &image;
				targetImageIt = imageIt;
				targetSegment = &region;
				targetSegmentIt = regionIt;
				break;
			}
		}
		if (targetSegment)
			break;
	}
	if (!targetSegment)
	{
		for (auto it = State().stubIslandRegions.begin(); it != State().stubIslandRegions.end(); ++it)
		{
			auto& stubIsland = *it;
			if (stubIsland.start <= address && stubIsland.start + stubIsland.size > address)
			{
				if (stubIsland.loaded)
				{
					return true;
				}
				m_logger->LogInfo("Loading stub island %s @ 0x%llx", stubIsland.prettyName.c_str(), stubIsland.start);
				auto targetFile = vm->MappingAtAddress(stubIsland.start).first.fileAccessor->lock();
				ParseAndApplySlideInfoForFile(targetFile);
				auto reader = VMReader(vm);
				auto buff = reader.ReadBuffer(stubIsland.start, stubIsland.size);
				auto rawViewEnd = m_dscView->GetParentView()->GetEnd();

				auto name = stubIsland.prettyName;
				m_dscView->GetParentView()->GetParentView()->WriteBuffer(
					m_dscView->GetParentView()->GetParentView()->GetEnd(), buff);
				m_dscView->GetParentView()->AddAutoSegment(rawViewEnd, stubIsland.size, rawViewEnd, stubIsland.size,
					SegmentReadable | SegmentExecutable);
				m_dscView->AddUserSegment(stubIsland.start, stubIsland.size, rawViewEnd, stubIsland.size,
					SegmentReadable | SegmentExecutable);
				m_dscView->AddUserSection(name, stubIsland.start, stubIsland.size, ReadOnlyCodeSectionSemantics);
				m_dscView->WriteBuffer(stubIsland.start, buff);

				MemoryRegion newStubIsland(stubIsland);
				newStubIsland.loaded = true;
				newStubIsland.rawViewOffsetIfLoaded = rawViewEnd;
				MutableState().regionsMappedIntoMemory = State().regionsMappedIntoMemory.push_back(newStubIsland);
				MutableState().stubIslandRegions = State().stubIslandRegions.set(it.index(), std::move(newStubIsland));

				SaveToDSCView();

				m_dscView->AddAnalysisOption("linearsweep");
				m_dscView->UpdateAnalysis();

				return true;
			}
		}

		for (auto it = State().dyldDataRegions.begin(); it != State().dyldDataRegions.end(); ++it)
		{
			auto& dyldData = *it;
			if (dyldData.start <= address && dyldData.start + dyldData.size > address)
			{
				if (dyldData.loaded)
				{
					return true;
				}
				m_logger->LogInfo("Loading dyld data %s", dyldData.prettyName.c_str());
				auto targetFile = vm->MappingAtAddress(dyldData.start).first.fileAccessor->lock();
				ParseAndApplySlideInfoForFile(targetFile);
				auto reader = VMReader(vm);
				auto buff = reader.ReadBuffer(dyldData.start, dyldData.size);
				auto rawViewEnd = m_dscView->GetParentView()->GetEnd();

				auto name = dyldData.prettyName;
				m_dscView->GetParentView()->GetParentView()->WriteBuffer(
					m_dscView->GetParentView()->GetParentView()->GetEnd(), buff);
				m_dscView->GetParentView()->WriteBuffer(rawViewEnd, buff);
				m_dscView->GetParentView()->AddAutoSegment(rawViewEnd, dyldData.size, rawViewEnd, dyldData.size,
					SegmentReadable);
				m_dscView->AddUserSegment(dyldData.start, dyldData.size, rawViewEnd, dyldData.size, SegmentReadable);
				m_dscView->AddUserSection(name, dyldData.start, dyldData.size, ReadOnlyDataSectionSemantics);
				m_dscView->WriteBuffer(dyldData.start, buff);

				MemoryRegion newDyldData(dyldData);
				newDyldData.loaded = true;
				newDyldData.rawViewOffsetIfLoaded = rawViewEnd;
				MutableState().regionsMappedIntoMemory = State().regionsMappedIntoMemory.push_back(newDyldData);
				MutableState().dyldDataRegions = State().dyldDataRegions.set(it.index(), std::move(newDyldData));

				SaveToDSCView();

				m_dscView->AddAnalysisOption("linearsweep");
				m_dscView->UpdateAnalysis();

				return true;
			}
		}

		for (auto it = State().nonImageRegions.begin(); it != State().nonImageRegions.end(); ++it)
		{
			auto& region = *it;
			if (region.start <= address && region.start + region.size > address)
			{
				if (region.loaded)
				{
					return true;
				}
				m_logger->LogInfo("Loading non-image region %s", region.prettyName.c_str());
				auto targetFile = vm->MappingAtAddress(region.start).first.fileAccessor->lock();
				ParseAndApplySlideInfoForFile(targetFile);
				auto reader = VMReader(vm);
				auto buff = reader.ReadBuffer(region.start, region.size);
				auto rawViewEnd = m_dscView->GetParentView()->GetEnd();

				auto name = region.prettyName;
				m_dscView->GetParentView()->GetParentView()->WriteBuffer(
					m_dscView->GetParentView()->GetParentView()->GetEnd(), buff);
				m_dscView->GetParentView()->WriteBuffer(rawViewEnd, buff);
				m_dscView->GetParentView()->AddAutoSegment(rawViewEnd, region.size, rawViewEnd, region.size, region.flags);
				m_dscView->AddUserSegment(region.start, region.size, rawViewEnd, region.size, region.flags);
				m_dscView->AddUserSection(name, region.start, region.size, region.flags & SegmentDenyExecute ? ReadOnlyDataSectionSemantics : ReadOnlyCodeSectionSemantics);
				m_dscView->WriteBuffer(region.start, buff);

				MemoryRegion newRegion(region);
				newRegion.loaded = true;
				newRegion.rawViewOffsetIfLoaded = rawViewEnd;
				MutableState().regionsMappedIntoMemory = State().regionsMappedIntoMemory.push_back(newRegion);
				MutableState().nonImageRegions = State().nonImageRegions.set(it.index(), std::move(newRegion));

				SaveToDSCView();

				m_dscView->AddAnalysisOption("linearsweep");
				m_dscView->UpdateAnalysis();

				return true;
			}
		}

		m_logger->LogError("Failed to find a segment containing address 0x%llx", address);
		return false;
	}

	auto id = m_dscView->BeginUndoActions();
	auto rawViewEnd = m_dscView->GetParentView()->GetEnd();
	auto reader = VMReader(vm);

	m_logger->LogDebug("Partial loading image %s", targetHeader.installName.c_str());

	auto targetFile = vm->MappingAtAddress(targetSegment->start).first.fileAccessor->lock();
	ParseAndApplySlideInfoForFile(targetFile);
	auto buff = reader.ReadBuffer(targetSegment->start, targetSegment->size);
	m_dscView->GetParentView()->GetParentView()->WriteBuffer(
		m_dscView->GetParentView()->GetParentView()->GetEnd(), buff);
	m_dscView->GetParentView()->WriteBuffer(rawViewEnd, buff);
	m_dscView->GetParentView()->AddAutoSegment(
		rawViewEnd, targetSegment->size, rawViewEnd, targetSegment->size, SegmentReadable);
	m_dscView->AddUserSegment(
		targetSegment->start, targetSegment->size, rawViewEnd, targetSegment->size, targetSegment->flags);
	m_dscView->WriteBuffer(targetSegment->start, buff);

	MemoryRegion newTargetSegment(*targetSegment);
	newTargetSegment.loaded = true;
	newTargetSegment.rawViewOffsetIfLoaded = rawViewEnd;
	MutableState().regionsMappedIntoMemory = State().regionsMappedIntoMemory.push_back(newTargetSegment);

	auto images = State().images;
	auto regions = images[targetImageIt.index()].regions;
	CacheImage newTargetImage(*targetImage);
	newTargetImage.regions = regions.set(targetSegmentIt.index(), std::move(newTargetSegment));
	MutableState().images = images.set(targetImageIt.index(), std::move(newTargetImage));

	SaveToDSCView();

	if (!targetSegment->headerInitialized)
	{
		targetSegment = &State().images[targetImageIt.index()].regions[targetSegmentIt.index()];
		SharedCache::InitializeHeader(m_dscView, vm.get(), targetHeader, {targetSegment});

		MemoryRegion newTargetSegment(*targetSegment);
		newTargetSegment.headerInitialized = true;
		auto images = State().images;
		auto regions = images[targetImageIt.index()].regions;
		CacheImage newTargetImage(*targetImage);
		newTargetImage.regions = regions.set(targetSegmentIt.index(), std::move(newTargetSegment));
		MutableState().images = images.set(targetImageIt.index(), std::move(newTargetImage));
	}

	m_dscView->AddAnalysisOption("linearsweep");
	m_dscView->UpdateAnalysis();

	m_dscView->CommitUndoActions(id);

	return true;
}

static void GetObjCSettings(Ref<BinaryView> view, bool* processObjCMetadata, bool* processCFStrings)
{
	auto settings = view->GetLoadSettings(VIEW_NAME);
	*processCFStrings = true;
	*processObjCMetadata = true;
	if (settings && settings->Contains("loader.dsc.processCFStrings"))
		*processCFStrings = settings->Get<bool>("loader.dsc.processCFStrings", view);
	if (settings && settings->Contains("loader.dsc.processObjC"))
		*processObjCMetadata = settings->Get<bool>("loader.dsc.processObjC", view);
}

static void ProcessObjCSectionsForImageWithName(std::string baseName, std::shared_ptr<VM> vm, std::shared_ptr<DSCObjC::DSCObjCProcessor> objc, bool processCFStrings, bool processObjCMetadata, Ref<Logger> logger)
{
	try
	{
		if (processObjCMetadata)
			objc->ProcessObjCData(vm, baseName);
		if (processCFStrings)
			objc->ProcessCFStrings(vm, baseName);
	}
	catch (const std::exception& ex)
	{
		logger->LogWarn("Error processing ObjC data for image %s: %s", baseName.c_str(), ex.what());
	}
	catch (...)
	{
		logger->LogWarn("Error processing ObjC data for image %s", baseName.c_str());
	}
}

void SharedCache::ProcessObjCSectionsForImageWithInstallName(std::string_view installName)
{
	bool processCFStrings;
	bool processObjCMetadata;
	GetObjCSettings(m_dscView, &processCFStrings, &processObjCMetadata);

	if (!processObjCMetadata && !processCFStrings)
		return;

	auto objc = std::make_shared<DSCObjC::DSCObjCProcessor>(m_dscView, this, false);
	auto vm = GetVMMap();

	ProcessObjCSectionsForImageWithName(base_name(installName), vm, objc, processCFStrings, processObjCMetadata, m_logger);
}

void SharedCache::ProcessAllObjCSections()
{
	bool processCFStrings;
	bool processObjCMetadata;
	GetObjCSettings(m_dscView, &processCFStrings, &processObjCMetadata);

	if (!processObjCMetadata && !processCFStrings)
		return;

	auto objc = std::make_shared<DSCObjC::DSCObjCProcessor>(m_dscView, this, false);
	auto vm = GetVMMap();

	std::set<uint64_t> processedImageHeaders;
	for (auto region : GetMappedRegions())
	{
		if (!region.loaded)
			continue;
		
		// Don't repeat the same images multiple times
		auto header = HeaderForAddress(region.start);
		if (!header)
			continue;
		if (processedImageHeaders.find(header->textBase) != processedImageHeaders.end())
			continue;
		processedImageHeaders.insert(header->textBase);

		ProcessObjCSectionsForImageWithName(header->identifierPrefix, vm, objc, processCFStrings, processObjCMetadata, m_logger);
	}
}

bool SharedCache::LoadImageWithInstallName(std::string_view installName, bool skipObjC)
{
	auto settings = m_dscView->GetLoadSettings(VIEW_NAME);

	std::unique_lock lock(m_viewSpecificState->viewOperationsThatInfluenceMetadataMutex);

	DeserializeFromRawView();
	WillMutateState();

	m_logger->LogInfo("Loading image %.*s", installName.size(), installName.data());

	auto vm = GetVMMap();
	const CacheImage* targetImage = nullptr;
	decltype(State().images.begin()) targetImageIt;

	for (auto it = State().images.begin(); it != State().images.end(); ++it)
	{
		if (it->installName == installName)
		{
			targetImage = &*it;
			targetImageIt = it;
			break;
		}
	}

	auto it = State().headers.find(targetImage->headerLocation);
	if (!it)
	{
		return false;
	}
	const auto& header = *it;

	auto id = m_dscView->BeginUndoActions();
	MutableState().viewState = DSCViewStateLoadedWithImages;

	auto reader = VMReader(vm);
	reader.Seek(targetImage->headerLocation);

	std::vector<size_t> regionsToLoad;

	auto newTargetImageRegions = targetImage->regions.transient();
	auto newRegionsMappedIntoMemory = State().regionsMappedIntoMemory.transient();
	for (auto it = targetImage->regions.begin(); it != targetImage->regions.end(); ++it)
	{
		auto& region = *it;
		bool allowLoadingLinkedit = false;
		if (settings && settings->Contains("loader.dsc.allowLoadingLinkeditSegments"))
			allowLoadingLinkedit = settings->Get<bool>("loader.dsc.allowLoadingLinkeditSegments", m_dscView);
		if ((region.prettyName.find("__LINKEDIT") != std::string::npos) && !allowLoadingLinkedit)
			continue;

		if (region.loaded)
		{
			m_logger->LogDebug("Skipping region %s as it is already loaded.", region.prettyName.c_str());
			continue;
		}

		auto targetFile = vm->MappingAtAddress(region.start).first.fileAccessor->lock();
		ParseAndApplySlideInfoForFile(targetFile);

		auto rawViewEnd = m_dscView->GetParentView()->GetEnd();

		auto buff = reader.ReadBuffer(region.start, region.size);
		m_dscView->GetParentView()->GetParentView()->WriteBuffer(rawViewEnd, buff);
		m_dscView->GetParentView()->WriteBuffer(rawViewEnd, buff);

		MemoryRegion newRegion(region);
		newRegion.loaded = true;
		newRegion.rawViewOffsetIfLoaded = rawViewEnd;
		newRegionsMappedIntoMemory.push_back(newRegion);
		newTargetImageRegions.set(it.index(), std::move(newRegion));
		regionsToLoad.push_back(it.index());

		m_dscView->GetParentView()->AddAutoSegment(rawViewEnd, region.size, rawViewEnd, region.size, region.flags);
		m_dscView->AddUserSegment(region.start, region.size, rawViewEnd, region.size, region.flags);
		m_dscView->WriteBuffer(region.start, buff);
	}

	if (regionsToLoad.empty())
	{
		m_logger->LogWarn("No regions to load for image %.*s", installName.size(), installName.data());
		return false;
	}

	MutableState().regionsMappedIntoMemory = std::move(newRegionsMappedIntoMemory).persistent();
	auto images = State().images;
	CacheImage newTargetImage(*targetImage);
	// newTargetImageRegions is intentionally not moved here as it is used again below. 
	newTargetImage.regions = newTargetImageRegions.persistent();
	MutableState().images = images.set(targetImageIt.index(), std::move(newTargetImage));

	auto typeLib = TypeLibraryForImage(header.installName);

	SaveToDSCView();

	auto h = SharedCache::LoadHeaderForAddress(vm, targetImage->headerLocation, installName);
	if (!h.has_value())
	{
		return false;
	}

	std::vector<const MemoryRegion*> regions;
	for (size_t idx : regionsToLoad) {
		regions.push_back(&newTargetImageRegions[idx]);
	}

	SharedCache::InitializeHeader(m_dscView, vm.get(), *h, regions);

	{
		for (size_t idx : regionsToLoad) {
			MemoryRegion newTargetSegment(newTargetImageRegions[idx]);
			newTargetSegment.headerInitialized = true;
			newTargetImageRegions.set(idx, std::move(newTargetSegment));
		}
		auto images = State().images;
		CacheImage newTargetImage(*targetImage);
		newTargetImage.regions = std::move(newTargetImageRegions).persistent();
		MutableState().images = images.set(targetImageIt.index(), std::move(newTargetImage));
	}

	if (!skipObjC)
	{
		bool processCFStrings;
		bool processObjCMetadata;
		GetObjCSettings(m_dscView, &processCFStrings, &processObjCMetadata);

		ProcessObjCSectionsForImageWithName(h->identifierPrefix, vm, std::make_shared<DSCObjC::DSCObjCProcessor>(m_dscView, this, false), processCFStrings, processObjCMetadata, m_logger);
	}

	m_dscView->AddAnalysisOption("linearsweep");
	m_dscView->UpdateAnalysis();

	m_dscView->CommitUndoActions(id);

	return true;
}

struct TransientSharedCacheMachOHeader
{
	uint64_t textBase = 0;
	uint64_t loadCommandOffset = 0;
	mach_header_64 ident {};
	std::string identifierPrefix;
	std::string installName;

	immer::vector_transient<std::pair<uint64_t, bool>> entryPoints;
	immer::vector_transient<uint64_t> m_entryPoints;  // list of entrypoints

	symtab_command symtab {};
	dysymtab_command dysymtab {};
	dyld_info_command dyldInfo {};
	routines_command_64 routines64 {};
	function_starts_command functionStarts {};
	immer::vector_transient<section_64> moduleInitSections;
	linkedit_data_command exportTrie {};
	linkedit_data_command chainedFixups {};

	uint64_t relocationBase = 0;
	// Section and program headers, internally use 64-bit form as it is a superset of 32-bit
	immer::vector_transient<segment_command_64> segments;  // only three types of sections __TEXT, __DATA, __IMPORT
	segment_command_64 linkeditSegment = {};
	immer::vector_transient<section_64> sections;
	immer::vector_transient<std::string> sectionNames;

	immer::vector_transient<section_64> symbolStubSections;
	immer::vector_transient<section_64> symbolPointerSections;

	immer::vector_transient<std::string> dylibs;

	build_version_command buildVersion = {};
	immer::vector_transient<build_tool_version> buildToolVersions;

	std::string exportTriePath;

	bool linkeditPresent = false;
	bool dysymPresent = false;
	bool dyldInfoPresent = false;
	bool exportTriePresent = false;
	bool chainedFixupsPresent = false;
	bool routinesPresent = false;
	bool functionStartsPresent = false;
	bool relocatable = false;

	SharedCacheMachOHeader persistent() && {
		return SharedCacheMachOHeader {
			.textBase = textBase,
			.loadCommandOffset = loadCommandOffset,
			.ident = ident,
			.identifierPrefix = std::move(identifierPrefix),
			.installName = std::move(installName),
			.entryPoints = std::move(entryPoints).persistent(),
			.m_entryPoints = std::move(m_entryPoints).persistent(),
			.symtab = std::move(symtab),
			.dysymtab = std::move(dysymtab),
			.dyldInfo = std::move(dyldInfo),
			.routines64 = std::move(routines64),
			.functionStarts = std::move(functionStarts),
			.moduleInitSections = std::move(moduleInitSections).persistent(),
			.exportTrie = std::move(exportTrie),
			.chainedFixups = std::move(chainedFixups),
			.relocationBase = relocationBase,
			.segments = std::move(segments).persistent(),
			.linkeditSegment = std::move(linkeditSegment),
			.sections = std::move(sections).persistent(),
			.sectionNames = std::move(sectionNames).persistent(),
			.symbolStubSections = std::move(symbolStubSections).persistent(),
			.symbolPointerSections = std::move(symbolPointerSections).persistent(),
			.dylibs = std::move(dylibs).persistent(),
			.buildVersion = std::move(buildVersion),
			.buildToolVersions = std::move(buildToolVersions).persistent(),
			.exportTriePath = std::move(exportTriePath),
			.linkeditPresent = linkeditPresent,
			.dysymPresent = dysymPresent,
			.dyldInfoPresent = dyldInfoPresent,
			.exportTriePresent = exportTriePresent,
			.chainedFixupsPresent = chainedFixupsPresent,
			.routinesPresent = routinesPresent,
			.functionStartsPresent = functionStartsPresent,
			.relocatable = relocatable,
		};
	}
};


std::optional<SharedCacheMachOHeader> SharedCache::LoadHeaderForAddress(std::shared_ptr<VM> vm, uint64_t address, std::string_view installName)
{
	TransientSharedCacheMachOHeader header;

	header.textBase = address;
	header.installName = installName;
	header.identifierPrefix = base_name(installName);

	std::string errorMsg;
	// address is a Raw file offset
	VMReader reader(vm);
	reader.Seek(address);

	header.ident.magic = reader.Read32();

	BNEndianness endianness;
	if (header.ident.magic == MH_MAGIC || header.ident.magic == MH_MAGIC_64)
		endianness = LittleEndian;
	else if (header.ident.magic == MH_CIGAM || header.ident.magic == MH_CIGAM_64)
		endianness = BigEndian;
	else
	{
		return {};
	}

	reader.SetEndianness(endianness);
	header.ident.cputype = reader.Read32();
	header.ident.cpusubtype = reader.Read32();
	header.ident.filetype = reader.Read32();
	header.ident.ncmds = reader.Read32();
	header.ident.sizeofcmds = reader.Read32();
	header.ident.flags = reader.Read32();
	if ((header.ident.cputype & MachOABIMask) == MachOABI64)  // address size == 8
	{
		header.ident.reserved = reader.Read32();
	}
	header.loadCommandOffset = reader.GetOffset();

	bool first = true;
	// Parse segment commands
	try
	{
		for (size_t i = 0; i < header.ident.ncmds; i++)
		{
			// BNLogInfo("of 0x%llx", reader.GetOffset());
			load_command load;
			segment_command_64 segment64;
			section_64 sect;
			memset(&sect, 0, sizeof(sect));
			size_t curOffset = reader.GetOffset();
			load.cmd = reader.Read32();
			load.cmdsize = reader.Read32();
			size_t nextOffset = curOffset + load.cmdsize;
			if (load.cmdsize < sizeof(load_command))
				return {};

			switch (load.cmd)
			{
			case LC_MAIN:
			{
				uint64_t entryPoint = reader.Read64();
				header.entryPoints.push_back({entryPoint, true});
				(void)reader.Read64();	// Stack start
				break;
			}
			case LC_SEGMENT:  // map the 32bit version to 64 bits
				segment64.cmd = LC_SEGMENT_64;
				reader.Read(&segment64.segname, 16);
				segment64.vmaddr = reader.Read32();
				segment64.vmsize = reader.Read32();
				segment64.fileoff = reader.Read32();
				segment64.filesize = reader.Read32();
				segment64.maxprot = reader.Read32();
				segment64.initprot = reader.Read32();
				segment64.nsects = reader.Read32();
				segment64.flags = reader.Read32();
				if (first)
				{
					if (!((header.ident.flags & MH_SPLIT_SEGS) || header.ident.cputype == MACHO_CPU_TYPE_X86_64)
						|| (segment64.flags & MACHO_VM_PROT_WRITE))
					{
						header.relocationBase = segment64.vmaddr;
						first = false;
					}
				}
				for (size_t j = 0; j < segment64.nsects; j++)
				{
					reader.Read(&sect.sectname, 16);
					reader.Read(&sect.segname, 16);
					sect.addr = reader.Read32();
					sect.size = reader.Read32();
					sect.offset = reader.Read32();
					sect.align = reader.Read32();
					sect.reloff = reader.Read32();
					sect.nreloc = reader.Read32();
					sect.flags = reader.Read32();
					sect.reserved1 = reader.Read32();
					sect.reserved2 = reader.Read32();
					// if the segment isn't mapped into virtual memory don't add the corresponding sections.
					if (segment64.vmsize > 0)
					{
						header.sections.push_back(sect);
					}
					if (!strncmp(sect.sectname, "__mod_init_func", 15))
						header.moduleInitSections.push_back(sect);
					if ((sect.flags & (S_ATTR_SELF_MODIFYING_CODE | S_SYMBOL_STUBS))
						== (S_ATTR_SELF_MODIFYING_CODE | S_SYMBOL_STUBS))
						header.symbolStubSections.push_back(sect);
					if ((sect.flags & S_NON_LAZY_SYMBOL_POINTERS) == S_NON_LAZY_SYMBOL_POINTERS)
						header.symbolPointerSections.push_back(sect);
					if ((sect.flags & S_LAZY_SYMBOL_POINTERS) == S_LAZY_SYMBOL_POINTERS)
						header.symbolPointerSections.push_back(sect);
				}
				header.segments.push_back(segment64);
				break;
			case LC_SEGMENT_64:
				segment64.cmd = LC_SEGMENT_64;
				reader.Read(&segment64.segname, 16);
				segment64.vmaddr = reader.Read64();
				segment64.vmsize = reader.Read64();
				segment64.fileoff = reader.Read64();
				segment64.filesize = reader.Read64();
				segment64.maxprot = reader.Read32();
				segment64.initprot = reader.Read32();
				segment64.nsects = reader.Read32();
				segment64.flags = reader.Read32();
				if (strncmp(segment64.segname, "__LINKEDIT", 10) == 0)
				{
					header.linkeditSegment = segment64;
					header.linkeditPresent = true;
				}
				if (first)
				{
					if (!((header.ident.flags & MH_SPLIT_SEGS) || header.ident.cputype == MACHO_CPU_TYPE_X86_64)
						|| (segment64.flags & MACHO_VM_PROT_WRITE))
					{
						header.relocationBase = segment64.vmaddr;
						first = false;
					}
				}
				for (size_t j = 0; j < segment64.nsects; j++)
				{
					reader.Read(&sect.sectname, 16);
					reader.Read(&sect.segname, 16);
					sect.addr = reader.Read64();
					sect.size = reader.Read64();
					sect.offset = reader.Read32();
					sect.align = reader.Read32();
					sect.reloff = reader.Read32();
					sect.nreloc = reader.Read32();
					sect.flags = reader.Read32();
					sect.reserved1 = reader.Read32();
					sect.reserved2 = reader.Read32();
					sect.reserved3 = reader.Read32();
					// if the segment isn't mapped into virtual memory don't add the corresponding sections.
					if (segment64.vmsize > 0)
					{
						header.sections.push_back(sect);
					}

					if (!strncmp(sect.sectname, "__mod_init_func", 15))
						header.moduleInitSections.push_back(sect);
					if ((sect.flags & (S_ATTR_SELF_MODIFYING_CODE | S_SYMBOL_STUBS))
						== (S_ATTR_SELF_MODIFYING_CODE | S_SYMBOL_STUBS))
						header.symbolStubSections.push_back(sect);
					if ((sect.flags & S_NON_LAZY_SYMBOL_POINTERS) == S_NON_LAZY_SYMBOL_POINTERS)
						header.symbolPointerSections.push_back(sect);
					if ((sect.flags & S_LAZY_SYMBOL_POINTERS) == S_LAZY_SYMBOL_POINTERS)
						header.symbolPointerSections.push_back(sect);
				}
				header.segments.push_back(segment64);
				break;
			case LC_ROUTINES:  // map the 32bit version to 64bits
				header.routines64.cmd = LC_ROUTINES_64;
				header.routines64.init_address = reader.Read32();
				header.routines64.init_module = reader.Read32();
				header.routines64.reserved1 = reader.Read32();
				header.routines64.reserved2 = reader.Read32();
				header.routines64.reserved3 = reader.Read32();
				header.routines64.reserved4 = reader.Read32();
				header.routines64.reserved5 = reader.Read32();
				header.routines64.reserved6 = reader.Read32();
				header.routinesPresent = true;
				break;
			case LC_ROUTINES_64:
				header.routines64.cmd = LC_ROUTINES_64;
				header.routines64.init_address = reader.Read64();
				header.routines64.init_module = reader.Read64();
				header.routines64.reserved1 = reader.Read64();
				header.routines64.reserved2 = reader.Read64();
				header.routines64.reserved3 = reader.Read64();
				header.routines64.reserved4 = reader.Read64();
				header.routines64.reserved5 = reader.Read64();
				header.routines64.reserved6 = reader.Read64();
				header.routinesPresent = true;
				break;
			case LC_FUNCTION_STARTS:
				header.functionStarts.funcoff = reader.Read32();
				header.functionStarts.funcsize = reader.Read32();
				header.functionStartsPresent = true;
				break;
			case LC_SYMTAB:
				header.symtab.symoff = reader.Read32();
				header.symtab.nsyms = reader.Read32();
				header.symtab.stroff = reader.Read32();
				header.symtab.strsize = reader.Read32();
				break;
			case LC_DYSYMTAB:
				header.dysymtab.ilocalsym = reader.Read32();
				header.dysymtab.nlocalsym = reader.Read32();
				header.dysymtab.iextdefsym = reader.Read32();
				header.dysymtab.nextdefsym = reader.Read32();
				header.dysymtab.iundefsym = reader.Read32();
				header.dysymtab.nundefsym = reader.Read32();
				header.dysymtab.tocoff = reader.Read32();
				header.dysymtab.ntoc = reader.Read32();
				header.dysymtab.modtaboff = reader.Read32();
				header.dysymtab.nmodtab = reader.Read32();
				header.dysymtab.extrefsymoff = reader.Read32();
				header.dysymtab.nextrefsyms = reader.Read32();
				header.dysymtab.indirectsymoff = reader.Read32();
				header.dysymtab.nindirectsyms = reader.Read32();
				header.dysymtab.extreloff = reader.Read32();
				header.dysymtab.nextrel = reader.Read32();
				header.dysymtab.locreloff = reader.Read32();
				header.dysymtab.nlocrel = reader.Read32();
				header.dysymPresent = true;
				break;
			case LC_DYLD_CHAINED_FIXUPS:
				header.chainedFixups.dataoff = reader.Read32();
				header.chainedFixups.datasize = reader.Read32();
				header.chainedFixupsPresent = true;
				break;
			case LC_DYLD_INFO:
			case LC_DYLD_INFO_ONLY:
				header.dyldInfo.rebase_off = reader.Read32();
				header.dyldInfo.rebase_size = reader.Read32();
				header.dyldInfo.bind_off = reader.Read32();
				header.dyldInfo.bind_size = reader.Read32();
				header.dyldInfo.weak_bind_off = reader.Read32();
				header.dyldInfo.weak_bind_size = reader.Read32();
				header.dyldInfo.lazy_bind_off = reader.Read32();
				header.dyldInfo.lazy_bind_size = reader.Read32();
				header.dyldInfo.export_off = reader.Read32();
				header.dyldInfo.export_size = reader.Read32();
				header.exportTrie.dataoff = header.dyldInfo.export_off;
				header.exportTrie.datasize = header.dyldInfo.export_size;
				header.exportTriePresent = true;
				header.dyldInfoPresent = true;
				break;
			case LC_DYLD_EXPORTS_TRIE:
				header.exportTrie.dataoff = reader.Read32();
				header.exportTrie.datasize = reader.Read32();
				header.exportTriePresent = true;
				break;
			case LC_THREAD:
			case LC_UNIXTHREAD:
				/*while (reader.GetOffset() < nextOffset)
				{

					thread_command thread;
					thread.flavor = reader.Read32();
					thread.count = reader.Read32();
					switch (m_archId)
					{
						case MachOx64:
							m_logger->LogDebug("x86_64 Thread state\n");
							if (thread.flavor != X86_THREAD_STATE64)
							{
								reader.SeekRelative(thread.count * sizeof(uint32_t));
								break;
							}
							//This wont be big endian so we can just read the whole thing
							reader.Read(&thread.statex64, sizeof(thread.statex64));
							header.entryPoints.push_back({thread.statex64.rip, false});
							break;
						case MachOx86:
							m_logger->LogDebug("x86 Thread state\n");
							if (thread.flavor != X86_THREAD_STATE32)
							{
								reader.SeekRelative(thread.count * sizeof(uint32_t));
								break;
							}
							//This wont be big endian so we can just read the whole thing
							reader.Read(&thread.statex86, sizeof(thread.statex86));
							header.entryPoints.push_back({thread.statex86.eip, false});
							break;
						case MachOArm:
							m_logger->LogDebug("Arm Thread state\n");
							if (thread.flavor != _ARM_THREAD_STATE)
							{
								reader.SeekRelative(thread.count * sizeof(uint32_t));
								break;
							}
							//This wont be big endian so we can just read the whole thing
							reader.Read(&thread.statearmv7, sizeof(thread.statearmv7));
							header.entryPoints.push_back({thread.statearmv7.r15, false});
							break;
						case MachOAarch64:
						case MachOAarch6432:
							m_logger->LogDebug("Aarch64 Thread state\n");
							if (thread.flavor != _ARM_THREAD_STATE64)
							{
								reader.SeekRelative(thread.count * sizeof(uint32_t));
								break;
							}
							reader.Read(&thread.stateaarch64, sizeof(thread.stateaarch64));
							header.entryPoints.push_back({thread.stateaarch64.pc, false});
							break;
						case MachOPPC:
							m_logger->LogDebug("PPC Thread state\n");
							if (thread.flavor != PPC_THREAD_STATE)
							{
								reader.SeekRelative(thread.count * sizeof(uint32_t));
								break;
							}
							//Read individual entries for endian reasons
							header.entryPoints.push_back({reader.Read32(), false});
							(void)reader.Read32();
							(void)reader.Read32();
							//Read the rest of the structure
							(void)reader.Read(&thread.stateppc.r1, sizeof(thread.stateppc) - (3 * 4));
							break;
						case MachOPPC64:
							m_logger->LogDebug("PPC64 Thread state\n");
							if (thread.flavor != PPC_THREAD_STATE64)
							{
								reader.SeekRelative(thread.count * sizeof(uint32_t));
								break;
							}
							header.entryPoints.push_back({reader.Read64(), false});
							(void)reader.Read64();
							(void)reader.Read64(); // Stack start
							(void)reader.Read(&thread.stateppc64.r1, sizeof(thread.stateppc64) - (3 * 8));
							break;
						default:
							m_logger->LogError("Unknown archid: %x", m_archId);
					}

				}*/
				break;
			case LC_LOAD_DYLIB:
			{
				uint32_t offset = reader.Read32();
				if (offset < nextOffset)
				{
					reader.Seek(curOffset + offset);
					std::string libname = reader.ReadCString(reader.GetOffset());
					header.dylibs.push_back(libname);
				}
			}
			break;
			case LC_BUILD_VERSION:
			{
				// m_logger->LogDebug("LC_BUILD_VERSION:");
				header.buildVersion.platform = reader.Read32();
				header.buildVersion.minos = reader.Read32();
				header.buildVersion.sdk = reader.Read32();
				header.buildVersion.ntools = reader.Read32();
				// m_logger->LogDebug("Platform: %s", BuildPlatformToString(header.buildVersion.platform).c_str());
				// m_logger->LogDebug("MinOS: %s", BuildToolVersionToString(header.buildVersion.minos).c_str());
				// m_logger->LogDebug("SDK: %s", BuildToolVersionToString(header.buildVersion.sdk).c_str());
				for (uint32_t j = 0; (i < header.buildVersion.ntools) && (j < 10); j++)
				{
					uint32_t tool = reader.Read32();
					uint32_t version = reader.Read32();
					header.buildToolVersions.push_back({tool, version});
					// m_logger->LogDebug("Build Tool: %s: %s", BuildToolToString(tool).c_str(),
					// BuildToolVersionToString(version).c_str());
				}
				break;
			}
			case LC_FILESET_ENTRY:
			{
				throw ReadException();
			}
			default:
				// m_logger->LogDebug("Unhandled command: %s : %" PRIu32 "\n", CommandToString(load.cmd).c_str(),
				// load.cmdsize);
				break;
			}
			if (reader.GetOffset() != nextOffset)
			{
				// m_logger->LogDebug("Didn't parse load command: %s fully %" PRIx64 ":%" PRIxPTR,
				// CommandToString(load.cmd).c_str(), reader.GetOffset(), nextOffset);
			}
			reader.Seek(nextOffset);
		}

		for (auto& section : header.sections)
		{
			char sectionName[17];
			memcpy(sectionName, section.sectname, sizeof(section.sectname));
			sectionName[16] = 0;
			if (header.identifierPrefix.empty())
				header.sectionNames.push_back(sectionName);
			else
				header.sectionNames.push_back(header.identifierPrefix + "::" + sectionName);
		}
	}
	catch (ReadException&)
	{
		return {};
	}

	return std::move(header).persistent();
}

void SharedCache::InitializeHeader(
	Ref<BinaryView> view, VM* vm, SharedCacheMachOHeader header, const std::vector<const MemoryRegion*> regionsToLoad)
{
	WillMutateState();

	Ref<Settings> settings = view->GetLoadSettings(VIEW_NAME);
	bool applyFunctionStarts = true;
	if (settings && settings->Contains("loader.dsc.processFunctionStarts"))
		applyFunctionStarts = settings->Get<bool>("loader.dsc.processFunctionStarts", view);

	for (size_t i = 0; i < header.sections.size(); i++)
	{
		bool skip = false;
		for (const auto& region : regionsToLoad)
		{
			if (header.sections[i].addr >= region->start && header.sections[i].addr < region->start + region->size)
			{
				if (region->headerInitialized)
				{
					skip = true;
				}
				break;
			}
		}
		if (!header.sections[i].size || skip)
			continue;

		std::string type;
		BNSectionSemantics semantics = DefaultSectionSemantics;
		switch (header.sections[i].flags & 0xff)
		{
		case S_REGULAR:
			if (header.sections[i].flags & S_ATTR_PURE_INSTRUCTIONS)
			{
				type = "PURE_CODE";
				semantics = ReadOnlyCodeSectionSemantics;
			}
			else if (header.sections[i].flags & S_ATTR_SOME_INSTRUCTIONS)
			{
				type = "CODE";
				semantics = ReadOnlyCodeSectionSemantics;
			}
			else
			{
				type = "REGULAR";
			}
			break;
		case S_ZEROFILL:
			type = "ZEROFILL";
			semantics = ReadWriteDataSectionSemantics;
			break;
		case S_CSTRING_LITERALS:
			type = "CSTRING_LITERALS";
			semantics = ReadOnlyDataSectionSemantics;
			break;
		case S_4BYTE_LITERALS:
			type = "4BYTE_LITERALS";
			break;
		case S_8BYTE_LITERALS:
			type = "8BYTE_LITERALS";
			break;
		case S_LITERAL_POINTERS:
			type = "LITERAL_POINTERS";
			semantics = ReadOnlyDataSectionSemantics;
			break;
		case S_NON_LAZY_SYMBOL_POINTERS:
			type = "NON_LAZY_SYMBOL_POINTERS";
			semantics = ReadOnlyDataSectionSemantics;
			break;
		case S_LAZY_SYMBOL_POINTERS:
			type = "LAZY_SYMBOL_POINTERS";
			semantics = ReadOnlyDataSectionSemantics;
			break;
		case S_SYMBOL_STUBS:
			type = "SYMBOL_STUBS";
			semantics = ReadOnlyCodeSectionSemantics;
			break;
		case S_MOD_INIT_FUNC_POINTERS:
			type = "MOD_INIT_FUNC_POINTERS";
			semantics = ReadOnlyDataSectionSemantics;
			break;
		case S_MOD_TERM_FUNC_POINTERS:
			type = "MOD_TERM_FUNC_POINTERS";
			semantics = ReadOnlyDataSectionSemantics;
			break;
		case S_COALESCED:
			type = "COALESCED";
			break;
		case S_GB_ZEROFILL:
			type = "GB_ZEROFILL";
			semantics = ReadWriteDataSectionSemantics;
			break;
		case S_INTERPOSING:
			type = "INTERPOSING";
			break;
		case S_16BYTE_LITERALS:
			type = "16BYTE_LITERALS";
			break;
		case S_DTRACE_DOF:
			type = "DTRACE_DOF";
			break;
		case S_LAZY_DYLIB_SYMBOL_POINTERS:
			type = "LAZY_DYLIB_SYMBOL_POINTERS";
			semantics = ReadOnlyDataSectionSemantics;
			break;
		case S_THREAD_LOCAL_REGULAR:
			type = "THREAD_LOCAL_REGULAR";
			break;
		case S_THREAD_LOCAL_ZEROFILL:
			type = "THREAD_LOCAL_ZEROFILL";
			break;
		case S_THREAD_LOCAL_VARIABLES:
			type = "THREAD_LOCAL_VARIABLES";
			break;
		case S_THREAD_LOCAL_VARIABLE_POINTERS:
			type = "THREAD_LOCAL_VARIABLE_POINTERS";
			break;
		case S_THREAD_LOCAL_INIT_FUNCTION_POINTERS:
			type = "THREAD_LOCAL_INIT_FUNCTION_POINTERS";
			break;
		default:
			type = "UNKNOWN";
			break;
		}
		if (i >= header.sectionNames.size())
			break;
		if (strncmp(header.sections[i].sectname, "__text", sizeof(header.sections[i].sectname)) == 0)
			semantics = ReadOnlyCodeSectionSemantics;
		if (strncmp(header.sections[i].sectname, "__const", sizeof(header.sections[i].sectname)) == 0)
			semantics = ReadOnlyDataSectionSemantics;
		if (strncmp(header.sections[i].sectname, "__data", sizeof(header.sections[i].sectname)) == 0)
			semantics = ReadWriteDataSectionSemantics;
		if (strncmp(header.sections[i].segname, "__DATA_CONST", sizeof(header.sections[i].segname)) == 0)
			semantics = ReadOnlyDataSectionSemantics;

		view->AddUserSection(header.sectionNames[i], header.sections[i].addr, header.sections[i].size, semantics,
			type, header.sections[i].align);
	}

	auto typeLib = view->GetTypeLibrary(header.installName);

	BinaryReader virtualReader(view);

	bool applyHeaderTypes = false;
	for (const auto& region : regionsToLoad)
	{
		if (header.textBase >= region->start && header.textBase < region->start + region->size)
		{
			if (!region->headerInitialized)
				applyHeaderTypes = true;
			break;
		}
	}
	if (applyHeaderTypes)
	{
		view->DefineDataVariable(header.textBase, Type::NamedType(view, QualifiedName("mach_header_64")));
		view->DefineAutoSymbol(
			new Symbol(DataSymbol, "__macho_header::" + header.identifierPrefix, header.textBase, LocalBinding));

		try
		{
			virtualReader.Seek(header.textBase + sizeof(mach_header_64));
			size_t sectionNum = 0;
			for (size_t i = 0; i < header.ident.ncmds; i++)
			{
				load_command load;
				uint64_t curOffset = virtualReader.GetOffset();
				load.cmd = virtualReader.Read32();
				load.cmdsize = virtualReader.Read32();
				uint64_t nextOffset = curOffset + load.cmdsize;
				switch (load.cmd)
				{
				case LC_SEGMENT:
				{
					view->DefineDataVariable(curOffset, Type::NamedType(view, QualifiedName("segment_command")));
					virtualReader.SeekRelative(5 * 8);
					size_t numSections = virtualReader.Read32();
					virtualReader.SeekRelative(4);
					for (size_t j = 0; j < numSections; j++)
					{
						view->DefineDataVariable(
							virtualReader.GetOffset(), Type::NamedType(view, QualifiedName("section")));
						view->DefineUserSymbol(new Symbol(DataSymbol,
							"__macho_section::" + header.identifierPrefix + "_[" + std::to_string(sectionNum++) + "]",
							virtualReader.GetOffset(), LocalBinding));
						virtualReader.SeekRelative((8 * 8) + 4);
					}
					break;
				}
				case LC_SEGMENT_64:
				{
					view->DefineDataVariable(curOffset, Type::NamedType(view, QualifiedName("segment_command_64")));
					virtualReader.SeekRelative(7 * 8);
					size_t numSections = virtualReader.Read32();
					virtualReader.SeekRelative(4);
					for (size_t j = 0; j < numSections; j++)
					{
						view->DefineDataVariable(
							virtualReader.GetOffset(), Type::NamedType(view, QualifiedName("section_64")));
						view->DefineUserSymbol(new Symbol(DataSymbol,
							"__macho_section_64::" + header.identifierPrefix + "_[" + std::to_string(sectionNum++) + "]",
							virtualReader.GetOffset(), LocalBinding));
						virtualReader.SeekRelative(10 * 8);
					}
					break;
				}
				case LC_SYMTAB:
					view->DefineDataVariable(curOffset, Type::NamedType(view, QualifiedName("symtab")));
					break;
				case LC_DYSYMTAB:
					view->DefineDataVariable(curOffset, Type::NamedType(view, QualifiedName("dysymtab")));
					break;
				case LC_UUID:
					view->DefineDataVariable(curOffset, Type::NamedType(view, QualifiedName("uuid")));
					break;
				case LC_ID_DYLIB:
				case LC_LOAD_DYLIB:
				case LC_REEXPORT_DYLIB:
				case LC_LOAD_WEAK_DYLIB:
				case LC_LOAD_UPWARD_DYLIB:
					view->DefineDataVariable(curOffset, Type::NamedType(view, QualifiedName("dylib_command")));
					if (load.cmdsize - 24 <= 150)
						view->DefineDataVariable(
							curOffset + 24, Type::ArrayType(Type::IntegerType(1, true), load.cmdsize - 24));
					break;
				case LC_CODE_SIGNATURE:
				case LC_SEGMENT_SPLIT_INFO:
				case LC_FUNCTION_STARTS:
				case LC_DATA_IN_CODE:
				case LC_DYLIB_CODE_SIGN_DRS:
				case LC_DYLD_EXPORTS_TRIE:
				case LC_DYLD_CHAINED_FIXUPS:
					view->DefineDataVariable(curOffset, Type::NamedType(view, QualifiedName("linkedit_data")));
					break;
				case LC_ENCRYPTION_INFO:
					view->DefineDataVariable(curOffset, Type::NamedType(view, QualifiedName("encryption_info")));
					break;
				case LC_VERSION_MIN_MACOSX:
				case LC_VERSION_MIN_IPHONEOS:
					view->DefineDataVariable(curOffset, Type::NamedType(view, QualifiedName("version_min")));
					break;
				case LC_DYLD_INFO:
				case LC_DYLD_INFO_ONLY:
					view->DefineDataVariable(curOffset, Type::NamedType(view, QualifiedName("dyld_info")));
					break;
				default:
					view->DefineDataVariable(curOffset, Type::NamedType(view, QualifiedName("load_command")));
					break;
				}

				view->DefineAutoSymbol(new Symbol(DataSymbol,
					"__macho_load_command::" + header.identifierPrefix + "_[" + std::to_string(i) + "]", curOffset,
					LocalBinding));
				virtualReader.Seek(nextOffset);
			}
		}
		catch (ReadException&)
		{
			LogError("Error when applying Mach-O header types at %" PRIx64, header.textBase);
		}
	}

	if (applyFunctionStarts && header.functionStartsPresent && header.linkeditPresent && vm->AddressIsMapped(header.linkeditSegment.vmaddr))
	{
		auto funcStarts =
			vm->MappingAtAddress(header.linkeditSegment.vmaddr)
				.first.fileAccessor->lock()
				->ReadBuffer(header.functionStarts.funcoff, header.functionStarts.funcsize);
		size_t i = 0;
		uint64_t curfunc = header.textBase;
		uint64_t curOffset;

		while (i < header.functionStarts.funcsize)
		{
			curOffset = readLEB128(funcStarts, header.functionStarts.funcsize, i);
			bool addFunction = false;
			for (const auto& region : regionsToLoad)
			{
				if (curfunc >= region->start && curfunc < region->start + region->size)
				{
					if (!region->headerInitialized)
						addFunction = true;
				}
			}
			// LogError("0x%llx, 0x%llx", header.textBase, curOffset);
			if (curOffset == 0 || !addFunction)
				continue;
			curfunc += curOffset;
			uint64_t target = curfunc;
			Ref<Platform> targetPlatform = view->GetDefaultPlatform();
			view->AddFunctionForAnalysis(targetPlatform, target);
		}
	}

	view->BeginBulkModifySymbols();
	if (header.symtab.symoff != 0 && header.linkeditPresent && vm->AddressIsMapped(header.linkeditSegment.vmaddr))
	{
		// Mach-O View symtab processing with
		// a ton of stuff cut out so it can work

		auto reader = vm->MappingAtAddress(header.linkeditSegment.vmaddr).first.fileAccessor->lock();
		// auto symtab = reader->ReadBuffer(header.symtab.symoff, header.symtab.nsyms * sizeof(nlist_64));
		auto strtab = reader->ReadBuffer(header.symtab.stroff, header.symtab.strsize);
		nlist_64 sym;
		memset(&sym, 0, sizeof(sym));
		auto N_TYPE = 0xE;	// idk
		immer::vector_transient<std::pair<uint64_t, std::pair<BNSymbolType, std::string>>> symbolInfos;
		for (size_t i = 0; i < header.symtab.nsyms; i++)
		{
			reader->Read(&sym, header.symtab.symoff + i * sizeof(nlist_64), sizeof(nlist_64));
			if (sym.n_strx >= header.symtab.strsize || ((sym.n_type & N_TYPE) == N_INDR))
				continue;

			std::string symbol((char*)strtab.GetDataAt(sym.n_strx));
			// BNLogError("%s: 0x%llx", symbol.c_str(), sym.n_value);
			if (symbol == "<redacted>")
				continue;

			BNSymbolType type = DataSymbol;
			uint32_t flags;
			if ((sym.n_type & N_TYPE) == N_SECT && sym.n_sect > 0 && (size_t)(sym.n_sect - 1) < header.sections.size())
			{}
			else if ((sym.n_type & N_TYPE) == N_ABS)
			{}
			else if ((sym.n_type & 0x1))
			{
				type = ExternalSymbol;
			}
			else
				continue;

			for (auto s : header.sections)
			{
				if (s.addr < sym.n_value)
				{
					if (s.addr + s.size > sym.n_value)
					{
						flags = s.flags;
					}
				}
			}

			if (type != ExternalSymbol)
			{
				if ((flags & S_ATTR_PURE_INSTRUCTIONS) == S_ATTR_PURE_INSTRUCTIONS
					|| (flags & S_ATTR_SOME_INSTRUCTIONS) == S_ATTR_SOME_INSTRUCTIONS)
					type = FunctionSymbol;
				else
					type = DataSymbol;
			}
			if ((sym.n_desc & N_ARM_THUMB_DEF) == N_ARM_THUMB_DEF)
				sym.n_value++;

			auto symbolObj = new Symbol(type, symbol, sym.n_value, GlobalBinding);
			if (type == FunctionSymbol)
			{
				Ref<Platform> targetPlatform = view->GetDefaultPlatform();
				view->AddFunctionForAnalysis(targetPlatform, sym.n_value);
			}
			if (typeLib)
			{
				auto _type = m_dscView->ImportTypeLibraryObject(typeLib, {symbolObj->GetFullName()});
				if (_type)
				{
					view->DefineAutoSymbolAndVariableOrFunction(view->GetDefaultPlatform(), symbolObj, _type);
				}
				else
					view->DefineAutoSymbol(symbolObj);
			}
			else
				view->DefineAutoSymbol(symbolObj);
			symbolInfos.push_back({sym.n_value, {type, symbol}});
		}
		MutableState().symbolInfos = State().symbolInfos.set(header.textBase, std::move(symbolInfos).persistent());
	}

	if (header.exportTriePresent && header.linkeditPresent && vm->AddressIsMapped(header.linkeditSegment.vmaddr))
	{
		auto symbols = SharedCache::ParseExportTrie(vm->MappingAtAddress(header.linkeditSegment.vmaddr).first.fileAccessor->lock(), header);
		immer::vector_transient<std::pair<uint64_t, std::pair<BNSymbolType, std::string>>> exportMapping;
		for (const auto& symbol : symbols)
		{
			exportMapping.push_back({symbol->GetAddress(), {symbol->GetType(), symbol->GetRawName()}});
			if (typeLib)
			{
				auto type = m_dscView->ImportTypeLibraryObject(typeLib, {symbol->GetFullName()});

				if (type)
				{
					view->DefineAutoSymbolAndVariableOrFunction(view->GetDefaultPlatform(), symbol, type);
				}
				else
					view->DefineAutoSymbol(symbol);

				if (view->GetAnalysisFunction(view->GetDefaultPlatform(), symbol->GetAddress()))
				{
					auto func = view->GetAnalysisFunction(view->GetDefaultPlatform(), symbol->GetAddress());
					if (symbol->GetFullName() == "_objc_msgSend")
					{
						func->SetHasVariableArguments(false);
					}
					else if (symbol->GetFullName().find("_objc_retain_x") != std::string::npos || symbol->GetFullName().find("_objc_release_x") != std::string::npos)
					{
						auto x = symbol->GetFullName().rfind("x");
						auto num = symbol->GetFullName().substr(x + 1);

						std::vector<BinaryNinja::FunctionParameter> callTypeParams;
						auto cc = m_dscView->GetDefaultArchitecture()->GetCallingConventionByName("apple-arm64-objc-fast-arc-" + num);

						callTypeParams.push_back({"obj", m_dscView->GetTypeByName({ "id" }), true, BinaryNinja::Variable()});

						auto funcType = BinaryNinja::Type::FunctionType(m_dscView->GetTypeByName({ "id" }), cc, callTypeParams);
						func->SetUserType(funcType);
					}
				}
			}
			else
				view->DefineAutoSymbol(symbol);
		}
		MutableState().exportInfos = State().exportInfos.set(header.textBase, std::move(exportMapping).persistent());
	}
	view->EndBulkModifySymbols();

	// TODO: The caller is responsible for this for now.
	// for (auto region : regionsToLoad)
	// {
	// 	region->headerInitialized = true;
	// }
}

struct ExportNode
{
	std::string text;
	uint64_t offset;
	uint64_t flags;
};


void SharedCache::ReadExportNode(std::vector<Ref<Symbol>>& symbolList, SharedCacheMachOHeader& header, DataBuffer& buffer, uint64_t textBase,
	const std::string& currentText, size_t cursor, uint32_t endGuard)
{
	WillMutateState();

	if (cursor > endGuard)
		throw ReadException();

	uint64_t terminalSize = readValidULEB128(buffer, cursor);
	uint64_t childOffset = cursor + terminalSize;
	if (terminalSize != 0) {
		uint64_t imageOffset = 0;
		uint64_t flags = readValidULEB128(buffer, cursor);
		if (!(flags & EXPORT_SYMBOL_FLAGS_REEXPORT))
		{
			imageOffset = readValidULEB128(buffer, cursor);
			auto symbolType = m_dscView->GetAnalysisFunctionsForAddress(textBase + imageOffset).size() ? FunctionSymbol : DataSymbol;
			{
				if (!currentText.empty() && textBase + imageOffset)
				{
					uint32_t flags;
					BNSymbolType type;
					for (auto s : header.sections)
					{
						if (s.addr < textBase + imageOffset)
						{
							if (s.addr + s.size > textBase + imageOffset)
							{
								flags = s.flags;
							}
						}
					}
					if ((flags & S_ATTR_PURE_INSTRUCTIONS) == S_ATTR_PURE_INSTRUCTIONS
						|| (flags & S_ATTR_SOME_INSTRUCTIONS) == S_ATTR_SOME_INSTRUCTIONS)
						type = FunctionSymbol;
					else
						type = DataSymbol;

#if EXPORT_TRIE_DEBUG
						// BNLogInfo("export: %s -> 0x%llx", n.text.c_str(), image.baseAddress + n.offset);
#endif
					auto sym = new Symbol(type, currentText, textBase + imageOffset);
					symbolList.push_back(sym);
				}
			}
		}
	}
	cursor = childOffset;
	uint8_t childCount = buffer[cursor];
	cursor++;
	if (cursor > endGuard)
		throw ReadException();
	for (uint8_t i = 0; i < childCount; ++i)
	{
		std::string childText;
		while (buffer[cursor] != 0 & cursor <= endGuard)
			childText.push_back(buffer[cursor++]);
		cursor++;
		if (cursor > endGuard)
			throw ReadException();
		auto next = readValidULEB128(buffer, cursor);
		if (next == 0)
			throw ReadException();
		ReadExportNode(symbolList, header, buffer, textBase, currentText + childText, next, endGuard);
	}
}


std::vector<Ref<Symbol>> SharedCache::ParseExportTrie(std::shared_ptr<MMappedFileAccessor> linkeditFile, SharedCacheMachOHeader header)
{
	std::vector<Ref<Symbol>> symbols;
	try
	{
		auto reader = linkeditFile;

		std::vector<ExportNode> nodes;

		DataBuffer buffer = reader->ReadBuffer(header.exportTrie.dataoff, header.exportTrie.datasize);
		ReadExportNode(symbols, header, buffer, header.textBase, "", 0, header.exportTrie.datasize);
	}
	catch (std::exception& e)
	{
		BNLogError("Failed to load Export Trie");
	}
	return symbols;
}

std::vector<std::string> SharedCache::GetAvailableImages()
{
	std::vector<std::string> installNames;
	for (const auto& header : State().headers)
	{
		installNames.push_back(header.second.installName);
	}
	return installNames;
}


std::vector<std::pair<std::string, Ref<Symbol>>> SharedCache::LoadAllSymbolsAndWait()
{
	WillMutateState();

	std::unique_lock<std::mutex> initialLoadBlock(m_viewSpecificState->viewOperationsThatInfluenceMetadataMutex);

	std::vector<std::pair<std::string, Ref<Symbol>>> symbols;
	auto newExportInfos = State().exportInfos.transient();
	for (const auto& img : State().images)
	{
		auto header = HeaderForAddress(img.headerLocation);
		std::shared_ptr<MMappedFileAccessor> mapping;
		try {
			mapping = MMappedFileAccessor::Open(m_dscView, m_dscView->GetFile()->GetSessionId(), header->exportTriePath)->lock();
		}
		catch (...)
		{
			m_logger->LogWarn("Serious Error: Failed to open export trie %s for %s", header->exportTriePath.c_str(), header->installName.c_str());
			continue;
		}
		auto exportList = SharedCache::ParseExportTrie(mapping, *header);
		immer::vector_transient<std::pair<uint64_t, std::pair<BNSymbolType, std::string>>> exportMapping;
		for (const auto& sym : exportList)
		{
			exportMapping.push_back({sym->GetAddress(), {sym->GetType(), sym->GetRawName()}});
			symbols.push_back({img.installName, sym});
		}
		newExportInfos.set(header->textBase, std::move(exportMapping).persistent());
	}
	MutableState().exportInfos = std::move(newExportInfos).persistent();

	SaveToDSCView();

	return symbols;
}


std::string SharedCache::SerializedImageHeaderForAddress(uint64_t address)
{
	auto header = HeaderForAddress(address);
	if (header)
	{
		return header->AsString();
	}
	return "";
}


std::string SharedCache::SerializedImageHeaderForName(std::string name)
{
	if (auto it = State().imageStarts.find(name))
	{
		if (auto header = HeaderForAddress(*it))
		{
			return header->AsString();
		}
	}
	return "";
}

Ref<TypeLibrary> SharedCache::TypeLibraryForImage(const std::string& installName) {
	std::lock_guard lock(m_viewSpecificState->typeLibraryMutex);
	if (auto it = m_viewSpecificState->typeLibraries.find(installName); it != m_viewSpecificState->typeLibraries.end()) {
		return it->second;
	}

	auto typeLib = m_dscView->GetTypeLibrary(installName);
	if (!typeLib) {
		auto typeLibs = m_dscView->GetDefaultPlatform()->GetTypeLibrariesByName(installName);
		if (!typeLibs.empty()) {
			typeLib = typeLibs[0];
			m_dscView->AddTypeLibrary(typeLib);
		}
	}

	m_viewSpecificState->typeLibraries[installName] = typeLib;
	return typeLib;
}

void SharedCache::FindSymbolAtAddrAndApplyToAddr(
	uint64_t symbolLocation, uint64_t targetLocation, bool triggerReanalysis)
{
	WillMutateState();

	std::string prefix = "";
	if (symbolLocation != targetLocation)
		prefix = "j_";
	if (auto preexistingSymbol = m_dscView->GetSymbolByAddress(targetLocation))
	{
		if (preexistingSymbol->GetFullName().find("j_") != std::string::npos)
			return;
	}
	auto id = m_dscView->BeginUndoActions();
	if (auto loadedSymbol = m_dscView->GetSymbolByAddress(symbolLocation))
	{
		if (m_dscView->GetAnalysisFunction(m_dscView->GetDefaultPlatform(), targetLocation))
			m_dscView->DefineUserSymbol(new Symbol(FunctionSymbol, prefix + loadedSymbol->GetFullName(), targetLocation));
		else
			m_dscView->DefineUserSymbol(new Symbol(loadedSymbol->GetType(), prefix + loadedSymbol->GetFullName(), targetLocation));
	}
	else if (auto sym = m_dscView->GetSymbolByAddress(symbolLocation))
	{
		if (m_dscView->GetAnalysisFunction(m_dscView->GetDefaultPlatform(), targetLocation))
			m_dscView->DefineUserSymbol(new Symbol(FunctionSymbol, prefix + sym->GetFullName(), targetLocation));
		else
			m_dscView->DefineUserSymbol(new Symbol(sym->GetType(), prefix + sym->GetFullName(), targetLocation));
	}
	m_dscView->ForgetUndoActions(id);
	auto header = HeaderForAddress(symbolLocation);
	if (header)
	{
		std::shared_ptr<MMappedFileAccessor> mapping;
		try {
			mapping = MMappedFileAccessor::Open(m_dscView, m_dscView->GetFile()->GetSessionId(), header->exportTriePath)->lock();
		}
		catch (...)
		{
			m_logger->LogWarn("Serious Error: Failed to open export trie for %s", header->installName.c_str());
			return;
		}
		auto exportList = SharedCache::ParseExportTrie(mapping, *header);
		immer::vector_transient<std::pair<uint64_t, std::pair<BNSymbolType, std::string>>> exportMapping;
		auto typeLib = TypeLibraryForImage(header->installName);
		id = m_dscView->BeginUndoActions();
		m_dscView->BeginBulkModifySymbols();
		for (const auto& sym : exportList)
		{
			exportMapping.push_back({sym->GetAddress(), {sym->GetType(), sym->GetRawName()}});
			if (sym->GetAddress() == symbolLocation)
			{
				if (auto func = m_dscView->GetAnalysisFunction(m_dscView->GetDefaultPlatform(), targetLocation))
				{
					m_dscView->DefineUserSymbol(
						new Symbol(FunctionSymbol, prefix + sym->GetFullName(), targetLocation));

					if (typeLib)
						if (auto type = m_dscView->ImportTypeLibraryObject(typeLib, {sym->GetFullName()}))
							func->SetUserType(type);
				}
				else
				{
					m_dscView->DefineUserSymbol(
						new Symbol(sym->GetType(), prefix + sym->GetFullName(), targetLocation));

					if (typeLib)
						if (auto type = m_dscView->ImportTypeLibraryObject(typeLib, {sym->GetFullName()}))
							m_dscView->DefineUserDataVariable(targetLocation, type);
				}
				if (triggerReanalysis)
				{
					auto func = m_dscView->GetAnalysisFunction(m_dscView->GetDefaultPlatform(), targetLocation);
					if (func)
						func->Reanalyze();
				}
				break;
			}
		}
		{
			std::lock_guard lock(m_viewSpecificState->viewOperationsThatInfluenceMetadataMutex);
			MutableState().exportInfos = State().exportInfos.set(header->textBase, std::move(exportMapping).persistent());
		}
		m_dscView->EndBulkModifySymbols();
		m_dscView->ForgetUndoActions(id);
	}
}


bool SharedCache::SaveToDSCView()
{
	if (m_dscView)
	{
		auto data = AsMetadata();
		m_dscView->StoreMetadata(SharedCacheMetadataTag, data);
		m_dscView->GetParentView()->GetParentView()->StoreMetadata(SharedCacheMetadataTag, data);

		// By moving our state the to cache we can avoid creating a copy in the case
		// that no further mutations are made to `this`. If we're not done being mutated,
		// the data will be copied on the first mutation.
		auto cachedState = std::make_shared<struct State>(std::move(*m_state));
		m_state = cachedState;
		m_stateIsShared = true;

		m_viewSpecificState->SetCachedState(std::move(cachedState));
		m_metadataValid = true;

		return true;
	}
	return false;
}

immer::vector<MemoryRegion> SharedCache::GetMappedRegions() const
{
	std::unique_lock<std::mutex> lock(m_viewSpecificState->viewOperationsThatInfluenceMetadataMutex);
	return State().regionsMappedIntoMemory;
}

extern "C"
{
	BNSharedCache* BNGetSharedCache(BNBinaryView* data)
	{
		if (!data)
			return nullptr;

		Ref<BinaryView> view = new BinaryView(BNNewViewReference(data));
		if (auto cache = SharedCache::GetFromDSCView(view))
		{
			cache->AddAPIRef();
			return cache->GetAPIObject();
		}

		return nullptr;
	}

	BNSharedCache* BNNewSharedCacheReference(BNSharedCache* cache)
	{
		if (!cache->object)
			return nullptr;

		cache->object->AddAPIRef();
		return cache;
	}

	void BNFreeSharedCacheReference(BNSharedCache* cache)
	{
		if (!cache->object)
			return;

		cache->object->ReleaseAPIRef();
	}

	bool BNDSCViewLoadImageWithInstallName(BNSharedCache* cache, char* name, bool skipObjC)
	{
		std::string imageName = std::string(name);
		// FIXME !!!!!!!! BNFreeString(name);

		if (cache->object)
			return cache->object->LoadImageWithInstallName(imageName, skipObjC);

		return false;
	}

	bool BNDSCViewLoadSectionAtAddress(BNSharedCache* cache, uint64_t addr)
	{
		if (cache->object)
		{
			return cache->object->LoadSectionAtAddress(addr);
		}

		return false;
	}

	bool BNDSCViewLoadImageContainingAddress(BNSharedCache* cache, uint64_t address, bool skipObjC)
	{
		if (cache->object)
		{
			return cache->object->LoadImageContainingAddress(address, skipObjC);
		}

		return false;
	}

	void BNDSCViewProcessObjCSectionsForImageWithInstallName(BNSharedCache* cache, char* name, bool deallocName)
	{
		std::string imageName = std::string(name);
		if (deallocName)
			BNFreeString(name);

		if (cache->object)
			cache->object->ProcessObjCSectionsForImageWithInstallName(imageName);
	}

	void BNDSCViewProcessAllObjCSections(BNSharedCache* cache)
	{
		if (cache->object)
			cache->object->ProcessAllObjCSections();
	}

	char** BNDSCViewGetInstallNames(BNSharedCache* cache, size_t* count)
	{
		if (cache->object)
		{
			auto value = cache->object->GetAvailableImages();
			*count = value.size();

			std::vector<const char*> cstrings;
			for (size_t i = 0; i < value.size(); i++)
			{
				cstrings.push_back(value[i].c_str());
			}
			return BNAllocStringList(cstrings.data(), cstrings.size());
		}
		*count = 0;
		return nullptr;
	}

	BNDSCSymbolRep* BNDSCViewLoadAllSymbolsAndWait(BNSharedCache* cache, size_t* count)
	{
		if (cache->object)
		{
			auto value = cache->object->LoadAllSymbolsAndWait();
			*count = value.size();

			BNDSCSymbolRep* symbols = (BNDSCSymbolRep*)malloc(sizeof(BNDSCSymbolRep) * value.size());
			for (size_t i = 0; i < value.size(); i++)
			{
				symbols[i].address = value[i].second->GetAddress();
				symbols[i].name = BNAllocString(value[i].second->GetRawName().c_str());
				symbols[i].image = BNAllocString(value[i].first.c_str());
			}
			return symbols;
		}
		*count = 0;
		return nullptr;
	}

	void BNDSCViewFreeSymbols(BNDSCSymbolRep* symbols, size_t count)
	{
		for (size_t i = 0; i < count; i++)
		{
			BNFreeString(symbols[i].name);
			BNFreeString(symbols[i].image);
		}
		delete symbols;
	}

	char* BNDSCViewGetNameForAddress(BNSharedCache* cache, uint64_t address)
	{
		if (cache->object)
		{
			return BNAllocString(cache->object->NameForAddress(address).c_str());
		}

		return nullptr;
	}

	char* BNDSCViewGetImageNameForAddress(BNSharedCache* cache, uint64_t address)
	{
		if (cache->object)
		{
			return BNAllocString(cache->object->ImageNameForAddress(address).c_str());
		}

		return nullptr;
	}

	uint64_t BNDSCViewLoadedImageCount(BNSharedCache* cache)
	{
		// FIXME?
		return 0;
	}

	BNDSCViewState BNDSCViewGetState(BNSharedCache* cache)
	{
		if (cache->object)
		{
			return (BNDSCViewState)cache->object->ViewState();
		}

		return BNDSCViewState::Unloaded;
	}


	BNDSCMappedMemoryRegion* BNDSCViewGetLoadedRegions(BNSharedCache* cache, size_t* count)
	{
		if (cache->object)
		{
			auto regions = cache->object->GetMappedRegions();
			*count = regions.size();
			BNDSCMappedMemoryRegion* mappedRegions = (BNDSCMappedMemoryRegion*)malloc(sizeof(BNDSCMappedMemoryRegion) * regions.size());
			for (size_t i = 0; i < regions.size(); i++)
			{
				mappedRegions[i].vmAddress = regions[i].start;
				mappedRegions[i].size = regions[i].size;
				mappedRegions[i].name = BNAllocString(regions[i].prettyName.c_str());
			}
			return mappedRegions;
		}
		*count = 0;
		return nullptr;
	}

	void BNDSCViewFreeLoadedRegions(BNDSCMappedMemoryRegion* images, size_t count)
	{
		for (size_t i = 0; i < count; i++)
		{
			BNFreeString(images[i].name);
		}
		delete images;
	}


	BNDSCBackingCache* BNDSCViewGetBackingCaches(BNSharedCache* cache, size_t* count)
	{
		BNDSCBackingCache* caches = nullptr;

		if (cache->object)
		{
			auto viewCaches = cache->object->BackingCaches();
			*count = viewCaches.size();
			caches = (BNDSCBackingCache*)malloc(sizeof(BNDSCBackingCache) * viewCaches.size());
			for (size_t i = 0; i < viewCaches.size(); i++)
			{
				caches[i].path = BNAllocString(viewCaches[i].path.c_str());
				caches[i].isPrimary = viewCaches[i].isPrimary;

				BNDSCBackingCacheMapping* mappings;
				mappings = (BNDSCBackingCacheMapping*)malloc(sizeof(BNDSCBackingCacheMapping) * viewCaches[i].mappings.size());

				size_t j = 0;
				for (const auto& mapping : viewCaches[i].mappings)
				{
					mappings[j].vmAddress = mapping.address;
					mappings[j].size = mapping.size;
					mappings[j].fileOffset = mapping.fileOffset;
					j++;
				}
				caches[i].mappings = mappings;
				caches[i].mappingCount = viewCaches[i].mappings.size();
			}
		}

		return caches;
	}

	void BNDSCViewFreeBackingCaches(BNDSCBackingCache* caches, size_t count)
	{
		for (size_t i = 0; i < count; i++)
		{
			delete[] caches[i].mappings;
			BNFreeString(caches[i].path);
		}
		delete[] caches;
	}

	void BNDSCFindSymbolAtAddressAndApplyToAddress(BNSharedCache* cache, uint64_t symbolLocation, uint64_t targetLocation, bool triggerReanalysis)
	{
		if (cache->object)
		{
			cache->object->FindSymbolAtAddrAndApplyToAddr(symbolLocation, targetLocation, triggerReanalysis);
		}
	}

	BNDSCImage* BNDSCViewGetAllImages(BNSharedCache* cache, size_t* count)
	{
		if (cache->object)
		{
			auto vm = cache->object->GetVMMap(true);
			auto viewImageHeaders = cache->object->AllImageHeaders();
			*count = viewImageHeaders.size();
			BNDSCImage* images = (BNDSCImage*)malloc(sizeof(BNDSCImage) * viewImageHeaders.size());
			size_t i = 0;
			for (const auto& [baseAddress, header] : viewImageHeaders)
			{
				images[i].name = BNAllocString(header.installName.c_str());
				images[i].headerAddress = baseAddress;
				images[i].mappingCount = header.sections.size();
				images[i].mappings = (BNDSCImageMemoryMapping*)malloc(sizeof(BNDSCImageMemoryMapping) * header.sections.size());
				for (size_t j = 0; j < header.sections.size(); j++)
				{
					images[i].mappings[j].rawViewOffset = header.sections[j].offset;
					images[i].mappings[j].vmAddress = header.sections[j].addr;
					images[i].mappings[j].size = header.sections[j].size;
					images[i].mappings[j].name = BNAllocString(header.sectionNames[j].c_str());
					images[i].mappings[j].filePath = BNAllocString(vm->MappingAtAddress(header.sections[j].addr).first.filePath.c_str());
				}
				i++;
			}
			return images;
		}
		*count = 0;
		return nullptr;
	}

	void BNDSCViewFreeAllImages(BNDSCImage* images, size_t count)
	{
		for (size_t i = 0; i < count; i++)
		{
			for (size_t j = 0; j < images[i].mappingCount; j++)
			{
				BNFreeString(images[i].mappings[j].name);
				BNFreeString(images[i].mappings[j].filePath);
			}
			delete[] images[i].mappings;
			BNFreeString(images[i].name);
		}
		delete[] images;
	}

	char* BNDSCViewGetImageHeaderForAddress(BNSharedCache* cache, uint64_t address)
	{
		if (cache->object)
		{
			auto header = cache->object->SerializedImageHeaderForAddress(address);
			return BNAllocString(header.c_str());
		}

		return nullptr;
	}

	char* BNDSCViewGetImageHeaderForName(BNSharedCache* cache, char* name)
	{
		std::string imageName = std::string(name);
		BNFreeString(name);
		if (cache->object)
		{
			auto header = cache->object->SerializedImageHeaderForName(imageName);
			return BNAllocString(header.c_str());
		}

		return nullptr;
	}

	BNDSCMemoryUsageInfo BNDSCViewGetMemoryUsageInfo()
	{
		BNDSCMemoryUsageInfo info;
		info.mmapRefs = mmapCount.load();
		info.sharedCacheRefs = sharedCacheReferences.load();
		return info;
	}

	BNDSCViewLoadProgress BNDSCViewGetLoadProgress(uint64_t sessionID)
	{
		if (auto viewSpecificState = ViewSpecificStateForId(sessionID, false)) {
			return viewSpecificState->progress;
		}

		return LoadProgressNotStarted;
	}

	uint64_t BNDSCViewFastGetBackingCacheCount(BNBinaryView* data)
	{
		Ref<BinaryView> view = new BinaryView(BNNewViewReference(data));
		return SharedCache::FastGetBackingCacheCount(view);
	}
}

[[maybe_unused]] DSCViewType* g_dscViewType;
[[maybe_unused]] DSCRawViewType* g_dscRawViewType;

void InitDSCViewType()
{
	MMappedFileAccessor::InitialVMSetup();
	std::atexit(VMShutdown);

	static DSCRawViewType rawType;
	BinaryViewType::Register(&rawType);
	static DSCViewType type;
	BinaryViewType::Register(&type);
	g_dscViewType = &type;
	g_dscRawViewType = &rawType;
}

namespace SharedCacheCore {

void Serialize(SerializationContext& context, const dyld_cache_mapping_info& value)
{
       context.writer.StartArray();
       Serialize(context, value.address);
       Serialize(context, value.size);
       Serialize(context, value.fileOffset);
       Serialize(context, value.maxProt);
       Serialize(context, value.initProt);
       context.writer.EndArray();
}

void Deserialize(DeserializationContext& context, std::string_view name, std::vector<dyld_cache_mapping_info>& b)
{

       auto bArr = context.doc[name.data()].GetArray();
       for (auto& s : bArr)
       {
               dyld_cache_mapping_info mapping;
               auto s2 = s.GetArray();
               mapping.address = s2[0].GetUint64();
               mapping.size = s2[1].GetUint64();
               mapping.fileOffset = s2[2].GetUint64();
               mapping.maxProt = s2[3].GetUint();
               mapping.initProt = s2[4].GetUint();
               b.push_back(mapping);
       }
}

void SharedCache::Store(SerializationContext& context) const
{
	Serialize(context, "metadataVersion", METADATA_VERSION);

    Serialize(context, "m_viewState", State().viewState);
    Serialize(context, "m_cacheFormat", State().cacheFormat);
    Serialize(context, "m_imageStarts", State().imageStarts);
    Serialize(context, "m_baseFilePath", State().baseFilePath);

	Serialize(context, "headers");
	context.writer.StartArray();
	for (auto& [k, v] : State().headers)
	{
		context.writer.StartObject();
		v.Store(context);
		context.writer.EndObject();
	}
	context.writer.EndArray();

	Serialize(context, "exportInfos");
	context.writer.StartArray();
	for (const auto& pair1 : State().exportInfos)
	{
		context.writer.StartObject();
		Serialize(context, "key", pair1.first);
		Serialize(context, "value");
		context.writer.StartArray();
		for (const auto& pair2 : pair1.second)
		{
			context.writer.StartObject();
			Serialize(context, "key", pair2.first);
			Serialize(context, "val1", pair2.second.first);
			Serialize(context, "val2", pair2.second.second);
			context.writer.EndObject();
		}
		context.writer.EndArray();
		context.writer.EndObject();
	}
	context.writer.EndArray();

	Serialize(context, "symbolInfos");
	context.writer.StartArray();
	for (const auto& pair1 : State().symbolInfos)
	{
		context.writer.StartObject();
		Serialize(context, "key", pair1.first);
		Serialize(context, "value");
		context.writer.StartArray();
		for (const auto& pair2 : pair1.second)
		{
			context.writer.StartObject();
			Serialize(context, "key", pair2.first);
			Serialize(context, "val1", pair2.second.first);
			Serialize(context, "val2", pair2.second.second);
			context.writer.EndObject();
		}
		context.writer.EndArray();
		context.writer.EndObject();
	}
	context.writer.EndArray();

	Serialize(context, "backingCaches", State().backingCaches);
	Serialize(context, "stubIslands", State().stubIslandRegions);
	Serialize(context, "images", State().images);
	Serialize(context, "regionsMappedIntoMemory", State().regionsMappedIntoMemory);
	Serialize(context, "dyldDataSections", State().dyldDataRegions);
	Serialize(context, "nonImageRegions", State().nonImageRegions);
}

void SharedCache::Load(DeserializationContext& context)
{
	if (context.doc.HasMember("metadataVersion"))
	{
		if (context.doc["metadataVersion"].GetUint() != METADATA_VERSION)
		{
			m_logger->LogError("Shared Cache metadata version mismatch");
			return;
		}
	}
	else
	{
		m_logger->LogError("Shared Cache metadata version missing");
		return;
	}

	m_stateIsShared = false;
	m_state = std::make_shared<struct SharedCache::State>();

	MutableState().viewState = static_cast<DSCViewState>(context.load<uint8_t>("m_viewState"));
	MutableState().cacheFormat = static_cast<SharedCacheFormat>(context.load<uint8_t>("m_cacheFormat"));

	auto headers = State().headers.transient();
	for (auto& startAndHeader : context.doc["headers"].GetArray())
	{
		SharedCacheMachOHeader header;
		header.LoadFromValue(startAndHeader);
		headers.set(header.textBase, std::move(header));
	}
	MutableState().headers = std::move(headers).persistent();

	Deserialize(context, "m_imageStarts", MutableState().imageStarts);
	Deserialize(context, "m_baseFilePath", MutableState().baseFilePath);

	auto exportInfos = State().exportInfos.transient();
	for (const auto& obj1 : context.doc["exportInfos"].GetArray())
	{
		immer::vector_transient<std::pair<uint64_t, std::pair<BNSymbolType, std::string>>> innerVec;
		for (const auto& obj2 : obj1["value"].GetArray())
		{
			std::pair<BNSymbolType, std::string> innerPair = {
				(BNSymbolType)obj2["val1"].GetUint64(), obj2["val2"].GetString()};
			innerVec.push_back({obj2["key"].GetUint64(), innerPair});
		}
		exportInfos.set(obj1["key"].GetUint64(), std::move(innerVec).persistent());
	}
	MutableState().exportInfos = std::move(exportInfos).persistent();

	auto symbolInfos = State().symbolInfos.transient();
	for (auto& symbolInfo : context.doc["symbolInfos"].GetArray())
	{
		immer::vector_transient<std::pair<uint64_t, std::pair<BNSymbolType, std::string>>> symbolInfoVec;
		for (auto& si : symbolInfo["value"].GetArray())
		{
			symbolInfoVec.push_back({si["key"].GetUint64(),
				{static_cast<BNSymbolType>(si["val1"].GetUint64()), si["val2"].GetString()}});
		}
		symbolInfos.set(symbolInfo["key"].GetUint64(), std::move(symbolInfoVec).persistent());
	}
	MutableState().symbolInfos = std::move(symbolInfos).persistent();

	auto backingCaches = State().backingCaches.transient();
	for (auto& bcV : context.doc["backingCaches"].GetArray())
	{
		BackingCache bc;
		bc.LoadFromValue(bcV);
		backingCaches.push_back(std::move(bc));
	}
	MutableState().backingCaches = std::move(backingCaches).persistent();

	auto images = State().images.transient();
	for (auto& imgV : context.doc["images"].GetArray())
	{
		CacheImage img;
		img.LoadFromValue(imgV);
		images.push_back(std::move(img));
	}
	MutableState().images = std::move(images).persistent();

	auto regionsMappedIntoMemory = State().regionsMappedIntoMemory.transient();
	for (auto& rV : context.doc["regionsMappedIntoMemory"].GetArray())
	{
		MemoryRegion r;
		r.LoadFromValue(rV);
		regionsMappedIntoMemory.push_back(std::move(r));
	}
	MutableState().regionsMappedIntoMemory = std::move(regionsMappedIntoMemory).persistent();

	auto stubIslandRegions = State().stubIslandRegions.transient();
	for (auto& siV : context.doc["stubIslands"].GetArray())
	{
		MemoryRegion si;
		si.LoadFromValue(siV);
		stubIslandRegions.push_back(std::move(si));
	}
	MutableState().stubIslandRegions = std::move(stubIslandRegions).persistent();

	auto dyldDataRegions = State().dyldDataRegions.transient();
	for (auto& siV : context.doc["dyldDataSections"].GetArray())
	{
		MemoryRegion si;
		si.LoadFromValue(siV);
		dyldDataRegions.push_back(std::move(si));
	}
	MutableState().dyldDataRegions = std::move(dyldDataRegions).persistent();

	auto nonImageRegions = State().nonImageRegions.transient();
	for (auto& siV : context.doc["nonImageRegions"].GetArray())
	{
		MemoryRegion si;
		si.LoadFromValue(siV);
		nonImageRegions.push_back(std::move(si));
	}
	MutableState().nonImageRegions = std::move(nonImageRegions).persistent();

	m_metadataValid = true;
}

void BackingCache::Store(SerializationContext& context) const
{
	MSS(path);
	MSS(isPrimary);
	MSS(mappings);
}
void BackingCache::Load(DeserializationContext& context)
{
	MSL(path);
	MSL(isPrimary);
	MSL(mappings);
}

#if defined(__GNUC__) || defined(__clang__)
__attribute__((always_inline)) void SharedCache::AssertMutable() const
#elif defined(_MSC_VER)
__forceinline void SharedCache::AssertMutable() const
#else
#error "Unsupported compiler"
#endif

{
	if (m_stateIsShared)
	{
		abort();
	}
}

void SharedCache::WillMutateState()
{
	if (!m_state)
	{
		m_state = std::make_shared<struct State>();
	}
	else if (m_stateIsShared)
	{
		m_state = std::make_shared<struct State>(*m_state);
	}
	m_stateIsShared = false;
}


const immer::vector<BackingCache>& SharedCache::BackingCaches() const
{
	return State().backingCaches;
}

DSCViewState SharedCache::ViewState() const
{
	return State().viewState;
}

const immer::map<std::string, uint64_t>& SharedCache::AllImageStarts() const
{
	return State().imageStarts;
}

const immer::map<uint64_t, SharedCacheMachOHeader>& SharedCache::AllImageHeaders() const
{
	return State().headers;
}
size_t SharedCache::GetBaseAddress() const {
	if (State().backingCaches.empty()) {
		return 0;
	}

	const BackingCache& primaryCache = State().backingCaches[0];
	if (!primaryCache.isPrimary) {
		abort();
		return 0;
	}

	if (primaryCache.mappings.empty()) {
		return 0;
	}

	return primaryCache.mappings[0].address;
}

// Intentionally takes a copy to avoid modifying the cursor position in the original reader.
std::optional<ObjCOptimizationHeader> SharedCache::GetObjCOptimizationHeader(VMReader reader) const {
	if (!State().objcOptimizationDataRange) {
		return {};
	}

	ObjCOptimizationHeader header{};
	// Ignoring `objcOptsSize` in favor of `sizeof(ObjCOptimizationHeader)` matches dyld's behavior.
	reader.Read(&header, GetBaseAddress() + State().objcOptimizationDataRange->first, sizeof(ObjCOptimizationHeader));

	return header;
}

size_t SharedCache::GetObjCRelativeMethodBaseAddress(const VMReader& reader) const {
	if (auto header = GetObjCOptimizationHeader(reader); header.has_value()) {
		return GetBaseAddress() + header->relativeMethodSelectorBaseAddressOffset;
	}
	return 0;
}

}  // namespace SharedCacheCore<|MERGE_RESOLUTION|>--- conflicted
+++ resolved
@@ -349,19 +349,11 @@
 		cache.isPrimary = true;
 		cache.path = path;
 
-		immer::vector_transient<std::pair<uint64_t, std::pair<uint64_t, uint64_t>>> mappings;
+		auto mappings = cache.mappings.transient();
 		for (size_t i = 0; i < primaryCacheHeader.mappingCount; i++)
 		{
 			baseFile->Read(&mapping, primaryCacheHeader.mappingOffset + (i * sizeof(mapping)), sizeof(mapping));
-<<<<<<< HEAD
-			std::pair<uint64_t, std::pair<uint64_t, uint64_t>> mapRawToAddrAndSize;
-			mapRawToAddrAndSize.first = mapping.fileOffset;
-			mapRawToAddrAndSize.second.first = mapping.address;
-			mapRawToAddrAndSize.second.second = mapping.size;
-			mappings.push_back(mapRawToAddrAndSize);
-=======
-			cache.mappings.push_back(mapping);
->>>>>>> bf639fe5
+			mappings.push_back(mapping);
 		}
 		cache.mappings = std::move(mappings).persistent();
 		MutableState().backingCaches = State().backingCaches.push_back(std::move(cache));
@@ -429,15 +421,7 @@
 		for (size_t i = 0; i < primaryCacheHeader.mappingCount; i++)
 		{
 			baseFile->Read(&mapping, primaryCacheHeader.mappingOffset + (i * sizeof(mapping)), sizeof(mapping));
-<<<<<<< HEAD
-			std::pair<uint64_t, std::pair<uint64_t, uint64_t>> mapRawToAddrAndSize;
-			mapRawToAddrAndSize.first = mapping.fileOffset;
-			mapRawToAddrAndSize.second.first = mapping.address;
-			mapRawToAddrAndSize.second.second = mapping.size;
-			mappings.push_back(std::move(mapRawToAddrAndSize));
-=======
-			cache.mappings.push_back(mapping);
->>>>>>> bf639fe5
+			mappings.push_back(mapping);
 		}
 		cache.mappings = std::move(mappings).persistent();
 		MutableState().backingCaches = State().backingCaches.push_back(std::move(cache));
@@ -514,15 +498,7 @@
 			{
 				subCacheFile->Read(&subCacheMapping, subCacheHeader.mappingOffset + (j * sizeof(subCacheMapping)),
 					sizeof(subCacheMapping));
-<<<<<<< HEAD
-				std::pair<uint64_t, std::pair<uint64_t, uint64_t>> mapRawToAddrAndSize;
-				mapRawToAddrAndSize.first = subCacheMapping.fileOffset;
-				mapRawToAddrAndSize.second.first = subCacheMapping.address;
-				mapRawToAddrAndSize.second.second = subCacheMapping.size;
-				mappings.push_back(std::move(mapRawToAddrAndSize));
-=======
-				subCache.mappings.push_back(subCacheMapping);
->>>>>>> bf639fe5
+				mappings.push_back(subCacheMapping);
 			}
 			subCache.mappings = std::move(mappings).persistent();
 
@@ -556,15 +532,7 @@
 		for (size_t i = 0; i < primaryCacheHeader.mappingCount; i++)
 		{
 			baseFile->Read(&mapping, primaryCacheHeader.mappingOffset + (i * sizeof(mapping)), sizeof(mapping));
-<<<<<<< HEAD
-			std::pair<uint64_t, std::pair<uint64_t, uint64_t>> mapRawToAddrAndSize;
-			mapRawToAddrAndSize.first = mapping.fileOffset;
-			mapRawToAddrAndSize.second.first = mapping.address;
-			mapRawToAddrAndSize.second.second = mapping.size;
-			mappings.push_back(std::move(mapRawToAddrAndSize));
-=======
-			cache.mappings.push_back(mapping);
->>>>>>> bf639fe5
+			mappings.push_back(mapping);
 		}
 		cache.mappings = std::move(mappings).persistent();
 		MutableState().backingCaches = State().backingCaches.push_back(std::move(cache));
@@ -624,15 +592,7 @@
 			{
 				subCacheFile->Read(&subCacheMapping, subCacheHeader.mappingOffset + (j * sizeof(subCacheMapping)),
 					sizeof(subCacheMapping));
-<<<<<<< HEAD
-				std::pair<uint64_t, std::pair<uint64_t, uint64_t>> mapRawToAddrAndSize;
-				mapRawToAddrAndSize.first = subCacheMapping.fileOffset;
-				mapRawToAddrAndSize.second.first = subCacheMapping.address;
-				mapRawToAddrAndSize.second.second = subCacheMapping.size;
-				mappings.push_back(std::move(mapRawToAddrAndSize));
-=======
-				subCache.mappings.push_back(subCacheMapping);
->>>>>>> bf639fe5
+				mappings.push_back(subCacheMapping);
 			}
 			subCache.mappings = std::move(mappings).persistent();
 			MutableState().backingCaches = State().backingCaches.push_back(std::move(subCache));
@@ -675,15 +635,7 @@
 		{
 			subCacheFile->Read(&subCacheMapping, subCacheHeader.mappingOffset + (j * sizeof(subCacheMapping)),
 				sizeof(subCacheMapping));
-<<<<<<< HEAD
-			std::pair<uint64_t, std::pair<uint64_t, uint64_t>> mapRawToAddrAndSize;
-			mapRawToAddrAndSize.first = subCacheMapping.fileOffset;
-			mapRawToAddrAndSize.second.first = subCacheMapping.address;
-			mapRawToAddrAndSize.second.second = subCacheMapping.size;
-			mappings.push_back(std::move(mapRawToAddrAndSize));
-=======
-			subCache.mappings.push_back(subCacheMapping);
->>>>>>> bf639fe5
+			mappings.push_back(subCacheMapping);
 		}
 		subCache.mappings = std::move(mappings).persistent();
 
@@ -702,15 +654,7 @@
 		for (size_t i = 0; i < primaryCacheHeader.mappingCount; i++)
 		{
 			baseFile->Read(&mapping, primaryCacheHeader.mappingOffset + (i * sizeof(mapping)), sizeof(mapping));
-<<<<<<< HEAD
-			std::pair<uint64_t, std::pair<uint64_t, uint64_t>> mapRawToAddrAndSize;
-			mapRawToAddrAndSize.first = mapping.fileOffset;
-			mapRawToAddrAndSize.second.first = mapping.address;
-			mapRawToAddrAndSize.second.second = mapping.size;
-			mappings.push_back(std::move(mapRawToAddrAndSize));
-=======
-			cache.mappings.push_back(mapping);
->>>>>>> bf639fe5
+			mappings.push_back(mapping);
 		}
 		cache.mappings = std::move(mappings).persistent();
 		MutableState().backingCaches = State().backingCaches.push_back(std::move(cache));
@@ -791,16 +735,7 @@
 			{
 				subCacheFile->Read(&subCacheMapping, subCacheHeader.mappingOffset + (j * sizeof(subCacheMapping)),
 					sizeof(subCacheMapping));
-<<<<<<< HEAD
-
-				std::pair<uint64_t, std::pair<uint64_t, uint64_t>> mapRawToAddrAndSize;
-				mapRawToAddrAndSize.first = subCacheMapping.fileOffset;
-				mapRawToAddrAndSize.second.first = subCacheMapping.address;
-				mapRawToAddrAndSize.second.second = subCacheMapping.size;
-				mappings.push_back(std::move(mapRawToAddrAndSize));
-=======
-				subCache.mappings.push_back(subCacheMapping);
->>>>>>> bf639fe5
+				mappings.push_back(subCacheMapping);
 
 				if (subCachePath.find(".dylddata") != std::string::npos)
 				{
@@ -858,15 +793,7 @@
 			{
 				subCacheFile->Read(&subCacheMapping, subCacheHeader.mappingOffset + (j * sizeof(subCacheMapping)),
 					sizeof(subCacheMapping));
-<<<<<<< HEAD
-				std::pair<uint64_t, std::pair<uint64_t, uint64_t>> mapRawToAddrAndSize;
-				mapRawToAddrAndSize.first = subCacheMapping.fileOffset;
-				mapRawToAddrAndSize.second.first = subCacheMapping.address;
-				mapRawToAddrAndSize.second.second = subCacheMapping.size;
-				mappings.push_back(std::move(mapRawToAddrAndSize));
-=======
-				subCache.mappings.push_back(subCacheMapping);
->>>>>>> bf639fe5
+				mappings.push_back(subCacheMapping);
 			}
 			subCache.mappings = std::move(mappings).persistent();
 			MutableState().backingCaches = State().backingCaches.push_back(std::move(subCache));
@@ -955,14 +882,8 @@
 			region.start = mapping.address;
 			region.size = mapping.size;
 			region.prettyName = base_name(cache.path) + "::" + std::to_string(i);
-<<<<<<< HEAD
-			// FIXME flags!!! BackingCache.mapping needs refactored to store this information!
-			region.flags = (BNSegmentFlag)(BNSegmentFlag::SegmentReadable | BNSegmentFlag::SegmentExecutable);
+			region.flags = SegmentFlagsFromMachOProtections(mapping.initProt, mapping.maxProt);
 			nonImageRegions.push_back(std::move(region));
-=======
-			region.flags = SegmentFlagsFromMachOProtections(mapping.initProt, mapping.maxProt);
-			MutableState().nonImageRegions.push_back(std::move(region));
->>>>>>> bf639fe5
 			i++;
 		}
 	}
@@ -3701,30 +3622,31 @@
 
 void Serialize(SerializationContext& context, const dyld_cache_mapping_info& value)
 {
-       context.writer.StartArray();
-       Serialize(context, value.address);
-       Serialize(context, value.size);
-       Serialize(context, value.fileOffset);
-       Serialize(context, value.maxProt);
-       Serialize(context, value.initProt);
-       context.writer.EndArray();
-}
-
-void Deserialize(DeserializationContext& context, std::string_view name, std::vector<dyld_cache_mapping_info>& b)
-{
-
-       auto bArr = context.doc[name.data()].GetArray();
-       for (auto& s : bArr)
-       {
-               dyld_cache_mapping_info mapping;
-               auto s2 = s.GetArray();
-               mapping.address = s2[0].GetUint64();
-               mapping.size = s2[1].GetUint64();
-               mapping.fileOffset = s2[2].GetUint64();
-               mapping.maxProt = s2[3].GetUint();
-               mapping.initProt = s2[4].GetUint();
-               b.push_back(mapping);
-       }
+	context.writer.StartArray();
+	Serialize(context, value.address);
+	Serialize(context, value.size);
+	Serialize(context, value.fileOffset);
+	Serialize(context, value.maxProt);
+	Serialize(context, value.initProt);
+	context.writer.EndArray();
+}
+
+void Deserialize(DeserializationContext& context, std::string_view name, immer::vector<dyld_cache_mapping_info>& b)
+{
+   auto bArr = context.doc[name.data()].GetArray();
+   auto transient = b.transient();
+   for (auto& s : bArr)
+   {
+           dyld_cache_mapping_info mapping;
+           auto s2 = s.GetArray();
+           mapping.address = s2[0].GetUint64();
+           mapping.size = s2[1].GetUint64();
+           mapping.fileOffset = s2[2].GetUint64();
+           mapping.maxProt = s2[3].GetUint();
+           mapping.initProt = s2[4].GetUint();
+           transient.push_back(mapping);
+   }
+   b = std::move(transient).persistent();
 }
 
 void SharedCache::Store(SerializationContext& context) const
