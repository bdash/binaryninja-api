//
// Created by kat on 5/19/23.
//

#include <binaryninjaapi.h>
#include "DSCView.h"
#include "VM.h"
#include "view/macho/machoview.h"
#include "MetadataSerializable.hpp"
#include "../api/sharedcachecore.h"
#include "immer/map.hpp" 
#include "immer/vector.hpp" 
#include "immer/vector_transient.hpp" 
#include "immer/map_transient.hpp" 

#ifndef SHAREDCACHE_SHAREDCACHE_H
#define SHAREDCACHE_SHAREDCACHE_H

DECLARE_SHAREDCACHE_API_OBJECT(BNSharedCache, SharedCache);

namespace SharedCacheCore {

	enum DSCViewState
	{
		DSCViewStateUnloaded,
		DSCViewStateLoaded,
		DSCViewStateLoadedWithImages,
	};


	const std::string SharedCacheMetadataTag = "SHAREDCACHE-SharedCacheData";

	struct MemoryRegion : public MetadataSerializable<MemoryRegion>
	{
		std::string prettyName;
		uint64_t start;
		uint64_t size;
		bool loaded = false;
		uint64_t rawViewOffsetIfLoaded = 0;
		bool headerInitialized = false;
		BNSegmentFlag flags;

		void Store(SerializationContext& context) const
		{
			MSS(prettyName);
			MSS(start);
			MSS(size);
			MSS(loaded);
			MSS(rawViewOffsetIfLoaded);
			MSS_CAST(flags, uint64_t);
		}

		void Load(DeserializationContext& context)
		{
			MSL(prettyName);
			MSL(start);
			MSL(size);
			MSL(loaded);
			MSL(rawViewOffsetIfLoaded);
			MSL_CAST(flags, uint64_t, BNSegmentFlag);
		}
	};

	struct CacheImage : public MetadataSerializable<CacheImage>
	{
		std::string installName;
		uint64_t headerLocation;
		immer::vector<MemoryRegion> regions;

		void Store(SerializationContext& context) const
		{
			MSS(installName);
			MSS(headerLocation);
			Serialize(context, "regions");
			context.writer.StartArray();
			for (auto& region : regions)
			{
				Serialize(context, region.AsString());
			}
			context.writer.EndArray();
		}

		void Load(DeserializationContext& context)
		{
			MSL(installName);
			MSL(headerLocation);
			auto bArr = context.doc["regions"].GetArray();
			auto local_regions = immer::vector_transient<MemoryRegion>();
			for (auto& region : bArr)
			{
				MemoryRegion r;
				r.LoadFromString(region.GetString());
				local_regions.push_back(r);
			}
			regions = local_regions.persistent();
		}
	};

	struct BackingCache : public MetadataSerializable<BackingCache>
	{
		std::string path;
		bool isPrimary = false;
		immer::vector<std::pair<uint64_t, std::pair<uint64_t, uint64_t>>> mappings;

		void Store(SerializationContext& context) const
		{
			MSS(path);
			MSS(isPrimary);
			MSS(mappings);
		}
		void Load(DeserializationContext& context)
		{
			MSL(path);
			MSL(isPrimary);
			MSL(mappings);
		}
	};

	#if defined(__GNUC__) || defined(__clang__)
		#define PACKED_STRUCT __attribute__((packed))
	#else
		#define PACKED_STRUCT
	#endif

	#if defined(_MSC_VER)
		#pragma pack(push, 1)
	#else

	#endif

	struct PACKED_STRUCT dyld_cache_mapping_info
	{
		uint64_t address;
		uint64_t size;
		uint64_t fileOffset;
		uint32_t maxProt;
		uint32_t initProt;
	};

	struct LoadedMapping
	{
		std::shared_ptr<MMappedFileAccessor> backingFile;
		dyld_cache_mapping_info mappingInfo;
	};

	struct PACKED_STRUCT dyld_cache_mapping_and_slide_info
	{
		uint64_t address;
		uint64_t size;
		uint64_t fileOffset;
		uint64_t slideInfoFileOffset;
		uint64_t slideInfoFileSize;
		uint64_t flags;
		uint32_t maxProt;
		uint32_t initProt;
	};

	struct PACKED_STRUCT dyld_cache_slide_info_v2
	{
		uint32_t version;
		uint32_t page_size;
		uint32_t page_starts_offset;
		uint32_t page_starts_count;
		uint32_t page_extras_offset;
		uint32_t page_extras_count;
		uint64_t delta_mask;
		uint64_t value_add;
	};
	#define DYLD_CACHE_SLIDE_PAGE_ATTR_EXTRA           0x8000  // index is into extras array (not starts array)
	#define DYLD_CACHE_SLIDE_PAGE_ATTR_NO_REBASE       0x4000  // page has no rebasing
	#define DYLD_CACHE_SLIDE_PAGE_ATTR_END             0x8000  // last chain entry for page

	#define DYLD_CACHE_SLIDE_V3_PAGE_ATTR_NO_REBASE    0xFFFF    // page has no rebasing

	struct PACKED_STRUCT dyld_cache_slide_info_v3
	{
		uint32_t version;
		uint32_t page_size;
		uint32_t page_starts_count;
		uint32_t pad_i_guess;
		uint64_t auth_value_add;
	};


	// DYLD_CHAINED_PTR_ARM64E_SHARED_CACHE
	struct dyld_chained_ptr_arm64e_shared_cache_rebase
	{
		uint64_t    runtimeOffset   : 34,   // offset from the start of the shared cache
			high8           :  8,
			unused          : 10,
			next            : 11,   // 8-byte stide
			auth            :  1;   // == 0
	};

	// DYLD_CHAINED_PTR_ARM64E_SHARED_CACHE
	struct dyld_chained_ptr_arm64e_shared_cache_auth_rebase
	{
		uint64_t    runtimeOffset   : 34,   // offset from the start of the shared cache
			diversity       : 16,
			addrDiv         :  1,
			keyIsData       :  1,   // implicitly always the 'A' key.  0 -> IA.  1 -> DA
			next            : 11,   // 8-byte stide
			auth            :  1;   // == 1
	};

	// dyld_cache_slide_info4 is used in watchOS which we are not close to supporting right now.

	#define DYLD_CACHE_SLIDE_V5_PAGE_ATTR_NO_REBASE    0xFFFF    // page has no rebasing

	struct PACKED_STRUCT dyld_cache_slide_info5
	{
		uint32_t    version;            // currently 5
		uint32_t    page_size;          // currently 4096 (may also be 16384)
		uint32_t    page_starts_count;
		uint32_t    pad;                // padding to ensure the value below is on an 8-byte boundary
		uint64_t    value_add;
		// uint16_t    page_starts[/* page_starts_count */];
	};


	struct PACKED_STRUCT dyld_cache_image_info
	{
		uint64_t address;
		uint64_t modTime;
		uint64_t inode;
		uint32_t pathFileOffset;
		uint32_t pad;
	};

	union dyld_cache_slide_pointer5
	{
		uint64_t                                                raw;
		struct dyld_chained_ptr_arm64e_shared_cache_rebase      regular;
		struct dyld_chained_ptr_arm64e_shared_cache_auth_rebase auth;
	};


	struct PACKED_STRUCT dyld_cache_local_symbols_info
	{
		uint32_t	nlistOffset;		// offset into this chunk of nlist entries
		uint32_t	nlistCount;			// count of nlist entries
		uint32_t	stringsOffset;		// offset into this chunk of string pool
		uint32_t	stringsSize;		// byte count of string pool
		uint32_t	entriesOffset;		// offset into this chunk of array of dyld_cache_local_symbols_entry
		uint32_t	entriesCount;		// number of elements in dyld_cache_local_symbols_entry array
	};

	struct PACKED_STRUCT dyld_cache_local_symbols_entry
	{
		uint32_t	dylibOffset;		// offset in cache file of start of dylib
		uint32_t	nlistStartIndex;	// start index of locals for this dylib
		uint32_t	nlistCount;			// number of local symbols for this dylib
	};

	struct PACKED_STRUCT dyld_cache_local_symbols_entry_64
	{
		uint64_t    dylibOffset;        // offset in cache buffer of start of dylib
		uint32_t    nlistStartIndex;    // start index of locals for this dylib
		uint32_t    nlistCount;         // number of local symbols for this dylib
	};

	union dyld_cache_slide_pointer3
	{
		uint64_t raw;
		struct
		{
			uint64_t pointerValue : 51, offsetToNextPointer : 11, unused : 2;
		} plain;

		struct
		{
			uint64_t offsetFromSharedCacheBase : 32, diversityData : 16, hasAddressDiversity : 1, key : 2,
				offsetToNextPointer : 11, unused : 1,
				authenticated : 1;	// = 1;
		} auth;
	};


	struct PACKED_STRUCT dyld_cache_header
	{
		char magic[16];					 // e.g. "dyld_v0    i386"
		uint32_t mappingOffset;			 // file offset to first dyld_cache_mapping_info
		uint32_t mappingCount;			 // number of dyld_cache_mapping_info entries
		uint32_t imagesOffsetOld;		 // UNUSED: moved to imagesOffset to prevent older dsc_extarctors from crashing
		uint32_t imagesCountOld;		 // UNUSED: moved to imagesCount to prevent older dsc_extarctors from crashing
		uint64_t dyldBaseAddress;		 // base address of dyld when cache was built
		uint64_t codeSignatureOffset;	 // file offset of code signature blob
		uint64_t codeSignatureSize;		 // size of code signature blob (zero means to end of file)
		uint64_t slideInfoOffsetUnused;	 // unused.  Used to be file offset of kernel slid info
		uint64_t slideInfoSizeUnused;	 // unused.  Used to be size of kernel slid info
		uint64_t localSymbolsOffset;	 // file offset of where local symbols are stored
		uint64_t localSymbolsSize;		 // size of local symbols information
		uint8_t uuid[16];				 // unique value for each shared cache file
		uint64_t cacheType;				 // 0 for development, 1 for production // Kat: , 2 for iOS 16?
		uint32_t branchPoolsOffset;		 // file offset to table of uint64_t pool addresses
		uint32_t branchPoolsCount;		 // number of uint64_t entries
		uint64_t accelerateInfoAddr;	 // (unslid) address of optimization info
		uint64_t accelerateInfoSize;	 // size of optimization info
		uint64_t imagesTextOffset;		 // file offset to first dyld_cache_image_text_info
		uint64_t imagesTextCount;		 // number of dyld_cache_image_text_info entries
		uint64_t patchInfoAddr;			 // (unslid) address of dyld_cache_patch_info
		uint64_t patchInfoSize;	 // Size of all of the patch information pointed to via the dyld_cache_patch_info
		uint64_t otherImageGroupAddrUnused;	 // unused
		uint64_t otherImageGroupSizeUnused;	 // unused
		uint64_t progClosuresAddr;			 // (unslid) address of list of program launch closures
		uint64_t progClosuresSize;			 // size of list of program launch closures
		uint64_t progClosuresTrieAddr;		 // (unslid) address of trie of indexes into program launch closures
		uint64_t progClosuresTrieSize;		 // size of trie of indexes into program launch closures
		uint32_t platform;					 // platform number (macOS=1, etc)
		uint32_t formatVersion : 8,			 // dyld3::closure::kFormatVersion
			dylibsExpectedOnDisk : 1,  // dyld should expect the dylib exists on disk and to compare inode/mtime to see if cache is valid
			simulator : 1,			   // for simulator of specified platform
			locallyBuiltCache : 1,	   // 0 for B&I built cache, 1 for locally built cache
			builtFromChainedFixups : 1,	 // some dylib in cache was built using chained fixups, so patch tables must be used for overrides
			padding : 20;				 // TBD
		uint64_t sharedRegionStart;		 // base load address of cache if not slid
		uint64_t sharedRegionSize;		 // overall size required to map the cache and all subCaches, if any
		uint64_t maxSlide;				 // runtime slide of cache can be between zero and this value
		uint64_t dylibsImageArrayAddr;	 // (unslid) address of ImageArray for dylibs in this cache
		uint64_t dylibsImageArraySize;	 // size of ImageArray for dylibs in this cache
		uint64_t dylibsTrieAddr;		 // (unslid) address of trie of indexes of all cached dylibs
		uint64_t dylibsTrieSize;		 // size of trie of cached dylib paths
		uint64_t otherImageArrayAddr;	 // (unslid) address of ImageArray for dylibs and bundles with dlopen closures
		uint64_t otherImageArraySize;	 // size of ImageArray for dylibs and bundles with dlopen closures
		uint64_t otherTrieAddr;	 // (unslid) address of trie of indexes of all dylibs and bundles with dlopen closures
		uint64_t otherTrieSize;	 // size of trie of dylibs and bundles with dlopen closures
		uint32_t mappingWithSlideOffset;		 // file offset to first dyld_cache_mapping_and_slide_info
		uint32_t mappingWithSlideCount;			 // number of dyld_cache_mapping_and_slide_info entries
		uint64_t dylibsPBLStateArrayAddrUnused;	 // unused
		uint64_t dylibsPBLSetAddr;				 // (unslid) address of PrebuiltLoaderSet of all cached dylibs
		uint64_t programsPBLSetPoolAddr;		 // (unslid) address of pool of PrebuiltLoaderSet for each program
		uint64_t programsPBLSetPoolSize;		 // size of pool of PrebuiltLoaderSet for each program
		uint64_t programTrieAddr;				 // (unslid) address of trie mapping program path to PrebuiltLoaderSet
		uint32_t programTrieSize;
		uint32_t osVersion;				// OS Version of dylibs in this cache for the main platform
		uint32_t altPlatform;			// e.g. iOSMac on macOS
		uint32_t altOsVersion;			// e.g. 14.0 for iOSMac
		uint64_t swiftOptsOffset;		// file offset to Swift optimizations header
		uint64_t swiftOptsSize;			// size of Swift optimizations header
		uint32_t subCacheArrayOffset;	// file offset to first dyld_subcache_entry
		uint32_t subCacheArrayCount;	// number of subCache entries
		uint8_t symbolFileUUID[16];		// unique value for the shared cache file containing unmapped local symbols
		uint64_t rosettaReadOnlyAddr;	// (unslid) address of the start of where Rosetta can add read-only/executable data
		uint64_t rosettaReadOnlySize;	// maximum size of the Rosetta read-only/executable region
		uint64_t rosettaReadWriteAddr;	// (unslid) address of the start of where Rosetta can add read-write data
		uint64_t rosettaReadWriteSize;	// maximum size of the Rosetta read-write region
		uint32_t imagesOffset;			// file offset to first dyld_cache_image_info
		uint32_t imagesCount;			// number of dyld_cache_image_info entries
	};

	struct PACKED_STRUCT dyld_subcache_entry
	{
		char uuid[16];
		uint64_t address;
	};

	struct PACKED_STRUCT dyld_subcache_entry2
	{
		char uuid[16];
		uint64_t address;
		char fileExtension[32];
	};

	#if defined(_MSC_VER)
		#pragma pack(pop)
	#else

	#endif

	using namespace BinaryNinja;
	struct SharedCacheMachOHeader : public MetadataSerializable<SharedCacheMachOHeader>
	{
		uint64_t textBase = 0;
		uint64_t loadCommandOffset = 0;
		mach_header_64 ident {};
		std::string identifierPrefix;
		std::string installName;

		immer::vector<std::pair<uint64_t, bool>> entryPoints;
		immer::vector<uint64_t> m_entryPoints;  // list of entrypoints

		symtab_command symtab {};
		dysymtab_command dysymtab {};
		dyld_info_command dyldInfo {};
		routines_command_64 routines64 {};
		function_starts_command functionStarts {};
		immer::vector<section_64> moduleInitSections;
		linkedit_data_command exportTrie {};
		linkedit_data_command chainedFixups {};

		uint64_t relocationBase;
		// Section and program headers, internally use 64-bit form as it is a superset of 32-bit
		immer::vector<segment_command_64> segments;  // only three types of sections __TEXT, __DATA, __IMPORT
		segment_command_64 linkeditSegment {};
		immer::vector<section_64> sections;
		immer::vector<std::string> sectionNames;

		immer::vector<section_64> symbolStubSections;
		immer::vector<section_64> symbolPointerSections;

		immer::vector<std::string> dylibs;

		build_version_command buildVersion {};
		immer::vector<build_tool_version> buildToolVersions;

		std::string exportTriePath;

		bool linkeditPresent = false;
		bool dysymPresent = false;
		bool dyldInfoPresent = false;
		bool exportTriePresent = false;
		bool chainedFixupsPresent = false;
		bool routinesPresent = false;
		bool functionStartsPresent = false;
		bool relocatable = false;

		void Store(SerializationContext& context) const
		{
			MSS(textBase);
			MSS(loadCommandOffset);
			MSS_SUBCLASS(ident);
			MSS(identifierPrefix);
			MSS(installName);
			MSS(entryPoints);
			MSS(m_entryPoints);
			MSS_SUBCLASS(symtab);
			MSS_SUBCLASS(dysymtab);
			MSS_SUBCLASS(dyldInfo);
			// MSS_SUBCLASS(routines64);
			MSS_SUBCLASS(functionStarts);
			MSS_SUBCLASS(moduleInitSections);
			MSS_SUBCLASS(exportTrie);
			MSS_SUBCLASS(chainedFixups);
			MSS(relocationBase);
			MSS_SUBCLASS(segments);
			MSS_SUBCLASS(linkeditSegment);
			MSS_SUBCLASS(sections);
			MSS(sectionNames);
			MSS_SUBCLASS(symbolStubSections);
			MSS_SUBCLASS(symbolPointerSections);
			MSS(dylibs);
			MSS_SUBCLASS(buildVersion);
			MSS_SUBCLASS(buildToolVersions);
			MSS(linkeditPresent);
			MSS(exportTriePath);
			MSS(dysymPresent);
			MSS(dyldInfoPresent);
			MSS(exportTriePresent);
			MSS(chainedFixupsPresent);
			MSS(routinesPresent);
			MSS(functionStartsPresent);
			MSS(relocatable);
		}
		void Load(DeserializationContext& context)
		{
			MSL(textBase);
			MSL(loadCommandOffset);
			MSL_SUBCLASS(ident);
			MSL(identifierPrefix);
			MSL(installName);
			MSL(entryPoints);
			MSL(m_entryPoints);
			MSL_SUBCLASS(symtab);
			MSL_SUBCLASS(dysymtab);
			MSL_SUBCLASS(dyldInfo);
			// MSL_SUBCLASS(routines64); // FIXME CRASH but also do we even use this?
			MSL_SUBCLASS(functionStarts);
			MSL_SUBCLASS(moduleInitSections);
			MSL_SUBCLASS(exportTrie);
			MSL_SUBCLASS(chainedFixups);
			MSL(relocationBase);
			MSL_SUBCLASS(segments);
			MSL_SUBCLASS(linkeditSegment);
			MSL_SUBCLASS(sections);
			MSL(sectionNames);
			MSL_SUBCLASS(symbolStubSections);
			MSL_SUBCLASS(symbolPointerSections);
			MSL(dylibs);
			MSL_SUBCLASS(buildVersion);
			MSL_SUBCLASS(buildToolVersions);
			MSL(linkeditPresent);
			MSL(exportTriePath);
			MSL(dysymPresent);
			MSL(dyldInfoPresent);
			MSL(exportTriePresent);
			MSL(chainedFixupsPresent);
			// MSL(routinesPresent);
			MSL(functionStartsPresent);
			MSL(relocatable);
		}
	};


	struct MappingInfo
	{
		std::shared_ptr<MMappedFileAccessor> file;
		dyld_cache_mapping_info mappingInfo;
		uint32_t slideInfoVersion;
		dyld_cache_slide_info_v2 slideInfoV2;
		dyld_cache_slide_info_v3 slideInfoV3;
		dyld_cache_slide_info5 slideInfoV5;
	};


	class ScopedVMMapSession;

	static std::atomic<uint64_t> sharedCacheReferences = 0;

	class SharedCache : public MetadataSerializable<SharedCache>
	{
		IMPLEMENT_SHAREDCACHE_API_OBJECT(BNSharedCache);

		std::atomic<int> m_refs = 0;

	public:
		virtual void AddRef() { m_refs.fetch_add(1); }

		virtual void Release()
		{
			// undo actions will lock a file lock we hold and then wait for main thread
			// so we need to release the ref later.
			WorkerPriorityEnqueue([this]() {
				if (m_refs.fetch_sub(1) == 1)
					delete this;
			});
		}

		virtual void AddAPIRef() { AddRef(); }

		virtual void ReleaseAPIRef() { Release(); }

	public:
		enum SharedCacheFormat
		{
			RegularCacheFormat,
			SplitCacheFormat,
			LargeCacheFormat,
			iOS16CacheFormat,
		};

		void Store(SerializationContext& context) const;
		void Load(DeserializationContext& context);

		struct State;

		struct ViewSpecificState;

	private:
		Ref<Logger> m_logger;
		/* VIEW STATE BEGIN -- SERIALIZE ALL OF THIS AND STORE IT IN RAW VIEW */

		// Updated as the view is loaded further, more images are added, etc
		// NOTE: Access via `State()` or `MutableState()` below.
		// `WillMutateState()` must be called before the first access to `MutableState()`.
		std::shared_ptr<State> m_state;
		bool m_stateIsShared = false;

		// Serialized once by PerformInitialLoad and available after m_viewState == Loaded
		bool m_metadataValid = false;

		/* VIEWSTATE END -- NOTHING PAST THIS IS SERIALIZED */
		std::shared_ptr<ViewSpecificState> m_viewSpecificState;

		/* API VIEW START */
		BinaryNinja::Ref<BinaryNinja::BinaryView> m_dscView;
		/* API VIEW END */

	private:
		void PerformInitialLoad();
		void DeserializeFromRawView();

	public:
		std::shared_ptr<VM> GetVMMap(bool mapPages = true);

		static SharedCache* GetFromDSCView(BinaryNinja::Ref<BinaryNinja::BinaryView> dscView);
		static uint64_t FastGetBackingCacheCount(BinaryNinja::Ref<BinaryNinja::BinaryView> dscView);
		bool SaveToDSCView();

		void ParseAndApplySlideInfoForFile(std::shared_ptr<MMappedFileAccessor> file);
		std::optional<uint64_t> GetImageStart(std::string installName);
		const SharedCacheMachOHeader* HeaderForAddress(uint64_t);
		bool LoadImageWithInstallName(std::string_view installName, bool skipObjC);
		bool LoadSectionAtAddress(uint64_t address);
		bool LoadImageContainingAddress(uint64_t address, bool skipObjC);
		void ProcessObjCSectionsForImageWithInstallName(std::string_view installName);
		void ProcessAllObjCSections();
		std::string NameForAddress(uint64_t address);
		std::string ImageNameForAddress(uint64_t address);
		std::vector<std::string> GetAvailableImages();

		immer::vector<MemoryRegion> GetMappedRegions() const;

		std::vector<std::pair<std::string, Ref<Symbol>>> LoadAllSymbolsAndWait();

		const immer::map<std::string, uint64_t>& AllImageStarts() const;
		const immer::map<uint64_t, SharedCacheMachOHeader>& AllImageHeaders() const;

		std::string SerializedImageHeaderForAddress(uint64_t address);
		std::string SerializedImageHeaderForName(std::string name);

		void FindSymbolAtAddrAndApplyToAddr(uint64_t symbolLocation, uint64_t targetLocation, bool triggerReanalysis);

		const immer::vector<BackingCache>& BackingCaches() const;

		DSCViewState ViewState() const;

		explicit SharedCache(BinaryNinja::Ref<BinaryNinja::BinaryView> rawView);
		virtual ~SharedCache();

private:
		std::optional<SharedCacheMachOHeader> LoadHeaderForAddress(
			std::shared_ptr<VM> vm, uint64_t address, std::string_view installName);
		void InitializeHeader(
			Ref<BinaryView> view, VM* vm, SharedCacheMachOHeader header, const std::vector<const MemoryRegion*> regionsToLoad);
		void ReadExportNode(std::vector<Ref<Symbol>>& symbolList, SharedCacheMachOHeader& header, DataBuffer& buffer,
			uint64_t textBase, const std::string& currentText, size_t cursor, uint32_t endGuard);
		std::vector<Ref<Symbol>> ParseExportTrie(
			std::shared_ptr<MMappedFileAccessor> linkeditFile, SharedCacheMachOHeader header);
<<<<<<< HEAD
=======

		Ref<TypeLibrary> TypeLibraryForImage(const std::string& installName);
	};
>>>>>>> 0199e4d7

		const State& State() const { return *m_state; }
		struct State& MutableState() { AssertMutable(); return *m_state; }

		void AssertMutable() const;

		// Ensures that the state is uniquely owned, copying it if it is not.
		// Must be called before first access to `MutableState()` after the state
		// is loaded from the cache. Can safely be called multiple times.
		void WillMutateState();
	};

}

void InitDSCViewType();

#endif //SHAREDCACHE_SHAREDCACHE_H
<|MERGE_RESOLUTION|>--- conflicted
+++ resolved
@@ -616,12 +616,8 @@
 			uint64_t textBase, const std::string& currentText, size_t cursor, uint32_t endGuard);
 		std::vector<Ref<Symbol>> ParseExportTrie(
 			std::shared_ptr<MMappedFileAccessor> linkeditFile, SharedCacheMachOHeader header);
-<<<<<<< HEAD
-=======
 
 		Ref<TypeLibrary> TypeLibraryForImage(const std::string& installName);
-	};
->>>>>>> 0199e4d7
 
 		const State& State() const { return *m_state; }
 		struct State& MutableState() { AssertMutable(); return *m_state; }
