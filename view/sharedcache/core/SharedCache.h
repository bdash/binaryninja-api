//
// Created by kat on 5/19/23.
//

#include <binaryninjaapi.h>
#include "DSCView.h"
#include "VM.h"
#include "view/macho/machoview.h"
#include "MetadataSerializable.hpp"
#include "../api/sharedcachecore.h"
#include "immer/map.hpp" 
#include "immer/vector.hpp" 
#include "immer/vector_transient.hpp" 
#include "immer/map_transient.hpp" 

#ifndef SHAREDCACHE_SHAREDCACHE_H
#define SHAREDCACHE_SHAREDCACHE_H

DECLARE_SHAREDCACHE_API_OBJECT(BNSharedCache, SharedCache);

namespace SharedCacheCore {

	enum DSCViewState
	{
		DSCViewStateUnloaded,
		DSCViewStateLoaded,
		DSCViewStateLoadedWithImages,
	};


	const std::string SharedCacheMetadataTag = "SHAREDCACHE-SharedCacheData";

	struct MemoryRegion : public MetadataSerializable<MemoryRegion>
	{
		std::string prettyName;
		uint64_t start;
		uint64_t size;
		bool loaded = false;
		uint64_t rawViewOffsetIfLoaded = 0;
		bool headerInitialized = false;
		BNSegmentFlag flags;

		void Store(SerializationContext& context) const
		{
			MSS(prettyName);
			MSS(start);
			MSS(size);
			MSS(loaded);
			MSS(rawViewOffsetIfLoaded);
			MSS_CAST(flags, uint64_t);
		}

		void Load(DeserializationContext& context)
		{
			MSL(prettyName);
			MSL(start);
			MSL(size);
			MSL(loaded);
			MSL(rawViewOffsetIfLoaded);
			MSL_CAST(flags, uint64_t, BNSegmentFlag);
		}
	};

	struct CacheImage : public MetadataSerializable<CacheImage>
	{
		std::string installName;
		uint64_t headerLocation;
		immer::vector<MemoryRegion> regions;

		void Store(SerializationContext& context) const
		{
			MSS(installName);
			MSS(headerLocation);
			Serialize(context, "regions");
			context.writer.StartArray();
			for (auto& region : regions)
			{
				Serialize(context, region.AsString());
			}
			context.writer.EndArray();
		}

		void Load(DeserializationContext& context)
		{
			MSL(installName);
			MSL(headerLocation);
			auto bArr = context.doc["regions"].GetArray();
			auto local_regions = immer::vector_transient<MemoryRegion>();
			for (auto& region : bArr)
			{
				MemoryRegion r;
				r.LoadFromString(region.GetString());
				local_regions.push_back(r);
			}
			regions = local_regions.persistent();
		}
	};

<<<<<<< HEAD
	struct BackingCache : public MetadataSerializable<BackingCache>
	{
		std::string path;
		bool isPrimary = false;
		immer::vector<std::pair<uint64_t, std::pair<uint64_t, uint64_t>>> mappings;

		void Store(SerializationContext& context) const
		{
			MSS(path);
			MSS(isPrimary);
			MSS(mappings);
		}
		void Load(DeserializationContext& context)
		{
			MSL(path);
			MSL(isPrimary);
			MSL(mappings);
		}
	};

=======
>>>>>>> 726d6fba
	#if defined(__GNUC__) || defined(__clang__)
		#define PACKED_STRUCT __attribute__((packed))
	#else
		#define PACKED_STRUCT
	#endif

	#if defined(_MSC_VER)
		#pragma pack(push, 1)
	#else

	#endif

	struct PACKED_STRUCT dyld_cache_mapping_info
	{
		uint64_t address;
		uint64_t size;
		uint64_t fileOffset;
		uint32_t maxProt;
		uint32_t initProt;
	};

	struct BackingCache : public MetadataSerializable
	{
		std::string path;
		bool isPrimary = false;
		std::vector<dyld_cache_mapping_info> mappings;

		void Store()
		{
			MSS(path);
			MSS(isPrimary);
			MSS_SUBCLASS(mappings);
		}
		void Load()
		{
			MSL(path);
			MSL(isPrimary);
			MSL_SUBCLASS(mappings);
		}

		void Serialize(const std::string& name, const std::vector<dyld_cache_mapping_info>& mappings)
		{
			S();
			rapidjson::Value key(name.c_str(), m_activeContext.allocator);
			rapidjson::Value mappingsArr(rapidjson::kArrayType);
			for (auto& mapping : mappings)
			{
				rapidjson::Value mappingArr(rapidjson::kArrayType);
				mappingArr.PushBack(mapping.address, m_activeContext.allocator);
				mappingArr.PushBack(mapping.size, m_activeContext.allocator);
				mappingArr.PushBack(mapping.fileOffset, m_activeContext.allocator);
				mappingArr.PushBack(mapping.maxProt, m_activeContext.allocator);
				mappingArr.PushBack(mapping.initProt, m_activeContext.allocator);
				mappingsArr.PushBack(mappingArr, m_activeContext.allocator);
			}
			m_activeContext.doc.AddMember(key, mappingsArr, m_activeContext.allocator);
		}

		void Deserialize(const std::string& name, std::vector<dyld_cache_mapping_info>& b)
		{
			auto bArr = m_activeDeserContext.doc[name.data()].GetArray();
			for (auto& s : bArr)
			{
				dyld_cache_mapping_info mapping;
				auto s2 = s.GetArray();
				mapping.address = s2[0].GetUint();
				mapping.size = s2[1].GetUint();
				mapping.fileOffset = s2[2].GetUint();
				mapping.maxProt = s2[3].GetUint();
				mapping.initProt = s2[4].GetUint();
				b.push_back(mapping);
			}
		}
	};

	struct LoadedMapping
	{
		std::shared_ptr<MMappedFileAccessor> backingFile;
		dyld_cache_mapping_info mappingInfo;
	};

	struct PACKED_STRUCT dyld_cache_mapping_and_slide_info
	{
		uint64_t address;
		uint64_t size;
		uint64_t fileOffset;
		uint64_t slideInfoFileOffset;
		uint64_t slideInfoFileSize;
		uint64_t flags;
		uint32_t maxProt;
		uint32_t initProt;
	};

	struct PACKED_STRUCT dyld_cache_slide_info_v2
	{
		uint32_t version;
		uint32_t page_size;
		uint32_t page_starts_offset;
		uint32_t page_starts_count;
		uint32_t page_extras_offset;
		uint32_t page_extras_count;
		uint64_t delta_mask;
		uint64_t value_add;
	};
	#define DYLD_CACHE_SLIDE_PAGE_ATTR_EXTRA           0x8000  // index is into extras array (not starts array)
	#define DYLD_CACHE_SLIDE_PAGE_ATTR_NO_REBASE       0x4000  // page has no rebasing
	#define DYLD_CACHE_SLIDE_PAGE_ATTR_END             0x8000  // last chain entry for page

	#define DYLD_CACHE_SLIDE_V3_PAGE_ATTR_NO_REBASE    0xFFFF    // page has no rebasing

	struct PACKED_STRUCT dyld_cache_slide_info_v3
	{
		uint32_t version;
		uint32_t page_size;
		uint32_t page_starts_count;
		uint32_t pad_i_guess;
		uint64_t auth_value_add;
	};


	// DYLD_CHAINED_PTR_ARM64E_SHARED_CACHE
	struct dyld_chained_ptr_arm64e_shared_cache_rebase
	{
		uint64_t    runtimeOffset   : 34,   // offset from the start of the shared cache
			high8           :  8,
			unused          : 10,
			next            : 11,   // 8-byte stide
			auth            :  1;   // == 0
	};

	// DYLD_CHAINED_PTR_ARM64E_SHARED_CACHE
	struct dyld_chained_ptr_arm64e_shared_cache_auth_rebase
	{
		uint64_t    runtimeOffset   : 34,   // offset from the start of the shared cache
			diversity       : 16,
			addrDiv         :  1,
			keyIsData       :  1,   // implicitly always the 'A' key.  0 -> IA.  1 -> DA
			next            : 11,   // 8-byte stide
			auth            :  1;   // == 1
	};

	// dyld_cache_slide_info4 is used in watchOS which we are not close to supporting right now.

	#define DYLD_CACHE_SLIDE_V5_PAGE_ATTR_NO_REBASE    0xFFFF    // page has no rebasing

	struct PACKED_STRUCT dyld_cache_slide_info5
	{
		uint32_t    version;            // currently 5
		uint32_t    page_size;          // currently 4096 (may also be 16384)
		uint32_t    page_starts_count;
		uint32_t    pad;                // padding to ensure the value below is on an 8-byte boundary
		uint64_t    value_add;
		// uint16_t    page_starts[/* page_starts_count */];
	};


	struct PACKED_STRUCT dyld_cache_image_info
	{
		uint64_t address;
		uint64_t modTime;
		uint64_t inode;
		uint32_t pathFileOffset;
		uint32_t pad;
	};

	union dyld_cache_slide_pointer5
	{
		uint64_t                                                raw;
		struct dyld_chained_ptr_arm64e_shared_cache_rebase      regular;
		struct dyld_chained_ptr_arm64e_shared_cache_auth_rebase auth;
	};


	struct PACKED_STRUCT dyld_cache_local_symbols_info
	{
		uint32_t	nlistOffset;		// offset into this chunk of nlist entries
		uint32_t	nlistCount;			// count of nlist entries
		uint32_t	stringsOffset;		// offset into this chunk of string pool
		uint32_t	stringsSize;		// byte count of string pool
		uint32_t	entriesOffset;		// offset into this chunk of array of dyld_cache_local_symbols_entry
		uint32_t	entriesCount;		// number of elements in dyld_cache_local_symbols_entry array
	};

	struct PACKED_STRUCT dyld_cache_local_symbols_entry
	{
		uint32_t	dylibOffset;		// offset in cache file of start of dylib
		uint32_t	nlistStartIndex;	// start index of locals for this dylib
		uint32_t	nlistCount;			// number of local symbols for this dylib
	};

	struct PACKED_STRUCT dyld_cache_local_symbols_entry_64
	{
		uint64_t    dylibOffset;        // offset in cache buffer of start of dylib
		uint32_t    nlistStartIndex;    // start index of locals for this dylib
		uint32_t    nlistCount;         // number of local symbols for this dylib
	};

	union dyld_cache_slide_pointer3
	{
		uint64_t raw;
		struct
		{
			uint64_t pointerValue : 51, offsetToNextPointer : 11, unused : 2;
		} plain;

		struct
		{
			uint64_t offsetFromSharedCacheBase : 32, diversityData : 16, hasAddressDiversity : 1, key : 2,
				offsetToNextPointer : 11, unused : 1,
				authenticated : 1;	// = 1;
		} auth;
	};


	struct PACKED_STRUCT dyld_cache_header
	{
		char        magic[16];              // e.g. "dyld_v0    i386"
		uint32_t    mappingOffset;          // file offset to first dyld_cache_mapping_info
		uint32_t    mappingCount;           // number of dyld_cache_mapping_info entries
		uint32_t    imagesOffsetOld;        // UNUSED: moved to imagesOffset to prevent older dsc_extarctors from crashing
		uint32_t    imagesCountOld;         // UNUSED: moved to imagesCount to prevent older dsc_extarctors from crashing
		uint64_t    dyldBaseAddress;        // base address of dyld when cache was built
		uint64_t    codeSignatureOffset;    // file offset of code signature blob
		uint64_t    codeSignatureSize;      // size of code signature blob (zero means to end of file)
		uint64_t    slideInfoOffsetUnused;  // unused.  Used to be file offset of kernel slid info
		uint64_t    slideInfoSizeUnused;    // unused.  Used to be size of kernel slid info
		uint64_t    localSymbolsOffset;     // file offset of where local symbols are stored
		uint64_t    localSymbolsSize;       // size of local symbols information
		uint8_t     uuid[16];               // unique value for each shared cache file
		uint64_t    cacheType;              // 0 for development, 1 for production, 2 for multi-cache
		uint32_t    branchPoolsOffset;      // file offset to table of uint64_t pool addresses
		uint32_t    branchPoolsCount;       // number of uint64_t entries
		uint64_t    dyldInCacheMH;          // (unslid) address of mach_header of dyld in cache
		uint64_t    dyldInCacheEntry;       // (unslid) address of entry point (_dyld_start) of dyld in cache
		uint64_t    imagesTextOffset;       // file offset to first dyld_cache_image_text_info
		uint64_t    imagesTextCount;        // number of dyld_cache_image_text_info entries
		uint64_t    patchInfoAddr;          // (unslid) address of dyld_cache_patch_info
		uint64_t    patchInfoSize;          // Size of all of the patch information pointed to via the dyld_cache_patch_info
		uint64_t    otherImageGroupAddrUnused;    // unused
		uint64_t    otherImageGroupSizeUnused;    // unused
		uint64_t    progClosuresAddr;       // (unslid) address of list of program launch closures
		uint64_t    progClosuresSize;       // size of list of program launch closures
		uint64_t    progClosuresTrieAddr;   // (unslid) address of trie of indexes into program launch closures
		uint64_t    progClosuresTrieSize;   // size of trie of indexes into program launch closures
		uint32_t    platform;               // platform number (macOS=1, etc)
		uint32_t    formatVersion          : 8,  // dyld3::closure::kFormatVersion
					dylibsExpectedOnDisk   : 1,  // dyld should expect the dylib exists on disk and to compare inode/mtime to see if cache is valid
					simulator              : 1,  // for simulator of specified platform
					locallyBuiltCache      : 1,  // 0 for B&I built cache, 1 for locally built cache
					builtFromChainedFixups : 1,  // some dylib in cache was built using chained fixups, so patch tables must be used for overrides
					padding                : 20; // TBD
		uint64_t    sharedRegionStart;      // base load address of cache if not slid
		uint64_t    sharedRegionSize;       // overall size required to map the cache and all subCaches, if any
		uint64_t    maxSlide;               // runtime slide of cache can be between zero and this value
		uint64_t    dylibsImageArrayAddr;   // (unslid) address of ImageArray for dylibs in this cache
		uint64_t    dylibsImageArraySize;   // size of ImageArray for dylibs in this cache
		uint64_t    dylibsTrieAddr;         // (unslid) address of trie of indexes of all cached dylibs
		uint64_t    dylibsTrieSize;         // size of trie of cached dylib paths
		uint64_t    otherImageArrayAddr;    // (unslid) address of ImageArray for dylibs and bundles with dlopen closures
		uint64_t    otherImageArraySize;    // size of ImageArray for dylibs and bundles with dlopen closures
		uint64_t    otherTrieAddr;          // (unslid) address of trie of indexes of all dylibs and bundles with dlopen closures
		uint64_t    otherTrieSize;          // size of trie of dylibs and bundles with dlopen closures
		uint32_t    mappingWithSlideOffset; // file offset to first dyld_cache_mapping_and_slide_info
		uint32_t    mappingWithSlideCount;  // number of dyld_cache_mapping_and_slide_info entries
		uint64_t    dylibsPBLStateArrayAddrUnused;    // unused
		uint64_t    dylibsPBLSetAddr;           // (unslid) address of PrebuiltLoaderSet of all cached dylibs
		uint64_t    programsPBLSetPoolAddr;     // (unslid) address of pool of PrebuiltLoaderSet for each program 
		uint64_t    programsPBLSetPoolSize;     // size of pool of PrebuiltLoaderSet for each program
		uint64_t    programTrieAddr;            // (unslid) address of trie mapping program path to PrebuiltLoaderSet
		uint32_t    programTrieSize;
		uint32_t    osVersion;                  // OS Version of dylibs in this cache for the main platform
		uint32_t    altPlatform;                // e.g. iOSMac on macOS
		uint32_t    altOsVersion;               // e.g. 14.0 for iOSMac
		uint64_t    swiftOptsOffset;        // VM offset from cache_header* to Swift optimizations header
		uint64_t    swiftOptsSize;          // size of Swift optimizations header
		uint32_t    subCacheArrayOffset;    // file offset to first dyld_subcache_entry
		uint32_t    subCacheArrayCount;     // number of subCache entries
		uint8_t     symbolFileUUID[16];     // unique value for the shared cache file containing unmapped local symbols
		uint64_t    rosettaReadOnlyAddr;    // (unslid) address of the start of where Rosetta can add read-only/executable data
		uint64_t    rosettaReadOnlySize;    // maximum size of the Rosetta read-only/executable region
		uint64_t    rosettaReadWriteAddr;   // (unslid) address of the start of where Rosetta can add read-write data
		uint64_t    rosettaReadWriteSize;   // maximum size of the Rosetta read-write region
		uint32_t    imagesOffset;           // file offset to first dyld_cache_image_info
		uint32_t    imagesCount;            // number of dyld_cache_image_info entries
		uint32_t    cacheSubType;           // 0 for development, 1 for production, when cacheType is multi-cache(2)
		uint32_t    padding2;
		uint64_t    objcOptsOffset;         // VM offset from cache_header* to ObjC optimizations header
		uint64_t    objcOptsSize;           // size of ObjC optimizations header
		uint64_t    cacheAtlasOffset;       // VM offset from cache_header* to embedded cache atlas for process introspection
		uint64_t    cacheAtlasSize;         // size of embedded cache atlas
		uint64_t    dynamicDataOffset;      // VM offset from cache_header* to the location of dyld_cache_dynamic_data_header
		uint64_t    dynamicDataMaxSize;     // maximum size of space reserved from dynamic data
		uint32_t    tproMappingsOffset;     // file offset to first dyld_cache_tpro_mapping_info
		uint32_t    tproMappingsCount;      // number of dyld_cache_tpro_mapping_info entries
	};

	struct PACKED_STRUCT dyld_subcache_entry
	{
		char uuid[16];
		uint64_t address;
	};

	struct PACKED_STRUCT dyld_subcache_entry2
	{
		char uuid[16];
		uint64_t address;
		char fileExtension[32];
	};

	struct ObjCOptimizationHeader
	{
		uint32_t version;
		uint32_t flags;
		uint64_t headerInfoROCacheOffset;
		uint64_t headerInfoRWCacheOffset;
		uint64_t selectorHashTableCacheOffset;
		uint64_t classHashTableCacheOffset;
		uint64_t protocolHashTableCacheOffset;
		uint64_t relativeMethodSelectorBaseAddressOffset;
	};

	#if defined(_MSC_VER)
		#pragma pack(pop)
	#else

	#endif

	using namespace BinaryNinja;
	struct SharedCacheMachOHeader : public MetadataSerializable<SharedCacheMachOHeader>
	{
		uint64_t textBase = 0;
		uint64_t loadCommandOffset = 0;
		mach_header_64 ident {};
		std::string identifierPrefix;
		std::string installName;

		immer::vector<std::pair<uint64_t, bool>> entryPoints;
		immer::vector<uint64_t> m_entryPoints;  // list of entrypoints

		symtab_command symtab {};
		dysymtab_command dysymtab {};
		dyld_info_command dyldInfo {};
		routines_command_64 routines64 {};
		function_starts_command functionStarts {};
		immer::vector<section_64> moduleInitSections;
		linkedit_data_command exportTrie {};
		linkedit_data_command chainedFixups {};

		uint64_t relocationBase;
		// Section and program headers, internally use 64-bit form as it is a superset of 32-bit
		immer::vector<segment_command_64> segments;  // only three types of sections __TEXT, __DATA, __IMPORT
		segment_command_64 linkeditSegment {};
		immer::vector<section_64> sections;
		immer::vector<std::string> sectionNames;

		immer::vector<section_64> symbolStubSections;
		immer::vector<section_64> symbolPointerSections;

		immer::vector<std::string> dylibs;

		build_version_command buildVersion {};
		immer::vector<build_tool_version> buildToolVersions;

		std::string exportTriePath;

		bool linkeditPresent = false;
		bool dysymPresent = false;
		bool dyldInfoPresent = false;
		bool exportTriePresent = false;
		bool chainedFixupsPresent = false;
		bool routinesPresent = false;
		bool functionStartsPresent = false;
		bool relocatable = false;

		void Store(SerializationContext& context) const
		{
			MSS(textBase);
			MSS(loadCommandOffset);
			MSS_SUBCLASS(ident);
			MSS(identifierPrefix);
			MSS(installName);
			MSS(entryPoints);
			MSS(m_entryPoints);
			MSS_SUBCLASS(symtab);
			MSS_SUBCLASS(dysymtab);
			MSS_SUBCLASS(dyldInfo);
			// MSS_SUBCLASS(routines64);
			MSS_SUBCLASS(functionStarts);
			MSS_SUBCLASS(moduleInitSections);
			MSS_SUBCLASS(exportTrie);
			MSS_SUBCLASS(chainedFixups);
			MSS(relocationBase);
			MSS_SUBCLASS(segments);
			MSS_SUBCLASS(linkeditSegment);
			MSS_SUBCLASS(sections);
			MSS(sectionNames);
			MSS_SUBCLASS(symbolStubSections);
			MSS_SUBCLASS(symbolPointerSections);
			MSS(dylibs);
			MSS_SUBCLASS(buildVersion);
			MSS_SUBCLASS(buildToolVersions);
			MSS(linkeditPresent);
			MSS(exportTriePath);
			MSS(dysymPresent);
			MSS(dyldInfoPresent);
			MSS(exportTriePresent);
			MSS(chainedFixupsPresent);
			MSS(routinesPresent);
			MSS(functionStartsPresent);
			MSS(relocatable);
		}
		void Load(DeserializationContext& context)
		{
			MSL(textBase);
			MSL(loadCommandOffset);
			MSL_SUBCLASS(ident);
			MSL(identifierPrefix);
			MSL(installName);
			MSL(entryPoints);
			MSL(m_entryPoints);
			MSL_SUBCLASS(symtab);
			MSL_SUBCLASS(dysymtab);
			MSL_SUBCLASS(dyldInfo);
			// MSL_SUBCLASS(routines64); // FIXME CRASH but also do we even use this?
			MSL_SUBCLASS(functionStarts);
			MSL_SUBCLASS(moduleInitSections);
			MSL_SUBCLASS(exportTrie);
			MSL_SUBCLASS(chainedFixups);
			MSL(relocationBase);
			MSL_SUBCLASS(segments);
			MSL_SUBCLASS(linkeditSegment);
			MSL_SUBCLASS(sections);
			MSL(sectionNames);
			MSL_SUBCLASS(symbolStubSections);
			MSL_SUBCLASS(symbolPointerSections);
			MSL(dylibs);
			MSL_SUBCLASS(buildVersion);
			MSL_SUBCLASS(buildToolVersions);
			MSL(linkeditPresent);
			MSL(exportTriePath);
			MSL(dysymPresent);
			MSL(dyldInfoPresent);
			MSL(exportTriePresent);
			MSL(chainedFixupsPresent);
			// MSL(routinesPresent);
			MSL(functionStartsPresent);
			MSL(relocatable);
		}
	};


	struct MappingInfo
	{
		std::shared_ptr<MMappedFileAccessor> file;
		dyld_cache_mapping_info mappingInfo;
		uint32_t slideInfoVersion;
		dyld_cache_slide_info_v2 slideInfoV2;
		dyld_cache_slide_info_v3 slideInfoV3;
		dyld_cache_slide_info5 slideInfoV5;
	};


	class ScopedVMMapSession;

	static std::atomic<uint64_t> sharedCacheReferences = 0;

	class SharedCache : public MetadataSerializable<SharedCache>
	{
		IMPLEMENT_SHAREDCACHE_API_OBJECT(BNSharedCache);

		std::atomic<int> m_refs = 0;

	public:
		virtual void AddRef() { m_refs.fetch_add(1); }

		virtual void Release()
		{
			// undo actions will lock a file lock we hold and then wait for main thread
			// so we need to release the ref later.
			WorkerPriorityEnqueue([this]() {
				if (m_refs.fetch_sub(1) == 1)
					delete this;
			});
		}

		virtual void AddAPIRef() { AddRef(); }

		virtual void ReleaseAPIRef() { Release(); }

	public:
		enum SharedCacheFormat
		{
			RegularCacheFormat,
			SplitCacheFormat,
			LargeCacheFormat,
			iOS16CacheFormat,
		};

		void Store(SerializationContext& context) const;
		void Load(DeserializationContext& context);

		struct State;

		struct ViewSpecificState;

	private:
		Ref<Logger> m_logger;
		/* VIEW STATE BEGIN -- SERIALIZE ALL OF THIS AND STORE IT IN RAW VIEW */

		// Updated as the view is loaded further, more images are added, etc
		// NOTE: Access via `State()` or `MutableState()` below.
		// `WillMutateState()` must be called before the first access to `MutableState()`.
		std::shared_ptr<State> m_state;
		bool m_stateIsShared = false;

		// Serialized once by PerformInitialLoad and available after m_viewState == Loaded
		bool m_metadataValid = false;

<<<<<<< HEAD
=======
		std::string m_baseFilePath;
		SharedCacheFormat m_cacheFormat;

		std::unordered_map<std::string, uint64_t> m_imageStarts;
		std::unordered_map<uint64_t, SharedCacheMachOHeader> m_headers;

		std::vector<CacheImage> m_images;

		std::vector<MemoryRegion> m_regionsMappedIntoMemory;

		std::vector<BackingCache> m_backingCaches;

		std::vector<MemoryRegion> m_stubIslandRegions;
		std::vector<MemoryRegion> m_dyldDataRegions;
		std::vector<MemoryRegion> m_nonImageRegions;
		std::optional<std::pair<size_t, size_t>> m_objcOptimizationDataRange;

>>>>>>> 726d6fba
		/* VIEWSTATE END -- NOTHING PAST THIS IS SERIALIZED */
		std::shared_ptr<ViewSpecificState> m_viewSpecificState;

		/* API VIEW START */
		BinaryNinja::Ref<BinaryNinja::BinaryView> m_dscView;
		/* API VIEW END */

	private:
		void PerformInitialLoad();
		void DeserializeFromRawView();

	public:
		std::shared_ptr<VM> GetVMMap(bool mapPages = true);

		static SharedCache* GetFromDSCView(BinaryNinja::Ref<BinaryNinja::BinaryView> dscView);
		static uint64_t FastGetBackingCacheCount(BinaryNinja::Ref<BinaryNinja::BinaryView> dscView);
		bool SaveToDSCView();

		void ParseAndApplySlideInfoForFile(std::shared_ptr<MMappedFileAccessor> file);
		std::optional<uint64_t> GetImageStart(std::string installName);
		const SharedCacheMachOHeader* HeaderForAddress(uint64_t);
		bool LoadImageWithInstallName(std::string_view installName, bool skipObjC);
		bool LoadSectionAtAddress(uint64_t address);
		bool LoadImageContainingAddress(uint64_t address, bool skipObjC);
		void ProcessObjCSectionsForImageWithInstallName(std::string_view installName);
		void ProcessAllObjCSections();
		std::string NameForAddress(uint64_t address);
		std::string ImageNameForAddress(uint64_t address);
		std::vector<std::string> GetAvailableImages();

		immer::vector<MemoryRegion> GetMappedRegions() const;

		std::vector<std::pair<std::string, Ref<Symbol>>> LoadAllSymbolsAndWait();

		const immer::map<std::string, uint64_t>& AllImageStarts() const;
		const immer::map<uint64_t, SharedCacheMachOHeader>& AllImageHeaders() const;

		std::string SerializedImageHeaderForAddress(uint64_t address);
		std::string SerializedImageHeaderForName(std::string name);

		void FindSymbolAtAddrAndApplyToAddr(uint64_t symbolLocation, uint64_t targetLocation, bool triggerReanalysis);

		const immer::vector<BackingCache>& BackingCaches() const;

		DSCViewState ViewState() const;

		explicit SharedCache(BinaryNinja::Ref<BinaryNinja::BinaryView> rawView);
		virtual ~SharedCache();

<<<<<<< HEAD
=======
		size_t GetObjCRelativeMethodBaseAddress(const VMReader& reader) const;

>>>>>>> 726d6fba
private:
		std::optional<SharedCacheMachOHeader> LoadHeaderForAddress(
			std::shared_ptr<VM> vm, uint64_t address, std::string_view installName);
		void InitializeHeader(
			Ref<BinaryView> view, VM* vm, SharedCacheMachOHeader header, const std::vector<const MemoryRegion*> regionsToLoad);
		void ReadExportNode(std::vector<Ref<Symbol>>& symbolList, SharedCacheMachOHeader& header, DataBuffer& buffer,
			uint64_t textBase, const std::string& currentText, size_t cursor, uint32_t endGuard);
		std::vector<Ref<Symbol>> ParseExportTrie(
			std::shared_ptr<MMappedFileAccessor> linkeditFile, SharedCacheMachOHeader header);
<<<<<<< HEAD
=======

		size_t GetBaseAddress() const;
		std::optional<ObjCOptimizationHeader> GetObjCOptimizationHeader(VMReader reader) const;
	};
>>>>>>> 726d6fba

		Ref<TypeLibrary> TypeLibraryForImage(const std::string& installName);

		const State& State() const { return *m_state; }
		struct State& MutableState() { AssertMutable(); return *m_state; }

		void AssertMutable() const;

		// Ensures that the state is uniquely owned, copying it if it is not.
		// Must be called before first access to `MutableState()` after the state
		// is loaded from the cache. Can safely be called multiple times.
		void WillMutateState();
	};

}

void InitDSCViewType();

#endif //SHAREDCACHE_SHAREDCACHE_H
<|MERGE_RESOLUTION|>--- conflicted
+++ resolved
@@ -96,29 +96,6 @@
 		}
 	};
 
-<<<<<<< HEAD
-	struct BackingCache : public MetadataSerializable<BackingCache>
-	{
-		std::string path;
-		bool isPrimary = false;
-		immer::vector<std::pair<uint64_t, std::pair<uint64_t, uint64_t>>> mappings;
-
-		void Store(SerializationContext& context) const
-		{
-			MSS(path);
-			MSS(isPrimary);
-			MSS(mappings);
-		}
-		void Load(DeserializationContext& context)
-		{
-			MSL(path);
-			MSL(isPrimary);
-			MSL(mappings);
-		}
-	};
-
-=======
->>>>>>> 726d6fba
 	#if defined(__GNUC__) || defined(__clang__)
 		#define PACKED_STRUCT __attribute__((packed))
 	#else
@@ -140,58 +117,14 @@
 		uint32_t initProt;
 	};
 
-	struct BackingCache : public MetadataSerializable
+	struct BackingCache : public MetadataSerializable<BackingCache>
 	{
 		std::string path;
 		bool isPrimary = false;
-		std::vector<dyld_cache_mapping_info> mappings;
-
-		void Store()
-		{
-			MSS(path);
-			MSS(isPrimary);
-			MSS_SUBCLASS(mappings);
-		}
-		void Load()
-		{
-			MSL(path);
-			MSL(isPrimary);
-			MSL_SUBCLASS(mappings);
-		}
-
-		void Serialize(const std::string& name, const std::vector<dyld_cache_mapping_info>& mappings)
-		{
-			S();
-			rapidjson::Value key(name.c_str(), m_activeContext.allocator);
-			rapidjson::Value mappingsArr(rapidjson::kArrayType);
-			for (auto& mapping : mappings)
-			{
-				rapidjson::Value mappingArr(rapidjson::kArrayType);
-				mappingArr.PushBack(mapping.address, m_activeContext.allocator);
-				mappingArr.PushBack(mapping.size, m_activeContext.allocator);
-				mappingArr.PushBack(mapping.fileOffset, m_activeContext.allocator);
-				mappingArr.PushBack(mapping.maxProt, m_activeContext.allocator);
-				mappingArr.PushBack(mapping.initProt, m_activeContext.allocator);
-				mappingsArr.PushBack(mappingArr, m_activeContext.allocator);
-			}
-			m_activeContext.doc.AddMember(key, mappingsArr, m_activeContext.allocator);
-		}
-
-		void Deserialize(const std::string& name, std::vector<dyld_cache_mapping_info>& b)
-		{
-			auto bArr = m_activeDeserContext.doc[name.data()].GetArray();
-			for (auto& s : bArr)
-			{
-				dyld_cache_mapping_info mapping;
-				auto s2 = s.GetArray();
-				mapping.address = s2[0].GetUint();
-				mapping.size = s2[1].GetUint();
-				mapping.fileOffset = s2[2].GetUint();
-				mapping.maxProt = s2[3].GetUint();
-				mapping.initProt = s2[4].GetUint();
-				b.push_back(mapping);
-			}
-		}
+		immer::vector<dyld_cache_mapping_info> mappings;
+
+		void Store(SerializationContext& context) const;
+		void Load(DeserializationContext& context);
 	};
 
 	struct LoadedMapping
@@ -637,26 +570,6 @@
 		// Serialized once by PerformInitialLoad and available after m_viewState == Loaded
 		bool m_metadataValid = false;
 
-<<<<<<< HEAD
-=======
-		std::string m_baseFilePath;
-		SharedCacheFormat m_cacheFormat;
-
-		std::unordered_map<std::string, uint64_t> m_imageStarts;
-		std::unordered_map<uint64_t, SharedCacheMachOHeader> m_headers;
-
-		std::vector<CacheImage> m_images;
-
-		std::vector<MemoryRegion> m_regionsMappedIntoMemory;
-
-		std::vector<BackingCache> m_backingCaches;
-
-		std::vector<MemoryRegion> m_stubIslandRegions;
-		std::vector<MemoryRegion> m_dyldDataRegions;
-		std::vector<MemoryRegion> m_nonImageRegions;
-		std::optional<std::pair<size_t, size_t>> m_objcOptimizationDataRange;
-
->>>>>>> 726d6fba
 		/* VIEWSTATE END -- NOTHING PAST THIS IS SERIALIZED */
 		std::shared_ptr<ViewSpecificState> m_viewSpecificState;
 
@@ -706,11 +619,8 @@
 		explicit SharedCache(BinaryNinja::Ref<BinaryNinja::BinaryView> rawView);
 		virtual ~SharedCache();
 
-<<<<<<< HEAD
-=======
 		size_t GetObjCRelativeMethodBaseAddress(const VMReader& reader) const;
 
->>>>>>> 726d6fba
 private:
 		std::optional<SharedCacheMachOHeader> LoadHeaderForAddress(
 			std::shared_ptr<VM> vm, uint64_t address, std::string_view installName);
@@ -720,13 +630,9 @@
 			uint64_t textBase, const std::string& currentText, size_t cursor, uint32_t endGuard);
 		std::vector<Ref<Symbol>> ParseExportTrie(
 			std::shared_ptr<MMappedFileAccessor> linkeditFile, SharedCacheMachOHeader header);
-<<<<<<< HEAD
-=======
 
 		size_t GetBaseAddress() const;
 		std::optional<ObjCOptimizationHeader> GetObjCOptimizationHeader(VMReader reader) const;
-	};
->>>>>>> 726d6fba
 
 		Ref<TypeLibrary> TypeLibraryForImage(const std::string& installName);
 
