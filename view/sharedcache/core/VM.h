//
// Created by kat on 5/23/23.
//

#ifndef SHAREDCACHE_VM_H
#define SHAREDCACHE_VM_H
#include <binaryninjaapi.h>
#include <condition_variable>
#include <unordered_map>

void VMShutdown();

std::string ResolveFilePath(BinaryNinja::Ref<BinaryNinja::BinaryView> dscView, const std::string& path);

class counting_semaphore {
public:
	explicit counting_semaphore(int count = 0) : count_(count) {}

	void release(int update = 1) {
		std::unique_lock<std::mutex> lock(mutex_);
		count_ += update;
		cv_.notify_all();
	}

	void acquire() {
		std::unique_lock<std::mutex> lock(mutex_);
		cv_.wait(lock, [this]() { return count_ > 0; });
		--count_;
	}

	bool try_acquire() {
		std::unique_lock<std::mutex> lock(mutex_);
		if (count_ > 0) {
			--count_;
			return true;
		}
		return false;
	}

	void set_count(int new_count) {
		std::unique_lock<std::mutex> lock(mutex_);
		count_ = new_count;
		cv_.notify_all();
	}

private:
	std::mutex mutex_;
	std::condition_variable cv_;
	int count_;
};


template <typename T>
class SelfAllocatingWeakPtr {
public:
	SelfAllocatingWeakPtr(std::function<std::shared_ptr<T>()> allocator, std::function<void(std::shared_ptr<T>)> postAlloc)
		: allocator(allocator), postAlloc(postAlloc) {}

	std::shared_ptr<T> lock() {
		std::shared_ptr<T> sharedPtr = weakPtr.lock();
		if (!sharedPtr) {
			sharedPtr = allocator();
			postAlloc(sharedPtr);
			weakPtr = sharedPtr;
		}
		return sharedPtr;
	}

	std::shared_ptr<T> lock_no_allocate() {
		return weakPtr.lock();
	}

private:
	std::weak_ptr<T> weakPtr;                       // Weak reference to the object
	std::function<std::shared_ptr<T>()> allocator;  // Function to recreate the object
	std::function<void(std::shared_ptr<T>)> postAlloc;  // Function to call after the object is allocated
};


class MissingFileException : public std::exception
{
    virtual const char* what() const throw()
    {
        return "Missing File.";
    }
};

class MMappedFileAccessor;

class MMAP {
	friend MMappedFileAccessor;

    void *_mmap;
    FILE *fd;
    size_t len;

#ifdef _MSC_VER
	HANDLE hFile = INVALID_HANDLE_VALUE; // For Windows
#endif

	bool mapped = false;

    void Map();

    void Unmap();
};

static uint64_t maxFPLimit;
static std::mutex fileAccessorDequeMutex;
static std::unordered_map<uint64_t, std::deque<std::shared_ptr<MMappedFileAccessor>>> fileAccessorReferenceHolder;
static std::set<uint64_t> blockedSessionIDs;
static std::mutex fileAccessorsMutex;
static std::unordered_map<std::string, std::shared_ptr<SelfAllocatingWeakPtr<MMappedFileAccessor>>> fileAccessors;
static counting_semaphore fileAccessorSemaphore(0);

static std::atomic<uint64_t> mmapCount = 0;

class MMappedFileAccessor {
    std::string m_path;
    MMAP m_mmap;
	bool m_slideInfoWasApplied = false;

public:
	MMappedFileAccessor(const std::string &path);
	~MMappedFileAccessor();

	static std::shared_ptr<SelfAllocatingWeakPtr<MMappedFileAccessor>> Open(BinaryNinja::Ref<BinaryNinja::BinaryView> dscView, const uint64_t sessionID, const std::string &path, std::function<void(std::shared_ptr<MMappedFileAccessor>)> postAllocationRoutine = nullptr);

	static void CloseAll(const uint64_t sessionID);

	static void InitialVMSetup();

    std::string Path() const { return m_path; };

    size_t Length() const { return m_mmap.len; };

    void *Data() const { return m_mmap._mmap; };

	bool SlideInfoWasApplied() const { return m_slideInfoWasApplied; }

	void SetSlideInfoWasApplied(bool slideInfoWasApplied) { m_slideInfoWasApplied = slideInfoWasApplied; }

	/**
	 * Writes to files are implemented for performance reasons and should be treated with utmost care
	 *
	 * They _MAY_ disappear as _soon_ as you release the lock on the this file.
	 * They may also NOT disappear for the lifetime of the application.
	 *
	 * The former is more likely to occur when concurrent DSC processing is happening. The latter is the typical scenario.
	 *
	 * This is used explicitly for slide information in a locked scope and _NOTHING_ else. It should probably not be used for anything else.
	 *
	 * \param address
	 * \param pointer
	 */
	void WritePointer(size_t address, size_t pointer);

    std::string ReadNullTermString(size_t address);

    uint8_t ReadUChar(size_t address);

    int8_t ReadChar(size_t address);

    uint16_t ReadUShort(size_t address);

    int16_t ReadShort(size_t address);

    uint32_t ReadUInt32(size_t address);

    int32_t ReadInt32(size_t address);

    uint64_t ReadULong(size_t address);

    int64_t ReadLong(size_t address);

    BinaryNinja::DataBuffer ReadBuffer(size_t addr, size_t length);

    void Read(void *dest, size_t addr, size_t length);
};


struct PageMapping {
    std::string filePath;
	std::shared_ptr<SelfAllocatingWeakPtr<MMappedFileAccessor>> fileAccessor;
    size_t fileOffset;
	PageMapping(std::string filePath, std::shared_ptr<SelfAllocatingWeakPtr<MMappedFileAccessor>> fileAccessor, size_t fileOffset)
		: filePath(std::move(filePath)), fileAccessor(std::move(fileAccessor)), fileOffset(fileOffset) {}
};


class VMException : public std::exception {
    virtual const char *what() const throw() {
        return "Generic VM Exception";
    }
};

class MappingPageAlignmentException : public VMException {
    virtual const char *what() const throw() {
        return "Tried to create a mapping not aligned to given page size";
    }
};

class MappingReadException : VMException {
    virtual const char *what() const throw() {
        return "Tried to access unmapped page";
    }
};

class MappingCollisionException : VMException {
    virtual const char *what() const throw() {
        return "Tried to remap a page";
    }
};

class VMReader;


class VM {
<<<<<<< HEAD
    std::unordered_map<size_t, PageMapping> m_map;
=======

    // Represents a range of addresses [start, end).
    // Note that `end` is not included within the range.
    struct AddressRange {
        size_t start;
        size_t end;

        bool operator<(const AddressRange& b) const {
            return start < b.start || (start == b.start && end < b.end);
        }

        friend bool operator<(const AddressRange& range, size_t address) {
            return range.end <= address;
        }

        friend bool operator<(size_t address, const AddressRange& range) {
            return address < range.start;
        }
    };

    // A map keyed by address ranges that can be looked up via any
    // address within a range thanks to C++14's transparent comparators.
    std::map<AddressRange, PageMapping, std::less<>> m_map;
>>>>>>> 86fb2e5f
    size_t m_pageSize;
    bool m_safe;

    friend VMReader;

public:

    VM(size_t pageSize, bool safe = true);

    ~VM();

    void MapPages(BinaryNinja::Ref<BinaryNinja::BinaryView> dscView, uint64_t sessionID, size_t vm_address, size_t fileoff, size_t size, std::string filePath, std::function<void(std::shared_ptr<MMappedFileAccessor>)> postAllocationRoutine);

    bool AddressIsMapped(uint64_t address);

    std::pair<PageMapping, size_t> MappingAtAddress(size_t address);

    std::string ReadNullTermString(size_t address);

    uint8_t ReadUChar(size_t address);

    int8_t ReadChar(size_t address);

    uint16_t ReadUShort(size_t address);

    int16_t ReadShort(size_t address);

    uint32_t ReadUInt32(size_t address);

    int32_t ReadInt32(size_t address);

    uint64_t ReadULong(size_t address);

    int64_t ReadLong(size_t address);

    BinaryNinja::DataBuffer ReadBuffer(size_t addr, size_t length);

    void Read(void *dest, size_t addr, size_t length);
};


class VMReader {
    std::shared_ptr<VM> m_vm;
    size_t m_cursor;
    size_t m_addressSize;

	BNEndianness m_endianness = LittleEndian;

public:
    VMReader(std::shared_ptr<VM> vm, size_t addressSize = 8);

	void SetEndianness(BNEndianness endianness) { m_endianness = endianness; }

	BNEndianness GetEndianness() const { return m_endianness; }

    void Seek(size_t address);

    void SeekRelative(size_t offset);

    [[nodiscard]] size_t GetOffset() const { return m_cursor; }

    std::string ReadCString(size_t address);

    uint64_t ReadULEB128(size_t cursorLimit);

    int64_t ReadSLEB128(size_t cursorLimit);

    uint8_t Read8();

    int8_t ReadS8();

    uint16_t Read16();

    int16_t ReadS16();

    uint32_t Read32();

    int32_t ReadS32();

    uint64_t Read64();

    int64_t ReadS64();

    size_t ReadPointer();

    uint8_t ReadUChar(size_t address);

    int8_t ReadChar(size_t address);

    uint16_t ReadUShort(size_t address);

    int16_t ReadShort(size_t address);

    uint32_t ReadUInt32(size_t address);

    int32_t ReadInt32(size_t address);

    uint64_t ReadULong(size_t address);

    int64_t ReadLong(size_t address);

    size_t ReadPointer(size_t address);

    BinaryNinja::DataBuffer ReadBuffer(size_t length);

    BinaryNinja::DataBuffer ReadBuffer(size_t addr, size_t length);

    void Read(void *dest, size_t length);

    void Read(void *dest, size_t addr, size_t length);
};

#endif //SHAREDCACHE_VM_H<|MERGE_RESOLUTION|>--- conflicted
+++ resolved
@@ -216,9 +216,6 @@
 
 
 class VM {
-<<<<<<< HEAD
-    std::unordered_map<size_t, PageMapping> m_map;
-=======
 
     // Represents a range of addresses [start, end).
     // Note that `end` is not included within the range.
@@ -242,7 +239,6 @@
     // A map keyed by address ranges that can be looked up via any
     // address within a range thanks to C++14's transparent comparators.
     std::map<AddressRange, PageMapping, std::less<>> m_map;
->>>>>>> 86fb2e5f
     size_t m_pageSize;
     bool m_safe;
 
